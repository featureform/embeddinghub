--- conflicted
+++ resolved
@@ -16,25 +16,7 @@
     runs-on: ubuntu-latest
     steps:
       - uses: actions/checkout@v2
-<<<<<<< HEAD
-        
-=======
 
-      - name: Setup Git Config
-        run: |
-          git config user.name "GitHub Actions Bot"
-          git config user.email "<>"          
-
-      - name: Merge Into Target Branch
-        run: |
-          git fetch
-          git checkout ${{ github.head_ref }}
-          git pull
-          git checkout ${{ github.base_ref }}
-          git pull
-          git merge ${{ github.head_ref }}
-
->>>>>>> ee2dada9
       - name: Set up Go
         uses: actions/setup-go@v2
         with:
