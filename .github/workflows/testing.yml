--- conflicted
+++ resolved
@@ -293,135 +293,69 @@
           name: provider-offline-coverage-reports
           path: ./coverage
 
-<<<<<<< HEAD
-   spark-offline:
-     name: Offline Spark Testing
-     timeout-minutes: 60
-     environment: Integration testing
-     needs: setup
-     runs-on: ubuntu-latest
-     steps:
-       - name: Download Working Compiled Directories
-         uses: actions/download-artifact@v3
-         with:
-           name: compiled-workdir
-  
-       - name: Set up Go
-         uses: actions/setup-go@v2
-         with:
-           go-version: 1.18
-  
-       - name: Install Protobuf
-         run: sudo snap install protobuf --classic
-  
-       - name: Make Coverage Directory
-         working-directory: ./
-         run: mkdir coverage
-  
-       - name: create-json
-         id: create-json-2
-         uses: jsdaniell/create-json@1.1.2
-         with:
-           name: "./provider/bigquery_credentials.json"
-           json: ${{ secrets.BIGQUERY_CREDENTIALS_FILE }}
-  
-       - name: Testing
-         env:
-           AWS_ACCESS_KEY_ID: ${{ secrets.AWS_ACCESS_KEY_ID }}
-           AWS_SECRET_KEY: ${{ secrets.AWS_SECRET_KEY }}
-           AWS_EMR_CLUSTER_REGION: ${{ secrets.AWS_EMR_CLUSTER_REGION }}
-           AWS_EMR_CLUSTER_ID: ${{ secrets.AWS_EMR_CLUSTER_ID }}
-           S3_BUCKET_PATH: ${{ secrets.S3_BUCKET_PATH }}
-           S3_BUCKET_REGION: ${{ secrets.S3_BUCKET_REGION }}
-         working-directory: ./
-         run: make test_offline_spark
-  
-       - name: Convert Coverage Test Results
-         if: always()
-         working-directory: ./coverage
-         run: |
-           cat cover.out.tmp | grep -v "proto" | grep -v "main"  > cover.out
-           go tool cover -html=cover.out -o cover.html
-  
-       - uses: codecov/codecov-action@v2
-         if: always()
-         with:
-           root_dir: ./
-           files: ./coverage/cover.out
-           name: provider-offline-coverage
-           verbose: true
-  
-       - name: Archive code coverage results
-         if: always()
-         uses: actions/upload-artifact@v3
-         with:
-           name: provider-offline-coverage-reports
-           path: ./coverage
-=======
-  #  spark-offline:
-  #    name: Offline Spark Testing
-  #    timeout-minutes: 60
-  #    environment: Integration testing
-  #    needs: setup
-  #    runs-on: ubuntu-latest
-  #    steps:
-  #      - name: Download Working Compiled Directories
-  #        uses: actions/download-artifact@v3
-  #        with:
-  #          name: compiled-workdir
-  #
-  #      - name: Set up Go
-  #        uses: actions/setup-go@v2
-  #        with:
-  #          go-version: 1.18
-  #
-  #      - name: Install Protobuf
-  #        run: sudo snap install protobuf --classic
-  #
-  #      - name: Make Coverage Directory
-  #        working-directory: ./
-  #        run: mkdir coverage
-  #
-  #      - name: create-json
-  #        id: create-json-2
-  #        uses: jsdaniell/create-json@1.1.2
-  #        with:
-  #          name: "./provider/bigquery_credentials.json"
-  #          json: ${{ secrets.BIGQUERY_CREDENTIALS_FILE }}
-  #
-  #      - name: Testing
-  #        env:
-  #          AWS_ACCESS_KEY_ID: ${{ secrets.AWS_ACCESS_KEY_ID }}
-  #          AWS_SECRET_KEY: ${{ secrets.AWS_SECRET_KEY }}
-  #          AWS_EMR_CLUSTER_REGION: ${{ secrets.AWS_EMR_CLUSTER_REGION }}
-  #          AWS_EMR_CLUSTER_ID: ${{ secrets.AWS_EMR_CLUSTER_ID }}
-  #          S3_BUCKET_PATH: ${{ secrets.S3_BUCKET_PATH }}
-  #          S3_BUCKET_REGION: ${{ secrets.S3_BUCKET_REGION }}
-  #        working-directory: ./
-  #        run: make test_offline_spark
-  #
-  #      - name: Convert Coverage Test Results
-  #        if: always()
-  #        working-directory: ./coverage
-  #        run: |
-  #          cat cover.out.tmp | grep -v "proto" | grep -v "main"  > cover.out
-  #          go tool cover -html=cover.out -o cover.html
-  #
-  #      - uses: codecov/codecov-action@v2
-  #        if: always()
-  #        with:
-  #          root_dir: ./
-  #          files: ./coverage/cover.out
-  #          name: provider-offline-coverage
-  #          verbose: true
-  #
-  #      - name: Archive code coverage results
-  #        if: always()
-  #        uses: actions/upload-artifact@v3
-  #        with:
-  #          name: provider-offline-coverage-reports
-  #          path: ./coverage
->>>>>>> a067418f
+    spark-offline:
+      name: Offline Spark Testing
+      timeout-minutes: 60
+      environment: Integration testing
+      needs: setup
+      runs-on: ubuntu-latest
+      steps:
+        - name: Download Working Compiled Directories
+          uses: actions/download-artifact@v3
+          with:
+            name: compiled-workdir
+
+        - name: Set up Go
+          uses: actions/setup-go@v2
+          with:
+            go-version: 1.18
+
+        - name: Install Protobuf
+          run: sudo snap install protobuf --classic
+
+        - name: Make Coverage Directory
+          working-directory: ./
+          run: mkdir coverage
+
+        - name: create-json
+          id: create-json-2
+          uses: jsdaniell/create-json@1.1.2
+          with:
+            name: "./provider/bigquery_credentials.json"
+            json: ${{ secrets.BIGQUERY_CREDENTIALS_FILE }}
+
+        - name: Testing
+          env:
+            AWS_ACCESS_KEY_ID: ${{ secrets.AWS_ACCESS_KEY_ID }}
+            AWS_SECRET_KEY: ${{ secrets.AWS_SECRET_KEY }}
+            AWS_EMR_CLUSTER_REGION: ${{ secrets.AWS_EMR_CLUSTER_REGION }}
+            AWS_EMR_CLUSTER_ID: ${{ secrets.AWS_EMR_CLUSTER_ID }}
+            S3_BUCKET_PATH: ${{ secrets.S3_BUCKET_PATH }}
+            S3_BUCKET_REGION: ${{ secrets.S3_BUCKET_REGION }}
+          working-directory: ./
+          run: make test_offline_spark
+
+        - name: Convert Coverage Test Results
+          if: always()
+          working-directory: ./coverage
+          run: |
+            cat cover.out.tmp | grep -v "proto" | grep -v "main"  > cover.out
+            go tool cover -html=cover.out -o cover.html
+
+        - uses: codecov/codecov-action@v2
+          if: always()
+          with:
+            root_dir: ./
+            files: ./coverage/cover.out
+            name: provider-offline-coverage
+            verbose: true
+
+        - name: Archive code coverage results
+          if: always()
+          uses: actions/upload-artifact@v3
+          with:
+            name: provider-offline-coverage-reports
+            path: ./coverage
 
   metadata:
     name: Metadata Testing (Excluding Typesense)
@@ -871,7 +805,6 @@
       - name: Convert Coverage Test Results
         if: always()
         working-directory: ./coverage
-<<<<<<< HEAD
         run: |
           eval $(minikube docker-env)
           docker build . --file runner/Dockerfile --tag local/worker:stable
@@ -901,7 +834,7 @@
         run: kubectl get services -A
       - name: Sleep for 30 seconds
         run: sleep 30s
-        shell: bash 
+        shell: bash
       - name: Wait until test pod is completed
         run: kubectl wait job example --for condition=complete --timeout=300s
       - name: List cron jobs
@@ -912,82 +845,6 @@
         run: kubectl get services -A
       - name: Get job pods and print logs
         run: kubectl logs -l job-name=example
-=======
-        run: |
-          cat cover.out.tmp | grep -v "proto" | grep -v "main"  > cover.out
-          go tool cover -html=cover.out -o cover.html
-
-      - uses: codecov/codecov-action@v2
-        if: always()
-        with:
-          root_dir: ./
-          files: ./coverage/cover.out
-          name: k8s-coverage
-          verbose: true
-
-      - name: Archive code coverage results
-        if: always()
-        uses: actions/upload-artifact@v3
-        with:
-          name: k8s-coverage-reports
-          path: ./coverage
-
-#  schedule:
-#    runs-on: ubuntu-latest
-#    name: Schedule Jobs
-#    environment: Integration testing
-#    needs: setup
-#    steps:
-#      - uses: actions/checkout@v2
-#      - name: Install grpc_tools
-#        run: pip install grpcio-tools
-#
-#      - name: Install Protobuf
-#        run: sudo snap install protobuf --classic
-#
-#      - name: Setup Proto
-#        run: ./gen_grpc.sh
-#      - name: Start minikube
-#        uses: medyagh/setup-minikube@master
-#      - name: build docker images and add to minikube
-#        run: |
-#          eval $(minikube docker-env)
-#          docker build . --file runner/Dockerfile --tag local/worker:stable
-#          docker build . --file coordinator/scheduletest/Dockerfile --tag local/scheduletester:stable
-#          docker build . --file metadata/Dockerfile --tag local/metadata:stable
-#          minikube image ls
-#      - name: Set up Helm
-#        run: |
-#          echo -n "verifying images:"
-#          docker images
-#          helm repo add jetstack https://charts.jetstack.io
-#          helm repo add bitnami https://charts.bitnami.com/bitnami
-#          helm repo update
-#          helm install certmgr jetstack/cert-manager --set installCRDs=true --version v1.8.0 --namespace cert-manager --create-namespace
-#          helm install featureform ./charts/featureform --set global.repo=local --set global.pullPolicy=Never --set global.version=stable
-#          helm install test-quickstart ./charts/quickstart
-#          kubectl wait pods --for condition=ready --timeout=300s -l app.kubernetes.io/name=etcd
-#          kubectl wait deployments --for condition=Available=True --timeout=300s -l run=featureform-metadata-server
-#          kubectl wait pods --for condition=ready --timeout=300s -l app.kubernetes.io/instance=test-quickstart
-#      - name: Deploy schedule tester job
-#        run: kubectl apply -f coordinator/scheduletest/runjob.yaml
-#      - name: Get pods in the cluster
-#        run: kubectl get pods -A
-#      - name: Get deployments in cluster
-#        run: kubectl get deployments -A
-#      - name: Get services in the cluster
-#        run: kubectl get services -A
-#      - name: Wait until test pod is completed
-#        run: kubectl wait job example --for condition=complete --timeout=300s
-#      - name: List cron jobs
-#        run: kubectl get cronjobs -A
-#      - name: List pods
-#        run: kubectl get pods -l app=example
-#      - name: Get services in the cluster
-#        run: kubectl get services -A
-#      - name: Get job pods and print logs
-#        run: kubectl logs -l job-name=example
->>>>>>> a067418f
 
   localmode:
     name: Test Localmode
