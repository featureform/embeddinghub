--- conflicted
+++ resolved
@@ -489,7 +489,6 @@
           AZURE_STORAGE_PATH: "backup"
         run: ./tests/integration/backup/test.sh
 
-<<<<<<< HEAD
       - name: Run Backup Test S3
         env:
           CLOUD_PROVIDER: "S3"
@@ -508,8 +507,7 @@
           GCS_CREDENTIALS: ${{ secrets.GCS_CREDENTIALS }}
         run: ./tests/integration/backup/test.sh
 
-=======
->>>>>>> 18386e5c
+
   metrics:
     name: Metrics Testing
     needs: setup
