--- conflicted
+++ resolved
@@ -666,11 +666,9 @@
       - name: Run Quickstart Test
         run: pytest client/tests/localmode.py
 
-<<<<<<< HEAD
       - name: Run Register Tests
         run: python client/tests/local_test.py
-        
-=======
+
       - name: Clear SQLite
         run: rm -r .featureform
 
@@ -683,4 +681,4 @@
 
       - name: Run Client Tests
         run: pytest client/tests/local_test.py -s
->>>>>>> 8288b68e
+        