--- conflicted
+++ resolved
@@ -31,13 +31,8 @@
     pandasql>=0.7.3
     typing_extensions>=4.1.1
     dataclasses==0.6
-<<<<<<< HEAD
-    flask>=2.2.1
-    Flask-Cors>=3.0.10
-=======
     flask>=3.0.0
     Flask-Cors==3.0.10
->>>>>>> 16b0c33c
     validators>=0.20.0
     dill==0.3.7
     pandasql==0.7.3
