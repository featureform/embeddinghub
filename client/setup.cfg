--- conflicted
+++ resolved
@@ -22,29 +22,22 @@
 # Known compatibility bug with grpcio and python 3.10 on M1 Macs
 python_requires = >=3.7
 install_requires =
-<<<<<<< HEAD
-    click==8.0.0
-    protobuf==4.22.1
-    typeguard==2.7.1
-    grpcio==1.51.3
-=======
     click>=7.1.2
     protobuf>=3.20.0
     typeguard<3.0.0
     grpcio>=1.47.0
->>>>>>> 9fd0168d
     numpy==1.21.6
     pandas==1.3.5
-    pandasql==0.7.3
-    typing_extensions==4.1.1
+    pandasql>=0.7.3
+    typing_extensions>=4.1.1
     dataclasses==0.6
     flask==2.2.1
     Flask-Cors==3.0.10
-    validators==0.20.0
+    validators>=0.20.0
     dill==0.3.5.1
     pandasql==0.7.3
-    sqlalchemy==1.4.46
-    requests==2.28.2
+    sqlalchemy<2.0.0
+    requests
 
 [options.packages.find]
 where = src
