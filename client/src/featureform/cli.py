# This Source Code Form is subject to the terms of the Mozilla Public
# License, v. 2.0. If a copy of the MPL was not distributed with this
# file, You can obtain one at https://mozilla.org/MPL/2.0/.

from curses import meta
import click
import featureform.register as register
import grpc
from featureform import ResourceClient
from .list import *
from .proto import metadata_pb2_grpc as ff_grpc
from .get import *
import os

resource_types = [
    "feature",
    "source",
    "training-set",
    "label",
    "entity",
    "provider",
    "model",
    "user"
]

CONTEXT_SETTINGS = dict(help_option_names=['-h', '--help'])


@click.group(context_settings=CONTEXT_SETTINGS)
def cli():
    """
    \b
    ______         _                   __                     
    |  ___|       | |                 / _|                    
    | |_ ___  __ _| |_ _   _ _ __ ___| |_ ___  _ __ _ __ ___  
    |  _/ _ \/ _` | __| | | | '__/ _ \  _/ _ \| '__| '_ ` _ \ 
    | ||  __/ (_| | |_| |_| | | |  __/ || (_) | |  | | | | | |
    \_| \___|\__,_|\__|\__,_|_|  \___|_| \___/|_|  |_| |_| |_|

    Interact with Featureform's Feature Store via the official command line interface.
    """
    pass


@cli.command()
@click.option("--host",
              "host",
              required=False,
              help="The host address of the API server to connect to")
@click.option("--cert",
              "cert",
              required=False,
              help="Path to self-signed TLS certificate")
@click.option("--insecure",
              is_flag=True,
              help="Disables TLS verification")
@click.option("--local",
              is_flag=True,
              help="Enables local mode")
@click.argument("resource_type", required=True, help="Type of resource to be retrieved. Can be feature, user, source, provider, entity, model, label, or training-set.")
@click.argument("name", required=True, help="Name of resource to be retrieved.")
@click.argument("variant", required=False, help="Variant of resource to be retrieved, optional.")
def get(host, cert, insecure, local, resource_type, name, variant):
<<<<<<< HEAD
=======
    """Get resources of a given type.
    """
>>>>>>> ba0d6b50
    if local:
        if host != None:
            raise ValueError("Cannot be local and have a host")

    elif host == None:
        host = os.getenv('FEATUREFORM_HOST')
        if host == None:
            raise ValueError(
                "Host value must be set with --host flag or in env as FEATUREFORM_HOST")

    if insecure:
        rc = ResourceClient(host, False)
    else:
        rc = ResourceClient(host, True, cert)

    funcDict = {
        "feature": rc.get_feature,
        "label": rc.get_label,
        "source": rc.get_source,
        "trainingset": rc.get_training_set,
        "training-set": rc.get_training_set,
        "user": rc.get_user,
        "model": rc.get_model,
        "entity": rc.get_entity,
        "provider": rc.get_provider
    }

    if resource_type in funcDict:
        funcDict[resource_type](name, variant)
    else:
        raise ValueError("Resource type not found")

# @cli.command()
# @click.argument("files", nargs=-1, required=True, type=click.Path(exists=True))
# def plan(files):
#     """print out resources that would be changed by applying these files.
#     """
#     pass


@cli.command()
@click.option("--host",
              "host",
              required=False,
              help="The host address of the API server to connect to")
@click.option("--cert",
              "cert",
              required=False,
              help="Path to self-signed TLS certificate")
@click.option("--insecure",
              is_flag=True,
              help="Disables TLS verification")
@click.option("--local",
              is_flag=True,
              help="Enable local mode")
@click.argument("resource_type", required=True)
def list(host, cert, insecure, local, resource_type):
    if local:
        if host != None:
            raise ValueError("Cannot be local and have a host")

    elif host == None:
        host = os.getenv('FEATUREFORM_HOST')
        if host == None:
            raise ValueError(
                "Host value must be set with --host flag or in env as FEATUREFORM_HOST")

    if insecure:
        rc = ResourceClient(host, False)
    else:
        rc = ResourceClient(host, True, cert)

    funcDict = {
        "features": rc.list_features,
        "labels": rc.list_labels,
        "sources": rc.list_sources,
        "trainingsets": rc.list_sources,
        "training-sets": rc.list_training_sets,
        "users": rc.list_users,
        "models": rc.list_models,
        "entities": rc.list_entities,
        "providers": rc.list_providers
    }

    if resource_type in funcDict:
        funcDict[resource_type]()
    else:
        raise ValueError("Resource type not found")

@cli.command()
@click.argument("files", nargs=-1, required=True, type=click.Path(exists=True))
@click.option("--host",
              "host",
              required=False,
              help="The host address of the API server to connect to")
@click.option("--cert",
              "cert",
              required=False,
              help="Path to self-signed TLS certificate")
@click.option("--insecure",
              is_flag=True,
              help="Disables TLS verification")
@click.option("--local",
              is_flag=True,
              help="Enable local mode")
def apply(host, cert, insecure, local, files):
    if local:
        if host != None:
            raise ValueError("Cannot be local and have a host")

    elif host == None:
        host = os.getenv('FEATUREFORM_HOST')
        if host == None:
            raise ValueError(
                "Host value must be set with --host flag or in env as FEATUREFORM_HOST")

    for file in files:
        with open(file, "r") as py:
            exec(py.read())

    if local:
        register.state().create_all_local()
    else:
        channel = tls_check(host, cert, insecure)
        stub = ff_grpc.ApiStub(channel)
        register.state().create_all(stub)


def tls_check(host, cert, insecure):
    if insecure:
        channel = grpc.insecure_channel(
            host, options=(('grpc.enable_http_proxy', 0),))
    elif cert != None or os.getenv('FEATUREFORM_CERT') != None:
        if os.getenv('FEATUREFORM_CERT') != None and cert == None:
            cert = os.getenv('FEATUREFORM_CERT')
        with open(cert, 'rb') as f:
            credentials = grpc.ssl_channel_credentials(f.read())
        channel = grpc.secure_channel(host, credentials)
    else:
        credentials = grpc.ssl_channel_credentials()
        channel = grpc.secure_channel(host, credentials)
    return channel


if __name__ == '__main__':
    cli()<|MERGE_RESOLUTION|>--- conflicted
+++ resolved
@@ -61,11 +61,8 @@
 @click.argument("name", required=True, help="Name of resource to be retrieved.")
 @click.argument("variant", required=False, help="Variant of resource to be retrieved, optional.")
 def get(host, cert, insecure, local, resource_type, name, variant):
-<<<<<<< HEAD
-=======
     """Get resources of a given type.
     """
->>>>>>> ba0d6b50
     if local:
         if host != None:
             raise ValueError("Cannot be local and have a host")
