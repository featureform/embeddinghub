# This Source Code Form is subject to the terms of the Mozilla Public
# License, v. 2.0. If a copy of the MPL was not distributed with this
# file, You can obtain one at https://mozilla.org/MPL/2.0/.

from curses import meta
import click
import featureform.register as register
import grpc
<<<<<<< HEAD
# from .proto import metadata_pb2_grpc as ff_grpc
=======
from .proto import metadata_pb2_grpc as ff_grpc
from .get import *
>>>>>>> 23b9c478
import os

resource_types = [
    "feature",
    "source",
    "training-set",
    "label",
    "entity",
    "provider",
    "transformation",
]

CONTEXT_SETTINGS = dict(help_option_names=['-h', '--help'])


@click.group(context_settings=CONTEXT_SETTINGS)
def cli():
    """
    \b
    ______         _                   __                     
    |  ___|       | |                 / _|                    
    | |_ ___  __ _| |_ _   _ _ __ ___| |_ ___  _ __ _ __ ___  
    |  _/ _ \/ _` | __| | | | '__/ _ \  _/ _ \| '__| '_ ` _ \ 
    | ||  __/ (_| | |_| |_| | | |  __/ || (_) | |  | | | | | |
    \_| \___|\__,_|\__|\__,_|_|  \___|_| \___/|_|  |_| |_| |_|

    Interact with Featureform's Feature Store via the official command line interface.
    """
    pass



@cli.command()
@click.option("--host",
              "host",
              required=False,
              help="The host address of the API server to connect to")
@click.option("--cert",
              "cert",
              required=False,
              help="Path to self-signed TLS certificate")
@click.option("--insecure",
              is_flag=True,
              help="Disables TLS verification")
@click.argument("resource_type", required=True)
@click.argument("name", required=True)
@click.argument("variant", required=False)
def get(host, cert, insecure, resource_type, name, variant):
    """list resources of a given type.
    """
    env_cert_path = os.getenv('FEATUREFORM_CERT')
    if host is None:
        env_host = os.getenv('FEATUREFORM_HOST')
        if env_host is None:
            raise ValueError(
                "Host value must be set in env or with --host flag")
        host = env_host
    if insecure:
        channel = grpc.insecure_channel(
            host, options=(('grpc.enable_http_proxy', 0),))
    elif cert is not None or env_cert_path is not None:
        if env_cert_path is not None and cert is None:
            cert = env_cert_path
        with open(cert, 'rb') as f:
            credentials = grpc.ssl_channel_credentials(f.read())
        channel = grpc.secure_channel(host, credentials)
    else:
        credentials = grpc.ssl_channel_credentials()
        channel = grpc.secure_channel(host, credentials)
    stub = ff_grpc.ApiStub(channel)

    if resource_type == "user":
        GetUser(stub, name)
    elif resource_type == "feature":
        if not variant:
            GetFeature(stub, name)
        else:
            GetFeatureVariant(stub, name, variant)
    elif resource_type == "label":
        if not variant:
            GetLabel(stub, name)
        else:
            GetLabelVariant(stub, name, variant)
    elif resource_type == "source":
        if not variant:
            GetSource(stub, name)
        else:
            GetSourceVariant(stub, name, variant)
    elif resource_type == "training-set" or resource_type == "trainingset":
        if not variant:
            GetTrainingSet(stub, name)
        else:
            GetTrainingSetVariant(stub, name, variant)
    elif resource_type == "provider":
        if variant:
            print("Variant not needed.")
            return
        else:
            GetProvider(stub, name)
    elif resource_type == "entity":
        if variant:
            print("Variant not needed.")
            return
        else:
            GetEntity(stub, name)
    elif resource_type == "model":
        if variant:
            print("Variant not needed.")
            return
        else:
            GetModel(stub, name)
    else:
        print("Resource type not found.")



# @cli.command()
# @click.option("--host",
#               "host",
#               required=False,
#               help="The host address of the API server to connect to")
# @click.option("--cert",
#               "cert",
#               required=False,
#               help="Path to self-signed TLS certificate")
# @click.option("--insecure",
#               is_flag=True,
#               help="Disables TLS verification")
# @click.argument("resource_type", required=True)
# def list(host, cert, insecure, resource_type):
#     """list resources of a given type.
#     """
<<<<<<< HEAD
#     pass
#
#
# @cli.command()
# @click.argument("resource_type",
#                 type=click.Choice(resource_types, case_sensitive=False))
# @click.argument("resources", nargs=-1, required=True)
# def get(resource_type, resoruces):
#     """get resources of a given type.
#     """
#     pass
=======
#     env_cert_path = os.getenv('FEATUREFORM_CERT')
#     if host is None:
#         env_host = os.getenv('FEATUREFORM_HOST')
#         if env_host is None:
#             raise ValueError(
#                 "Host value must be set in env or with --host flag")
#         host = env_host
#     if insecure:
#         channel = grpc.insecure_channel(
#             host, options=(('grpc.enable_http_proxy', 0),))
#     elif cert is not None or env_cert_path is not None:
#         if env_cert_path is not None and cert is None:
#             cert = env_cert_path
#         with open(cert, 'rb') as f:
#             credentials = grpc.ssl_channel_credentials(f.read())
#         channel = grpc.secure_channel(host, credentials)
#     else:
#         credentials = grpc.ssl_channel_credentials()
#         channel = grpc.secure_channel(host, credentials)
#     stub = ff_grpc.ApiStub(channel)

#     match resource_type:
#         case "users":
#             pass
#         case "features":
#             pass
#         case "labels":
#             pass
#         case "sources":
#             pass
#         case "training-sets":
#             pass
#         case "entities":
#             pass
#         case "providers":
#             pass
#         case "models":
#             pass
>>>>>>> 23b9c478
#
#
# @cli.command()
# @click.argument("files", nargs=-1, required=True, type=click.Path(exists=True))
# def plan(files):
#     """print out resources that would be changed by applying these files.
#     """
#     pass


@cli.command()
@click.argument("files", nargs=-1, required=True, type=click.Path(exists=True))
@click.option("--host",
              "host",
              required=False,
              help="The host address of the API server to connect to")
@click.option("--cert",
              "cert",
              required=False,
              help="Path to self-signed TLS certificate")
@click.option("--insecure",
              is_flag=True,
              help="Disables TLS verification")
@click.option("--local",
              is_flag=True,
              help="Enable local mode")
def apply(host, cert, insecure, local, files):
    if local:
        if host != None:
            raise ValueError("Cannot be local and have a host")
<<<<<<< HEAD
    
=======

>>>>>>> 23b9c478
    elif host == None:
        host = os.getenv('FEATUREFORM_HOST')
        if host == None:
            raise ValueError(
<<<<<<< HEAD
                "Host value must be set in env or with --host flag")

    # channel = TlsChecker(host, cert, insecure)
=======
                "Host value must be set with --host flag or in env as FEATUREFORM_HOST")


>>>>>>> 23b9c478

    for file in files:
        with open(file, "r") as py:
            exec(py.read())
<<<<<<< HEAD
    
    if local:
        register.state().create_all_local()
    # else:
    #     stub = ff_grpc.ApiStub(channel)
    #     register.state().create_all(stub)

def TlsChecker(host, cert, insecure):
    if insecure:
        channel = grpc.insecure_channel(
            host, options=(('grpc.enable_http_proxy', 0),))
    elif cert != None or os.getenv('FEATUREFORM_HOST') != None:
=======

    if local:
        register.state().create_all_local()
    else:
        channel = tls_check(host, cert, insecure)
        stub = ff_grpc.ApiStub(channel)
        register.state().create_all(stub)


def tls_check(host, cert, insecure):
    if insecure:
        channel = grpc.insecure_channel(
            host, options=(('grpc.enable_http_proxy', 0),))
    elif cert != None or os.getenv('FEATUREFORM_CERT') != None:
>>>>>>> 23b9c478
        if os.getenv('FEATUREFORM_CERT') != None and cert == None:
            cert = os.getenv('FEATUREFORM_CERT')
        with open(cert, 'rb') as f:
            credentials = grpc.ssl_channel_credentials(f.read())
        channel = grpc.secure_channel(host, credentials)
    else:
        credentials = grpc.ssl_channel_credentials()
        channel = grpc.secure_channel(host, credentials)
    return channel


if __name__ == '__main__':
    cli()<|MERGE_RESOLUTION|>--- conflicted
+++ resolved
@@ -6,12 +6,8 @@
 import click
 import featureform.register as register
 import grpc
-<<<<<<< HEAD
-# from .proto import metadata_pb2_grpc as ff_grpc
-=======
 from .proto import metadata_pb2_grpc as ff_grpc
 from .get import *
->>>>>>> 23b9c478
 import os
 
 resource_types = [
@@ -144,19 +140,6 @@
 # def list(host, cert, insecure, resource_type):
 #     """list resources of a given type.
 #     """
-<<<<<<< HEAD
-#     pass
-#
-#
-# @cli.command()
-# @click.argument("resource_type",
-#                 type=click.Choice(resource_types, case_sensitive=False))
-# @click.argument("resources", nargs=-1, required=True)
-# def get(resource_type, resoruces):
-#     """get resources of a given type.
-#     """
-#     pass
-=======
 #     env_cert_path = os.getenv('FEATUREFORM_CERT')
 #     if host is None:
 #         env_host = os.getenv('FEATUREFORM_HOST')
@@ -195,7 +178,6 @@
 #             pass
 #         case "models":
 #             pass
->>>>>>> 23b9c478
 #
 #
 # @cli.command()
@@ -226,42 +208,17 @@
     if local:
         if host != None:
             raise ValueError("Cannot be local and have a host")
-<<<<<<< HEAD
-    
-=======
-
->>>>>>> 23b9c478
     elif host == None:
         host = os.getenv('FEATUREFORM_HOST')
         if host == None:
             raise ValueError(
-<<<<<<< HEAD
-                "Host value must be set in env or with --host flag")
-
-    # channel = TlsChecker(host, cert, insecure)
-=======
                 "Host value must be set with --host flag or in env as FEATUREFORM_HOST")
 
 
->>>>>>> 23b9c478
 
     for file in files:
         with open(file, "r") as py:
             exec(py.read())
-<<<<<<< HEAD
-    
-    if local:
-        register.state().create_all_local()
-    # else:
-    #     stub = ff_grpc.ApiStub(channel)
-    #     register.state().create_all(stub)
-
-def TlsChecker(host, cert, insecure):
-    if insecure:
-        channel = grpc.insecure_channel(
-            host, options=(('grpc.enable_http_proxy', 0),))
-    elif cert != None or os.getenv('FEATUREFORM_HOST') != None:
-=======
 
     if local:
         register.state().create_all_local()
@@ -276,7 +233,6 @@
         channel = grpc.insecure_channel(
             host, options=(('grpc.enable_http_proxy', 0),))
     elif cert != None or os.getenv('FEATUREFORM_CERT') != None:
->>>>>>> 23b9c478
         if os.getenv('FEATUREFORM_CERT') != None and cert == None:
             cert = os.getenv('FEATUREFORM_CERT')
         with open(cert, 'rb') as f:
