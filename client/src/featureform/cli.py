--- conflicted
+++ resolved
@@ -80,31 +80,6 @@
               is_flag=True,
               help="Enable local mode")
 
-<<<<<<< HEAD
-def apply(host, cert, insecure, local, files):
-    if local:
-        if host is not None:
-            raise ValueError("Cannot be local and have a host")
-    else:
-        if host is None and not local:
-            host = os.getenv('FEATUREFORM_HOST')
-            if host is None:
-                raise ValueError("Host value must be set in env or with --host flag")
-        if insecure:
-            channel = grpc.insecure_channel(host, options=(('grpc.enable_http_proxy', 0),))
-        elif cert != None: # or os.getenv('FEATUREFORM_HOST') !=None:
-            if os.getenv('FEATUREFORM_CERT') != None: # and cert == None:
-                cert = os.getenv('FEATUREFORM_CERT')
-            with open(cert, 'rb') as f:
-                credentials = grpc.ssl_channel_credentials(f.read())
-            channel = grpc.secure_channel(host, credentials)
-        else:
-            credentials = grpc.ssl_channel_credentials()
-            channel = grpc.secure_channel(host, credentials)
-    for file in files:
-        with open(file, "r") as py:
-            exec(py.read())
-=======
 def TlsChecker(host, cert, insecure):
     if insecure:
         channel = grpc.insecure_channel(
@@ -138,7 +113,6 @@
         with open(file, "r") as py:
             exec(py.read())
     
->>>>>>> 2635e64f
     if local:
         register.state().create_all_local()
     # else:
