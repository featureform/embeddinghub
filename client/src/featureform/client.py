--- conflicted
+++ resolved
@@ -55,24 +55,11 @@
         source: Union[SourceRegistrar, LocalSource, SubscriptableTransformation, str],
         variant: Union[str, None] = None,
         limit=NO_RECORD_LIMIT,
-<<<<<<< HEAD
-    ) -> pd.DataFrame:
-        """
-        Compute a dataframe from a registered source or transformation
-
-=======
         asynchronous=False,
     ):
         """
-        Compute a dataframe from a registered source or transformation
+        Return a dataframe from a registered source or transformation
 
-        Args:
-            source (Union[SourceRegistrar, LocalSource, SubscriptableTransformation, str]): The source or transformation to compute the dataframe from
-            variant (str): The source variant; defaults to a Docker-style random name and is ignored if source argument is not a string
-            limit (int): The maximum number of records to return; defaults to NO_RECORD_LIMIT
-            asynchronous (bool): @param asynchronous: Flag to determine whether the client should wait for resources to be in either a READY or FAILED state before returning. Defaults to False to ensure that newly registered resources are in a READY state prior to serving them as dataframes.
-
->>>>>>> 3b10cf08
         **Example:**
         ```py title="definitions.py"
         transactions_df = client.dataframe("transactions", "quickstart")
@@ -84,6 +71,7 @@
             source (Union[SourceRegistrar, LocalSource, SubscriptableTransformation, str]): The source or transformation to compute the dataframe from
             variant (str): The source variant; defaults to a Docker-style random name and is ignored if source argument is not a string
             limit (int): The maximum number of records to return; defaults to NO_RECORD_LIMIT
+            asynchronous (bool): @param asynchronous: Flag to determine whether the client should wait for resources to be in either a READY or FAILED state before returning. Defaults to False to ensure that newly registered resources are in a READY state prior to serving them as dataframes.
 
         Returns:
             df (pandas.DataFrame): The dataframe computed from the source or transformation
