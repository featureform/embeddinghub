--- conflicted
+++ resolved
@@ -8,11 +8,7 @@
     try:
         for user in stub.GetUsers(iter([searchName])):
             format_rows("USER NAME: ", user.name)
-<<<<<<< HEAD
-            format_new_para("")
-=======
-            format_new_para()
->>>>>>> 75705af3
+            format_new_para()
             format_rows('NAME', 'VARIANT', 'TYPE')
             for f in user.features:
                 format_rows(
@@ -26,11 +22,7 @@
             for s in user.sources:
                 format_rows(
                     s.name, s.variant, "source")
-<<<<<<< HEAD
-            format_new_para("")
-=======
-            format_new_para()
->>>>>>> 75705af3
+            format_new_para()
             return user
     except grpc._channel._MultiThreadedRendezvous:
         print("User not found.")
@@ -41,11 +33,7 @@
         for x in stub.GetEntities(iter([searchName])):
             format_rows([("ENTITY NAME: ", x.name),
             ("STATUS: ", x.status.Status._enum_type.values[x.status.status].name)])
-<<<<<<< HEAD
-            format_new_para("")
-=======
-            format_new_para()
->>>>>>> 75705af3
+            format_new_para()
             format_rows('NAME', 'VARIANT', 'TYPE')
             for f in x.features:
                 format_rows(
@@ -56,11 +44,7 @@
             for t in x.trainingsets:
                 format_rows(
                     t.name, t.variant, "training set")
-<<<<<<< HEAD
-            format_new_para("")
-=======
-            format_new_para()
->>>>>>> 75705af3
+            format_new_para()
             return x
     except grpc._channel._MultiThreadedRendezvous:
         print("Entity not found.")
@@ -85,11 +69,7 @@
             for v in x.variants:
                 if v != x.default_variant:
                     format_rows(v, '')
-<<<<<<< HEAD
-            format_new_para("")
-=======
-            format_new_para()
->>>>>>> 75705af3
+            format_new_para()
             return x
     except grpc._channel._MultiThreadedRendezvous:
         print(f"{resource_type} not found.")
@@ -113,11 +93,7 @@
             format_rows("NAME", "VARIANT")
             for t in x.trainingsets:
                 format_rows(t.name, t.variant)
-<<<<<<< HEAD
-            format_new_para("")
-=======
-            format_new_para()
->>>>>>> 75705af3
+            format_new_para()
             return x
     except grpc._channel._MultiThreadedRendezvous:
         print("Feature variant not found.")
@@ -140,11 +116,7 @@
             format_rows("NAME", "VARIANT")
             for t in x.trainingsets:
                 format_rows(t.name, t.variant)
-<<<<<<< HEAD
-            format_new_para("")
-=======
-            format_new_para()
->>>>>>> 75705af3
+            format_new_para()
             return x
     except grpc._channel._MultiThreadedRendezvous:
         print("Label variant not found.")
@@ -181,11 +153,7 @@
             format_rows("NAME", "VARIANT")
             for t in x.trainingsets:
                 format_rows(t.name, t.variant)
-<<<<<<< HEAD
-            format_new_para("")
-=======
-            format_new_para()
->>>>>>> 75705af3
+            format_new_para()
             return x
     except grpc._channel._MultiThreadedRendezvous:
         print("Source variant not found.")
@@ -206,11 +174,7 @@
             format_rows("NAME", "VARIANT")
             for f in x.features:
                 format_rows(f.name, f.variant)
-<<<<<<< HEAD
-            format_new_para("")
-=======
-            format_new_para()
->>>>>>> 75705af3
+            format_new_para()
             return x
     except grpc._channel._MultiThreadedRendezvous:
         print("Training set variant not found.")
@@ -241,11 +205,7 @@
             format_rows("NAME", "VARIANT")
             for t in x.trainingsets:
                 format_rows(t.name, t.variant)
-<<<<<<< HEAD
-            format_new_para("")
-=======
-            format_new_para()
->>>>>>> 75705af3
+            format_new_para()
             return x
     except grpc._channel._MultiThreadedRendezvous:
         print("Provider not found.")