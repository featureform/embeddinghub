--- conflicted
+++ resolved
@@ -4,18 +4,10 @@
 import marshal
 from distutils.command.config import config
 from typing_extensions import Self
-<<<<<<< HEAD
 from .resources import ResourceState, Provider, ProviderReference, SourceReference, EntityReference, RedisConfig, \
-    LocalConfig, PostgresConfig, SnowflakeConfig, RedshiftConfig, User, Location, Source, PrimaryData, SQLTable, \
+    LocalConfig, DynamodbConfig, PostgresConfig, SnowflakeConfig, RedshiftConfig, User, Location, Source, PrimaryData, SQLTable, \
     SQLTransformation, DFTransformation, Entity, Feature, Label, ResourceColumnMapping, TrainingSet
-=======
->>>>>>> 23b9c478
-
 from numpy import byte
-from .resources import ResourceState, Provider, RedisConfig, DynamodbConfig, PostgresConfig, SnowflakeConfig, \
-    LocalConfig, User, Location, Source, \
-    PrimaryData, SQLTable, SQLTransformation, DFTransformation, Entity, Feature, Label, ResourceColumnMapping, \
-    TrainingSet
 from typing import Tuple, Callable, TypedDict, List, Union
 from typeguard import typechecked, check_type
 import grpc
