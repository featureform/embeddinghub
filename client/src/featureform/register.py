# This Source Code Form is subject to the terms of the Mozilla Public
# License, v. 2.0. If a copy of the MPL was not distributed with this
# file, You can obtain one at https://mozilla.org/MPL/2.0/.


from datetime import timedelta
from multiprocessing.sharedctypes import Value
from typeguard import typechecked, check_type
from typing import Tuple, Callable, List, Union

import dill
import pyspark
import pandas as pd

from .get import *
from .list import *
from .get_local import *
from .list_local import *
from .sqlite_metadata import SQLiteMetadata
from .tls import insecure_channel, secure_channel
from .resources import ResourceState, Provider, RedisConfig, FirestoreConfig, CassandraConfig, DynamodbConfig, \
<<<<<<< HEAD
    MongoDBConfig, PostgresConfig, SnowflakeConfig, LocalConfig, RedshiftConfig, BigQueryConfig, SparkConfig, AzureFileStoreConfig, OnlineBlobConfig, K8sConfig, User, Location, Source, PrimaryData, SQLTable, \
=======
    PostgresConfig, SnowflakeConfig, LocalConfig, RedshiftConfig, BigQueryConfig, SparkAWSConfig, AzureBlobStoreConfig, OnlineBlobConfig, K8sConfig, User, Location, Source, PrimaryData, SQLTable, \
>>>>>>> a067418f
    SQLTransformation, DFTransformation, Entity, Feature, Label, ResourceColumnMapping, TrainingSet, ProviderReference, \
    EntityReference, SourceReference, ExecutorCredentials

NameVariant = Tuple[str, str]


class EntityRegistrar:

    def __init__(self, registrar, entity):
        self.__registrar = registrar
        self.__entity = entity

    def name(self) -> str:
        return self.__entity.name


class UserRegistrar:

    def __init__(self, registrar, user):
        self.__registrar = registrar
        self.__user = user

    def name(self) -> str:
        return self.__user.name

    def make_default_owner(self):
        self.__registrar.set_default_owner(self.name())


class OfflineProvider:

    def __init__(self, registrar, provider):
        self.__registrar = registrar
        self.__provider = provider

    def name(self) -> str:
        return self.__provider.name


class OfflineSQLProvider(OfflineProvider):

    def __init__(self, registrar, provider):
        super().__init__(registrar, provider)
        self.__registrar = registrar
        self.__provider = provider

    def register_table(self,
                       name: str,
                       table: str,
                       variant: str = "default",
                       owner: Union[str, UserRegistrar] = "",
                       description: str = ""):
        """Register a SQL table as a primary data source.

        Args:
            name (str): Name of table to be registered
            variant (str): Name of variant to be registered
            table (str): Name of SQL table
            owner (Union[str, UserRegistrar]): Owner
            description (str): Description of table to be registered

        Returns:
            source (ColumnSourceRegistrar): source
        """
        return self.__registrar.register_primary_data(name=name,
                                                      variant=variant,
                                                      location=SQLTable(table),
                                                      owner=owner,
                                                      provider=self.name(),
                                                      description=description)

    def sql_transformation(self,
                           owner: Union[str, UserRegistrar] = "",
                           variant: str = "default",
                           name: str = "",
                           schedule: str = "",
                           description: str = ""):
        return self.__registrar.sql_transformation(name=name,
                                                   variant=variant,
                                                   owner=owner,
                                                   schedule=schedule,
                                                   provider=self.name(),
                                                   description=description)


class OfflineSparkProvider(OfflineProvider):
    def __init__(self, registrar, provider):
        super().__init__(registrar, provider)
        self.__registrar = registrar
        self.__provider = provider

    def register_parquet_file(self,
                              name: str,
                              file_path: str,
                              variant: str = "default",
                              owner: Union[str, UserRegistrar] = "",
                              description: str = ""):
        """Register a Spark data source as a primary data source.

        Args:
            name (str): Name of table to be registered
            variant (str): Name of variant to be registered
            file_path (str): The path to s3 file
            owner (Union[str, UserRegistrar]): Owner
            description (str): Description of table to be registered

        Returns:
            source (ColumnSourceRegistrar): source
        """
        return self.__registrar.register_primary_data(name=name,
                                                      variant=variant,
                                                      location=SQLTable(file_path),
                                                      owner=owner,
                                                      provider=self.name(),
                                                      description=description)

    def sql_transformation(self,
                           variant: str,
                           owner: Union[str, UserRegistrar] = "",
                           name: str = "",
                           schedule: str = "",
                           description: str = ""):
        """
        Register a SQL transformation source. The spark.sql_transformation decorator takes the returned string in the
        following function and executes it as a SQL Query.

        The name of the function is the name of the resulting source.

        Sources for the transformation can be specified by adding the Name and Variant in brackets '{{ name.variant }}'.
        The correct source is substituted when the query is run.

        **Examples**:
        ``` py
        @spark.sql_transformation(variant="quickstart")
        def average_user_transaction():
            return "SELECT CustomerID as user_id, avg(TransactionAmount) as avg_transaction_amt from" \
            " {{transactions.v1}} GROUP BY user_id"
        ```

        Args:
            name (str): Name of source
            variant (str): Name of variant
            owner (Union[str, UserRegistrar]): Owner
            description (str): Description of primary data to be registered


        Returns:
            source (ColumnSourceRegistrar): Source
        """
        return self.__registrar.sql_transformation(name=name,
                                                   variant=variant,
                                                   owner=owner,
                                                   schedule=schedule,
                                                   provider=self.name(),
                                                   description=description)

    def df_transformation(self,
                          variant: str = "default",
                          owner: Union[str, UserRegistrar] = "",
                          name: str = "",
                          description: str = "",
                          inputs: list = []):
        """
<<<<<<< HEAD
        Register a Dataframe transformation source. The k8s_azure.df_transformation decorator takes the contents
=======
        Register a Dataframe transformation source. The spark.df_transformation decorator takes the contents
>>>>>>> a067418f
        of the following function and executes the code it contains at serving time.

        The name of the function is used as the name of the source when being registered.

        The specified inputs are loaded into dataframes that can be accessed using the function parameters.

        **Examples**:
        ``` py
<<<<<<< HEAD
        @k8s_azure.df_transformation(inputs=[("source", "one")])        # Sources are added as inputs
        def average_user_transaction(df):                           # Sources can be manipulated by adding them as params
=======
        @spark.df_transformation(inputs=[("source", "one")])        # Sources are added as inputs
        def average_user_transaction(df):                           # Sources can be manipulated by adding them as params
            from pyspark.sql.functions import avg
            df.groupBy("CustomerID").agg(avg("TransactionAmount").alias("average_user_transaction"))
>>>>>>> a067418f
            return df
        ```

        Args:
            name (str): Name of source
            variant (str): Name of variant
            owner (Union[str, UserRegistrar]): Owner
            description (str): Description of primary data to be registered
            inputs (list[Tuple(str, str)]): A list of Source NameVariant Tuples to input into the transformation

        Returns:
            source (ColumnSourceRegistrar): Source
        """
        return self.__registrar.df_transformation(name=name,
                                                  variant=variant,
                                                  owner=owner,
                                                  provider=self.name(),
                                                  description=description,
                                                  inputs=inputs)


class OfflineK8sProvider(OfflineProvider):
    def __init__(self, registrar, provider):
        super().__init__(registrar, provider)
        self.__registrar = registrar
        self.__provider = provider

    def register_file(self,
                      name: str,
                      variant: str,
                      path: str,
                      owner: Union[str, UserRegistrar] = "",
                      description: str = ""):
        """Register a blob data source path as a primary data source.

        Args:
            name (str): Name of table to be registered
            variant (str): Name of variant to be registered
            file_path (str): The path to blob store file
            owner (Union[str, UserRegistrar]): Owner
            description (str): Description of table to be registered

        Returns:
            source (ColumnSourceRegistrar): source
        """
        return self.__registrar.register_primary_data(name=name,
                                                      variant=variant,
                                                      location=SQLTable(path),
                                                      owner=owner,
                                                      provider=self.name(),
                                                      description=description)

    def sql_transformation(self,
                           variant: str,
                           owner: Union[str, UserRegistrar] = "",
                           name: str = "",
                           schedule: str = "",
                           description: str = ""):
        """
        Register a SQL transformation source. The k8s.sql_transformation decorator takes the returned string in the
        following function and executes it as a SQL Query.

        The name of the function is the name of the resulting source.

        Sources for the transformation can be specified by adding the Name and Variant in brackets '{{ name.variant }}'.
        The correct source is substituted when the query is run.

        **Examples**:
        ``` py
        @k8s.sql_transformation(variant="quickstart")
        def average_user_transaction():
            return "SELECT CustomerID as user_id, avg(TransactionAmount) as avg_transaction_amt from" \
            " {{transactions.v1}} GROUP BY user_id"
        ```

        Args:
            name (str): Name of source
            variant (str): Name of variant
            owner (Union[str, UserRegistrar]): Owner
            description (str): Description of primary data to be registered


        Returns:
            source (ColumnSourceRegistrar): Source
        """
        return self.__registrar.sql_transformation(name=name,
                                                   variant=variant,
                                                   owner=owner,
                                                   schedule=schedule,
                                                   provider=self.name(),
                                                   description=description)

    def df_transformation(self,
                          variant: str = "default",
                          owner: Union[str, UserRegistrar] = "",
                          name: str = "",
                          description: str = "",
                          inputs: list = []):
        """
        Register a Dataframe transformation source. The k8s_azure.df_transformation decorator takes the contents
        of the following function and executes the code it contains at serving time.

        The name of the function is used as the name of the source when being registered.

        The specified inputs are loaded into dataframes that can be accessed using the function parameters.

        **Examples**:
        ``` py
        @k8s_azure.df_transformation(inputs=[("source", "one")])        # Sources are added as inputs
        def average_user_transaction(df):                           # Sources can be manipulated by adding them as params
            return df
        ```

        Args:
            name (str): Name of source
            variant (str): Name of variant
            owner (Union[str, UserRegistrar]): Owner
            description (str): Description of primary data to be registered
            inputs (list[Tuple(str, str)]): A list of Source NameVariant Tuples to input into the transformation

        Returns:
            source (ColumnSourceRegistrar): Source
        """
        return self.__registrar.df_transformation(name=name,
                                                  variant=variant,
                                                  owner=owner,
                                                  provider=self.name(),
                                                  description=description,
                                                  inputs=inputs)


class OfflineK8sProvider(OfflineProvider):
    def __init__(self, registrar, provider):
        super().__init__(registrar, provider)
        self.__registrar = registrar
        self.__provider = provider

    def register_file(self,
                       name: str,
                       variant: str,
                       path: str,
                       owner: Union[str, UserRegistrar] = "",
                       description: str = ""):
        """Register a blob data source path as a primary data source.

        Args:
            name (str): Name of table to be registered
            variant (str): Name of variant to be registered
            file_path (str): The path to blob store file
            owner (Union[str, UserRegistrar]): Owner
            description (str): Description of table to be registered

        Returns:
            source (ColumnSourceRegistrar): source
        """
        return self.__registrar.register_primary_data(name=name,
                                                      variant=variant,
                                                      location=SQLTable(path),
                                                      owner=owner,
                                                      provider=self.name(),
                                                      description=description)

    def sql_transformation(self,
                           variant: str,
                           owner: Union[str, UserRegistrar] = "",
                           name: str = "",
                           schedule: str = "",
                           description: str = ""):
        """
        Register a SQL transformation source. The k8s.sql_transformation decorator takes the returned string in the
        following function and executes it as a SQL Query.

        The name of the function is the name of the resulting source.

        Sources for the transformation can be specified by adding the Name and Variant in brackets '{{ name.variant }}'.
        The correct source is substituted when the query is run.

        **Examples**:
        ``` py
        @k8s.sql_transformation(variant="quickstart")
        def average_user_transaction():
            return "SELECT CustomerID as user_id, avg(TransactionAmount) as avg_transaction_amt from" \
            " {{transactions.v1}} GROUP BY user_id"
        ```

        Args:
            name (str): Name of source
            variant (str): Name of variant
            owner (Union[str, UserRegistrar]): Owner
            description (str): Description of primary data to be registered


        Returns:
            source (ColumnSourceRegistrar): Source
        """
        return self.__registrar.sql_transformation(name=name,
                                                   variant=variant,
                                                   owner=owner,
                                                   schedule=schedule,
                                                   provider=self.name(),
                                                   description=description)

    def df_transformation(self,
                        variant: str = "default",
                        owner: Union[str, UserRegistrar] = "",
                        name: str = "",
                        description: str = "",
                        inputs: list = []):
        """
        Register a Dataframe transformation source. The k8s_azure.df_transformation decorator takes the contents
        of the following function and executes the code it contains at serving time.

        The name of the function is used as the name of the source when being registered.

        The specified inputs are loaded into dataframes that can be accessed using the function parameters.

        **Examples**:
        ``` py
        @k8s_azure.df_transformation(inputs=[("source", "one")])        # Sources are added as inputs
        def average_user_transaction(df):                           # Sources can be manipulated by adding them as params
            return df
        ```

        Args:
            name (str): Name of source
            variant (str): Name of variant
            owner (Union[str, UserRegistrar]): Owner
            description (str): Description of primary data to be registered
            inputs (list[Tuple(str, str)]): A list of Source NameVariant Tuples to input into the transformation

        Returns:
            source (ColumnSourceRegistrar): Source
        """
        return self.__registrar.df_transformation(name=name,
                                                    variant=variant,
                                                    owner=owner,
                                                    provider=self.name(),
                                                    description=description,
                                                    inputs=inputs)


class OnlineProvider:
    def __init__(self, registrar, provider):
        self.__registrar = registrar
        self.__provider = provider

    def name(self) -> str:
        return self.__provider.name

class FileStoreProvider:
    def __init__(self, registrar, provider, config, store_type):
        self.__registrar = registrar
        self.__provider = provider
        self.__config = config.config()
        self.__store_type = store_type
    
    def name(self) -> str:
        return self.__provider.name
    
    def store_type(self) -> str:
        return self.__store_type

    def config(self):
        return self.__config

class FileStoreProvider:
    def __init__(self, registrar, provider, config, store_type):
        self.__registrar = registrar
        self.__provider = provider
        self.__config = config.config()
        self.__store_type = store_type

    def name(self) -> str:
        return self.__provider.name

    def store_type(self) -> str:
        return self.__store_type

    def config(self):
        return self.__config


class LocalProvider:
    """
    The LocalProvider exposes the registration functions for LocalMode

    **Using the LocalProvider:**
    ``` py
    from featureform import local

    transactions = local.register_file(
        name="transactions",
        variant="quickstart",
        description="A dataset of fraudulent transactions",
        path="transactions.csv"
    )
    ```
    """

    def __init__(self, registrar, provider):
        self.__registrar = registrar
        self.__provider = provider

    def name(self) -> str:
        return self.__provider.name

    def register_file(self, name, description, path, variant="default", owner=""):
        """Register a local file.

        **Examples**:
        ```
        transactions = local.register_file(
            name="transactions",
            variant="quickstart",
            description="A dataset of fraudulent transactions",
            path="transactions.csv"
        )
        ```
        Args:
            name (str): Name for how to reference the file later
            description (str): Description of the file
            path (str): Path to the file
            variant (str): File variant
            owner (str): Owner of the file

        Returns:
            source (LocalSource): source
        """
        if owner == "":
            owner = self.__registrar.must_get_default_owner()
        # Store the file as a source
        self.__registrar.register_primary_data(name, variant, SQLTable(path), self.__provider.name, owner, description)
        return LocalSource(self.__registrar, name, owner, variant, self.name(), path, description)

    def insert_provider(self):
        sqldb = SQLiteMetadata()
        # Store a new provider row
        sqldb.insert("providers",
                     self.__provider.name,
                     "Provider",
                     self.__provider.description,
                     self.__provider.config.type(),
                     self.__provider.config.software(),
                     self.__provider.team,
                     "sources",
                     "status",
                     str(self.__provider.config.serialize(), 'utf-8')
                     )
        sqldb.close()

    def df_transformation(self,
                          variant: str = "default",
                          owner: Union[str, UserRegistrar] = "",
                          name: str = "",
                          description: str = "",
                          inputs: list = []):
        """
        Register a Dataframe transformation source. The local.df_transformation decorator takes the contents
        of the following function and executes the code it contains at serving time.

        The name of the function is used as the name of the source when being registered.

        The specified inputs are loaded into dataframes that can be accessed using the function parameters.

        **Examples**:
        ``` py
        @local.df_transformation(inputs=[("source", "one"), ("source", "two")]) # Sources are added as inputs
        def average_user_transaction(df_one, df_two):                           # Sources can be manipulated by adding them as params
            return source_one.groupby("CustomerID")["TransactionAmount"].mean()
        ```

        Args:
            name (str): Name of source
            variant (str): Name of variant
            owner (Union[str, UserRegistrar]): Owner
            description (str): Description of primary data to be registered
            inputs (list[Tuple(str, str)]): A list of Source NameVariant Tuples to input into the transformation

        Returns:
            source (ColumnSourceRegistrar): Source
        """
        return self.__registrar.df_transformation(name=name,
                                                  variant=variant,
                                                  owner=owner,
                                                  provider=self.name(),
                                                  description=description,
                                                  inputs=inputs)

    def sql_transformation(self,
                           variant: str = "default",
                           owner: Union[str, UserRegistrar] = "",
                           name: str = "",
                           description: str = ""):
        """
        Register a SQL transformation source. The local.sql_transformation decorator takes the returned string in the
        following function and executes it as a SQL Query.

        The name of the function is the name of the resulting source.

        Sources for the transformation can be specified by adding the Name and Variant in brackets '{{ name.variant }}'.
        The correct source is substituted when the query is run.

        **Examples**:
        ``` py
        @local.sql_transformation(variant="quickstart")
        def average_user_transaction():
            return "SELECT CustomerID as user_id, avg(TransactionAmount) as avg_transaction_amt from" \
            " {{transactions.v1}} GROUP BY user_id"
        ```

        Args:
            name (str): Name of source
            variant (str): Name of variant
            owner (Union[str, UserRegistrar]): Owner
            description (str): Description of primary data to be registered


        Returns:
            source (ColumnSourceRegistrar): Source
        """
        return self.__registrar.sql_transformation(name=name,
                                                   variant=variant,
                                                   owner=owner,
                                                   provider=self.name(),
                                                   description=description)


class SourceRegistrar:

    def __init__(self, registrar, source):
        self.__registrar = registrar
        self.__source = source

    def id(self) -> NameVariant:
        return self.__source.name, self.__source.variant

    def registrar(self):
        return self.__registrar


class ColumnMapping(dict):
    name: str
    variant: str
    column: str
    resource_type: str


class LocalSource:
    """
    LocalSource creates a reference to a source that can be accessed locally.
    """

    def __init__(self,
                 registrar,
                 name: str,
                 owner: str,
                 variant: str,
                 provider: str,
                 path: str,
                 description: str = ""):
        self.registrar = registrar
        self.name = name
        self.variant = variant
        self.owner = owner
        self.provider = provider
        self.path = path
        self.description = description

    def __call__(self, fn: Callable[[], str]):
        if self.description == "":
            self.description = fn.__doc__
        if self.name == "":
            self.name = fn.__name__
        self.__set_query(fn())
        fn.register_resources = self.register_resources
        return fn

    def name_variant(self):
        return (self.name, self.variant)

    def pandas(self):
        """
        Returns the local source as a pandas datafame.

        Returns:
        dataframe (pandas.Dataframe): A pandas Dataframe
        """
        return pd.read_csv(self.path)

    def register_resources(
            self,
            entity: Union[str, EntityRegistrar],
            entity_column: str,
            owner: Union[str, UserRegistrar] = "",
            inference_store: Union[str, OnlineProvider, FileStoreProvider] = "",
            features: List[ColumnMapping] = None,
            labels: List[ColumnMapping] = None,
            timestamp_column: str = ""
    ):
        """
        Registers a features and/or labels that can be used in training sets or served.

        **Examples**:
        ``` py
        average_user_transaction.register_resources(
            entity=user,
            entity_column="CustomerID",
            inference_store=local,
            features=[
                {"name": <feature name>, "variant": <feature variant>, "column": <value column>, "type": "float32"}, # Column Mapping
            ],
        )
        ```

        Args:
            entity (Union[str, EntityRegistrar]): The name to reference the entity by when serving features
            entity_column (str): The name of the column in the source to be used as the entity
            owner (Union[str, UserRegistrar]): The owner of the resource(s)
            inference_store (Union[str, OnlineProvider, FileStoreProvider]): Where to store the materialized feature for serving. (Use the local provider in Localmode)
            features (List[ColumnMapping]): A list of column mappings to define the features
            labels (List[ColumnMapping]): A list of column mappings to define the labels
            timestamp_column: (str): The name of an optional timestamp column in the dataset. Will be used to match the features and labels with point-in-time correctness

        Returns:
            registrar (ResourceRegister): Registrar
        """
        return self.registrar.register_column_resources(
            source=(self.name, self.variant),
            entity=entity,
            entity_column=entity_column,
            owner=owner,
            inference_store=inference_store,
            features=features,
            labels=labels,
            timestamp_column=timestamp_column,
            description=self.description,
        )


class SQLTransformationDecorator:

    def __init__(self,
                 registrar,
                 variant: str,
                 owner: str,
                 provider: str,
                 name: str = "",
                 schedule: str = "",
                 description: str = ""):
        self.registrar = registrar,
        self.name = name
        self.variant = variant
        self.owner = owner
        self.schedule = schedule
        self.provider = provider
        self.description = description

    def __call__(self, fn: Callable[[], str]):
        if self.description == "":
            self.description = fn.__doc__
        if self.name == "":
            self.name = fn.__name__
        self.__set_query(fn())
        fn.register_resources = self.register_resources
        fn.name_variant = self.name_variant
        return fn

    @typechecked
    def __set_query(self, query: str):
        if query == "":
            raise ValueError("Query cannot be an empty string")
        self.query = query

    def to_source(self) -> Source:
        return Source(
            name=self.name,
            variant=self.variant,
            definition=SQLTransformation(self.query),
            owner=self.owner,
            schedule=self.schedule,
            provider=self.provider,
            description=self.description,
        )

    def name_variant(self):
        return (self.name, self.variant)

    def register_resources(
            self,
            entity: Union[str, EntityRegistrar],
            entity_column: str,
            owner: Union[str, UserRegistrar] = "",
            inference_store: Union[str, OnlineProvider, FileStoreProvider] = "",
            features: List[ColumnMapping] = None,
            labels: List[ColumnMapping] = None,
            timestamp_column: str = "",
            description: str = "",
            schedule: str = "",
    ):
        return self.registrar[0].register_column_resources(
            source=(self.name, self.variant),
            entity=entity,
            entity_column=entity_column,
            owner=owner,
            inference_store=inference_store,
            features=features,
            labels=labels,
            timestamp_column=timestamp_column,
            description=description,
            schedule=schedule,
        )


class DFTransformationDecorator:

    def __init__(self,
                 registrar,
                 variant: str,
                 owner: str,
                 provider: str,
                 name: str = "",
                 description: str = "",
                 inputs: list = []):
        self.registrar = registrar,
        self.name = name
        self.variant = variant
        self.owner = owner
        self.provider = provider
        self.description = description
        self.inputs = inputs

    def __call__(self, fn: Callable[
        [Union[pd.DataFrame, pyspark.sql.DataFrame]], Union[pd.DataFrame, pyspark.sql.DataFrame]]):
        if self.description == "" and fn.__doc__ is not None:
            self.description = fn.__doc__
        if self.name == "":
            self.name = fn.__name__

        for nv in self.inputs:
            if self.name is nv[0] and self.variant is nv[1]:
                raise ValueError(f"Transformation cannot be input for itself: {self.name} {self.variant}")
        self.query = dill.dumps(fn.__code__)
        fn.register_resources = self.register_resources
        fn.name_variant = self.name_variant
        return fn

    def to_source(self) -> Source:
        return Source(
            name=self.name,
            variant=self.variant,
            definition=DFTransformation(self.query, self.inputs),
            owner=self.owner,
            provider=self.provider,
            description=self.description,
        )

    def name_variant(self):
        return (self.name, self.variant)

    def register_resources(
            self,
            entity: Union[str, EntityRegistrar],
            entity_column: str,
            owner: Union[str, UserRegistrar] = "",
            inference_store: Union[str, OnlineProvider, FileStoreProvider] = "",
            features: List[ColumnMapping] = None,
            labels: List[ColumnMapping] = None,
            timestamp_column: str = "",
            description: str = "",
    ):
        return self.registrar[0].register_column_resources(
            source=(self.name, self.variant),
            entity=entity,
            entity_column=entity_column,
            owner=owner,
            inference_store=inference_store,
            features=features,
            labels=labels,
            timestamp_column=timestamp_column,
            description=description,
        )


class ColumnSourceRegistrar(SourceRegistrar):

    def register_resources(
            self,
            entity: Union[str, EntityRegistrar],
            entity_column: str,
            owner: Union[str, UserRegistrar] = "",
            inference_store: Union[str, OnlineProvider, FileStoreProvider] = "",
            features: List[ColumnMapping] = None,
            labels: List[ColumnMapping] = None,
            timestamp_column: str = "",
            description: str = "",
            schedule: str = "",
    ):
        """
        Registers a features and/or labels that can be used in training sets or served.

        **Examples**:
        ``` py
        average_user_transaction.register_resources(
            entity=user,
            entity_column="CustomerID",
            inference_store=local,
            features=[
                {"name": "avg_transactions", "variant": "quickstart", "column": "TransactionAmount", "type": "float32"},
            ],
        )
        ```

        Args:
            entity (Union[str, EntityRegistrar]): The name to reference the entity by when serving features
            entity_column (str): The name of the column in the source to be used as the entity
            owner (Union[str, UserRegistrar]): The owner of the resource(s)
            inference_store (Union[str, OnlineProvider, FileStoreProvider]): Where to store the materialized feature for serving. (Use the local provider in Localmode)
            features (List[ColumnMapping]): A list of column mappings to define the features
            labels (List[ColumnMapping]): A list of column mappings to define the labels
            timestamp_column: (str): The name of an optional timestamp column in the dataset. Will be used to match the features and labels with point-in-time correctness

        Returns:
            registrar (ResourceRegister): Registrar
        """
        return self.registrar().register_column_resources(
            source=self,
            entity=entity,
            entity_column=entity_column,
            owner=owner,
            inference_store=inference_store,
            features=features,
            labels=labels,
            timestamp_column=timestamp_column,
            description=description,
            schedule=schedule,
        )


class ResourceRegistrar:

    def __init__(self, registrar, features, labels):
        self.__registrar = registrar
        self.__features = features
        self.__labels = labels

    def create_training_set(self,
                            name: str,
                            variant: str,
                            label: NameVariant = None,
                            schedule: str = "",
                            features: List[NameVariant] = None,
                            resources: List = None,
                            owner: Union[str, UserRegistrar] = "",
                            description: str = ""):
        if len(self.__labels) == 0:
            raise ValueError("A label must be included in a training set")
        if len(self.__features) == 0:
            raise ValueError("A feature must be included in a training set")
        if len(self.__labels) > 1 and label == None:
            raise ValueError(
                "Only one label may be specified in a TrainingSet.")
        if features is not None:
            featureSet = set([(feature["name"], feature["variant"])
                              for feature in self.__features])
            for feature in features:
                if feature not in featureSet:
                    raise ValueError(f"Feature {feature} not found.")
        else:
            features = [(feature["name"], feature["variant"])
                        for feature in self.__features]
        if label is None:
            label = (self.__labels[0]["name"], self.__labels[0]["variant"])
        else:
            labelSet = set([
                (label["name"], label["variant"]) for label in self.__labels
            ])
            if label not in labelSet:
                raise ValueError(f"Label {label} not found.")
        return self.__registrar.register_training_set(
            name=name,
            variant=variant,
            label=label,
            features=features,
            resources=resources,
            owner=owner,
            schedule=schedule,
            description=description,
        )

    def features(self):
        return self.__features

    def label(self):
        if isinstance(self.__labels, list):
            if len(self.__labels) > 1:
                raise ValueError("A resource used has multiple labels. A training set can only have one label")
            elif len(self.__labels) == 1:
                self.__labels = (self.__labels[0]["name"], self.__labels[0]["variant"])
            else:
                self.__labels = ()
        return self.__labels


class Registrar:
    """These functions are used to registed new resources and retrieving existing resources. Retrieved resources can be used to register additional resources. If information on these resources is needed (e.g. retrieve the names of all variants of a feature), use the [Resource Client](resource_client.md) instead.

    ``` py title="definitions.py"
    import featureform as ff

    # e.g. registering a new provider
    redis = ff.register_redis(
        name="redis-quickstart",
        host="quickstart-redis",  # The internal dns name for redis
        port=6379,
        description="A Redis deployment we created for the Featureform quickstart"
    )
    ```
    """

    def __init__(self):
        self.__state = ResourceState()
        self.__resources = []
        self.__default_owner = ""

    def add_resource(self, resource):
        self.__resources.append(resource)

    def register_user(self, name: str) -> UserRegistrar:
        """Register a user.

        Args:
            name (str): User to be registered.

        Returns:
            UserRegistrar: User
        """
        user = User(name)
        self.__resources.append(user)
        return UserRegistrar(self, user)

    def set_default_owner(self, user: str):
        """Set default owner.

        Args:
            user (str): User to be set as default owner of resources.
        """
        self.__default_owner = user

    def default_owner(self) -> str:
        return self.__default_owner

    def must_get_default_owner(self) -> str:
        owner = self.default_owner()
        if owner == "":
            raise ValueError(
                "Owner must be set or a default owner must be specified.")
        return owner

    def get_source(self, name, variant, local=False):
        """Get a source. The returned object can be used to register additional resources.

        **Examples**:
        ``` py
        transactions = get_source("transactions","kaggle")
        transactions.register_resources(
            entity=user,
            entity_column="customerid",
            labels=[
                {"name": "fraudulent", "variant": "quickstart", "column": "isfraud", "type": "bool"},
            ],
        )
        ```
        Args:
            name (str): Name of source to be retrieved
            variant (str): Name of variant of source to be retrieved
            local (bool): If localmode is being used

        Returns:
            source (ColumnSourceRegistrar): Source
        """
        get = SourceReference(name=name, variant=variant, obj=None)
        self.__resources.append(get)
        if local:
            return LocalSource(self,
                               name=name,
                               owner="",
                               variant=variant,
                               provider="",
                               description="",
                               path="")
        else:
            fakeDefinition = PrimaryData(location=SQLTable(name=""))
            fakeSource = Source(name=name,
                                variant=variant,
                                definition=fakeDefinition,
                                owner="",
                                provider="",
                                description="")
            return ColumnSourceRegistrar(self, fakeSource)

    def get_local_provider(self, name="local-mode"):
        get = ProviderReference(name=name, provider_type="local", obj=None)
        self.__resources.append(get)
        fakeConfig = LocalConfig()
        fakeProvider = Provider(name=name, function="LOCAL_ONLINE", description="", team="", config=fakeConfig)
        return LocalProvider(self, fakeProvider)

    def get_redis(self, name):
        """Get a Redis provider. The returned object can be used to register additional resources.

        **Examples**:
        ``` py
        redis = get_redis("redis-quickstart")
        // Defining a new transformation source with retrieved Redis provider
        average_user_transaction.register_resources(
            entity=user,
            entity_column="user_id",
            inference_store=redis,
            features=[
                {"name": "avg_transactions", "variant": "quickstart", "column": "avg_transaction_amt", "type": "float32"},
            ],
        )
        ```
        Args:
            name (str): Name of Redis provider to be retrieved

        Returns:
            redis (OnlineProvider): Provider
        """
        get = ProviderReference(name=name, provider_type="redis", obj=None)
        self.__resources.append(get)
        fakeConfig = RedisConfig(host="", port=123, password="", db=123)
        fakeProvider = Provider(name=name, function="ONLINE", description="", team="", config=fakeConfig)
        return OnlineProvider(self, fakeProvider)

<<<<<<< HEAD
    def get_mongodb(self, name):
        """Get a MongoDB provider. The returned object can be used to register additional resources.

        **Examples**:
        ``` py
        mongodb = get_mongodb("mongodb-quickstart")
        // Defining a new transformation source with retrieved MongoDB provider
        average_user_transaction.register_resources(
            entity=user,
            entity_column="user_id",
            inference_store=mongodb,
            features=[
                {"name": "avg_transactions", "variant": "quickstart", "column": "avg_transaction_amt", "type": "float32"},
            ],
        )
        ```
        Args:
            name (str): Name of MongoDB provider to be retrieved

        Returns:
            mongodb (OnlineProvider): Provider
        """
        get = ProviderReference(name=name, provider_type="mongodb", obj=None)
        self.__resources.append(get)
        mock_config = MongoDBConfig()
        mock_provider = Provider(name=name, function="ONLINE", description="", team="", config=mock_config)
        return OnlineProvider(self, mock_provider)

=======
>>>>>>> a067418f
    def get_blob_store(self, name):
        """Get a Azure Blob provider. The returned object can be used to register additional resources.

        **Examples**:
        ``` py
        azure_blob = get_blob_store("azure-blob-quickstart")
        // Defining a new transformation source with retrieved Azure blob provider
        average_user_transaction.register_resources(
            entity=user,
            entity_column="user_id",
            inference_store=azure_blob,
            features=[
                {"name": "avg_transactions", "variant": "quickstart", "column": "avg_transaction_amt", "type": "float32"},
            ],
        )
        ```
        Args:
            name (str): Name of Azure blob provider to be retrieved

        Returns:
            azure_blob (FileStoreProvider): Provider
        """
        get = ProviderReference(name=name, provider_type="AZURE", obj=None)
        self.__resources.append(get)
<<<<<<< HEAD
        fake_azure_config = AzureFileStoreConfig(account_name="", account_key="", container_name="", root_path="")
        fake_config = OnlineBlobConfig(store_type="AZURE", store_config=fake_azure_config.config())
        fakeProvider = Provider(name=name, function="ONLINE", description="", team="", config=fake_config)
        return FileStoreProvider(self, fakeProvider, fake_config, "AZURE")

=======
        fake_azure_config = AzureBlobStoreConfig(account_name="", account_key="",container_name="",root_path="")
        fake_config = OnlineBlobConfig(store_type="AZURE",store_config=fake_azure_config.config())
        fakeProvider = Provider(name=name, function="ONLINE", description="", team="", config=fake_config)
        return FileStoreProvider(self, fakeProvider, fake_config, "AZURE")
   
>>>>>>> a067418f
    def get_postgres(self, name):
        """Get a Postgres provider. The returned object can be used to register additional resources.

        **Examples**:
        ``` py
        postgres = get_postgres("postgres-quickstart")
        transactions = postgres.register_table(
            name="transactions",
            variant="kaggle",
            description="Fraud Dataset From Kaggle",
            table="Transactions",  # This is the table's name in Postgres
        )
        ```
        Args:
            name (str): Name of Postgres provider to be retrieved

        Returns:
            postgres (OfflineSQLProvider): Provider
        """
        get = ProviderReference(name=name, provider_type="postgres", obj=None)
        self.__resources.append(get)
        fakeConfig = PostgresConfig(host="", port="", database="", user="", password="")
        fakeProvider = Provider(name=name, function="OFFLINE", description="", team="", config=fakeConfig)
        return OfflineSQLProvider(self, fakeProvider)

    def get_snowflake(self, name):
        """Get a Snowflake provider. The returned object can be used to register additional resources.

        **Examples**:
        ``` py
        snowflake = get_snowflake("snowflake-quickstart")
        transactions = snowflake.register_table(
            name="transactions",
            variant="kaggle",
            description="Fraud Dataset From Kaggle",
            table="Transactions",  # This is the table's name in Postgres
        )
        ```
        Args:
            name (str): Name of Snowflake provider to be retrieved

        Returns:
            snowflake (OfflineSQLProvider): Provider
        """
        get = ProviderReference(name=name, provider_type="snowflake", obj=None)
        self.__resources.append(get)
        fakeConfig = SnowflakeConfig(account="", database="", organization="", username="", password="", schema="")
        fakeProvider = Provider(name=name, function="OFFLINE", description="", team="", config=fakeConfig)
        return OfflineSQLProvider(self, fakeProvider)

    def get_redshift(self, name):
        """Get a Redshift provider. The returned object can be used to register additional resources.

        **Examples**:
        ``` py
        redshift = get_redshift("redshift-quickstart")
        transactions = redshift.register_table(
            name="transactions",
            variant="kaggle",
            description="Fraud Dataset From Kaggle",
            table="Transactions",  # This is the table's name in Postgres
        )
        ```
        Args:
            name (str): Name of Redshift provider to be retrieved

        Returns:
            redshift (OfflineSQLProvider): Provider
        """
        get = ProviderReference(name=name, provider_type="redshift", obj=None)
        self.__resources.append(get)
        fakeConfig = RedshiftConfig(host="", port="", database="", user="", password="")
        fakeProvider = Provider(name=name, function="OFFLINE", description="", team="", config=fakeConfig)
        return OfflineSQLProvider(self, fakeProvider)

    def get_bigquery(self, name):
        """Get a BigQuery provider. The returned object can be used to register additional resources.

        **Examples**:
        ``` py
        bigquery = get_bigquery("bigquery-quickstart")
        transactions = bigquery.register_table(
            name="transactions",
            variant="kaggle",
            description="Fraud Dataset From Kaggle",
            table="Transactions",  # This is the table's name in Postgres
        )
        ```
        Args:
            name (str): Name of BigQuery provider to be retrieved

        Returns:
            bigquery (OfflineSQLProvider): Provider
        """
        get = ProviderReference(name=name, provider_type="bigquery", obj=None)
        self.__resources.append(get)
        fakeConfig = BigQueryConfig(project_id="", dataset_id="", credentials_path="")
        fakeProvider = Provider(name=name, function="OFFLINE", description="", team="", config=fakeConfig)
        return OfflineSQLProvider(self, fakeProvider)

    def get_spark(self, name):
        """Get a Spark provider. The returned object can be used to register additional resources.
        **Examples**:
        ``` py
        spark = get_spark("spark-quickstart")
        transactions = spark.register_table(
            name="transactions",
            variant="kaggle",
            description="Fraud Dataset From Kaggle",
            table="Transactions",  # This is the table's name in Postgres
        )
        ```
        Args:
            name (str): Name of Spark provider to be retrieved
        Returns:
            spark (OfflineSQLProvider): Provider
        """
        get = ProviderReference(name=name, provider_type="spark", obj=None)
        self.__resources.append(get)
        fakeConfig = SparkConfig(executor_type="", executor_config={}, store_type="", store_config={})
        fakeProvider = Provider(name=name, function="OFFLINE", description="", team="", config=fakeConfig)
        return OfflineSparkProvider(self, fakeProvider)


    def get_kubernetes(self, name):
        """
        Get a k8s Azure provider. The returned object can be used to register additional resources.
        **Examples**:
        ``` py

        k8s_azure = get_kubernetes("k8s-azure-quickstart")
        transactions = k8s_azure.register_file(
            name="transactions",
            variant="kaggle",
            description="Fraud Dataset From Kaggle",
            path="path/to/blob",
        )
        ```
        Args:
            name (str): Name of k8s Azure provider to be retrieved
        Returns:
            k8s_azure (OfflineK8sProvider): Provider
        """
        get = ProviderReference(name=name, provider_type="k8s-azure", obj=None)
        self.__resources.append(get)

        fakeConfig = K8sConfig(store_type="", store_config={})
        fakeProvider = Provider(name=name, function="OFFLINE", description="", team="", config=fakeConfig)
        return OfflineK8sProvider(self, fakeProvider)

    def get_entity(self, name, local=False):
        """Get an entity. The returned object can be used to register additional resources.

        **Examples**:
        ``` py
        entity = get_entity("user")
        transactions.register_resources(
            entity=entity,
            entity_column="customerid",
            labels=[
                {"name": "fraudulent", "variant": "quickstart", "column": "isfraud", "type": "bool"},
            ],
        )
        ```
        Args:
            name (str): Name of entity to be retrieved
            local (bool): If localmode is being used

        Returns:
            entity (EntityRegistrar): Entity
        """
        get = EntityReference(name=name, obj=None)
        self.__resources.append(get)
        fakeEntity = Entity(name=name, description="")
        return EntityRegistrar(self, fakeEntity)

    def register_redis(self,
                       name: str,
                       description: str = "",
                       team: str = "",
                       host: str = "0.0.0.0",
                       port: int = 6379,
                       password: str = "",
                       db: int = 0):
        """Register a Redis provider.

        **Examples**:
        ```
        redis = ff.register_redis(
            name="redis-quickstart",
            host="quickstart-redis",  # The internal dns name for redis
            port=6379,
            description="A Redis deployment we created for the Featureform quickstart"
        )
        ```
        Args:
            name (str): Name of Redis provider to be registered
            description (str): Description of Redis provider to be registered
            team (str): Name of team
            host (str): Internal DNS name for Redis
            port (int): Redis port
            password (str): Redis password
            db (str): Redis database

        Returns:
            redis (OnlineProvider): Provider
        """
        config = RedisConfig(host=host, port=port, password=password, db=db)
        provider = Provider(name=name,
                            function="ONLINE",
                            description=description,
                            team=team,
                            config=config)
        self.__resources.append(provider)
        return OnlineProvider(self, provider)

    def register_blob_store(self,
                            name: str,
                            account_name: str,
                            account_key: str,
                            container_name: str,
                            root_path: str,
                            description: str = "",
<<<<<<< HEAD
                            team: str = "", ):
=======
                            team: str = "",):
>>>>>>> a067418f
        """Register an azure blob store provider.

        This has the functionality of an online store and can be used as a parameter
        to a k8s or spark provider

        **Examples**:
        ```
        blob = ff.register_blob_store(
            name="azure-quickstart",
            container_name="my_company_container"
            root_path="custom/path/in/container"
            account_name=<azure_account_name>
            account_key=<azure_account_key> 
            description="An azure blob store provider to store offline and inference data"
        )
        ```
        Args:
            name (str): Name of Azure blob store to be registered
            container_name (str): Azure container name
            root_path (str): custom path in container to store data
            description (str): Description of Redis provider to be registered
            team (str): team with permission to this storage layer
            account_name (str): Azure account name
            account_key (str): Secret azure account key
            config (AzureConfig): an azure config object (can be used in place of container name and account name)
        Returns:
            blob (StorageProvider): Provider
                has all the functionality of OnlineProvider
        """
<<<<<<< HEAD

        azure_config = AzureFileStoreConfig(account_name=account_name, account_key=account_key,
                                            container_name=container_name, root_path=root_path)
        config = OnlineBlobConfig(store_type="AZURE", store_config=azure_config.config())

=======
        azure_config = AzureBlobStoreConfig(account_name=account_name, account_key=account_key,container_name=container_name,root_path=root_path)
        config = OnlineBlobConfig(store_type="AZURE",store_config=azure_config.config())
>>>>>>> a067418f
        provider = Provider(name=name,
                            function="ONLINE",
                            description=description,
                            team=team,
                            config=config)
        self.__resources.append(provider)
        return FileStoreProvider(self, provider, azure_config, "AZURE")

    def register_firestore(self,
                           name: str,
                           collection: str,
                           project_id: str,
                           credentials_path: str,
                           description: str = "",
                           team: str = "",
                           ):
        """Register a Firestore provider.

        **Examples**:
        ```
        firestore = ff.register_firestore(
            name="firestore-quickstart",
            description="A Firestore deployment we created for the Featureform quickstart",
            project_id="quickstart-project",
            collection="quickstart-collection",
        )
        ```
        Args:
            name (str): Name of Firestore provider to be registered
            description (str): Description of Firestore provider to be registered
            team (str): Name of team
            project_id (str): The Project name in GCP
            collection (str): The Collection name in Firestore under the given project ID
            credentials_path (str): A path to a Google Credentials file with access permissions for Firestore

        Returns:
            firestore (OfflineSQLProvider): Provider
        """
        config = FirestoreConfig(collection=collection, project_id=project_id, credentials_path=credentials_path)
        provider = Provider(name=name,
                            function="ONLINE",
                            description=description,
                            team=team,
                            config=config)
        self.__resources.append(provider)
        return OnlineProvider(self, provider)

    def register_cassandra(self,
                           name: str,
                           description: str = "",
                           team: str = "",
                           host: str = "0.0.0.0",
                           port: int = 9042,
                           username: str = "cassandra",
                           password: str = "cassandra",
                           keyspace: str = "",
                           consistency: str = "THREE",
                           replication: int = 3):
        config = CassandraConfig(host=host, port=port, username=username, password=password, keyspace=keyspace,
                                 consistency=consistency, replication=replication)
        provider = Provider(name=name,
                            function="ONLINE",
                            description=description,
                            team=team,
                            config=config)
        self.__resources.append(provider)
        return OnlineProvider(self, provider)

    def register_dynamodb(self,
                          name: str,
                          description: str = "",
                          team: str = "",
                          access_key: str = None,
                          secret_key: str = None,
                          region: str = None):
        """Register a DynamoDB provider.

        **Examples**:
        ```
        dynamodb = ff.register_dynamodb(
            name="dynamodb-quickstart",
            host="quickstart-dynamodb",  # The internal dns name for dynamodb
            description="A Dynamodb deployment we created for the Featureform quickstart",
            access_key="$ACCESS_KEY",
            secret_key="$SECRET_KEY",
            region="us-east-1"
        )
        ```
        Args:
            name (str): Name of DynamoDB provider to be registered
            description (str): Description of DynamoDB provider to be registered
            team (str): Name of team
            access_key (str): Access key
            secret_key (str): Secret key
            region (str): Region

        Returns:
            dynamodb (OnlineProvider): Provider
        """
        config = DynamodbConfig(access_key=access_key, secret_key=secret_key, region=region)
        provider = Provider(name=name,
                            function="ONLINE",
                            description=description,
                            team=team,
                            config=config)
        self.__resources.append(provider)
        return OnlineProvider(self, provider)

    def register_mongodb(self,
                         name: str,
                         description: str = "",
                         team: str = "",
                         username: str = None,
                         password: str = None,
                         database: str = None,
                         host: str = None,
                         port: str = None,
                         throughput: int = 1000

                         ):
        """Register a MongoDB provider.

        **Examples**:
        ```
        mongodb = ff.register_mongodb(
            name="mongodb-quickstart",
            description="A MongoDB deployment",
            team="myteam"
            username="my_username",
            password="myPassword",
            database="featureform_database"
            host="my-mongodb.host.com",
            port="10225"
            throughput=10000
        )
        ```
        Args:
            name (str): Name of MongoDB provider to be registered
            description (str): Description of MongoDB provider to be registered
            team (str): Name of team
            username (str): MongoDB username
            password (str): MongoDB password
            database (str): MongoDB database
            host (str): MongoDB hostname
            port (str): MongoDB port
            throughput (int): The maximum RU limit for autoscaling

        Returns:
            mongodb (OnlineProvider): Provider
        """
        config = MongoDBConfig(username=username, password=password, host=host, port=port, database=database, throughput=throughput)
        provider = Provider(name=name,
                            function="ONLINE",
                            description=description,
                            team=team,
                            config=config)
        self.__resources.append(provider)
        return OnlineProvider(self, provider)

    def register_snowflake(
            self,
            name: str,
            username: str,
            password: str,
            account: str,
            organization: str,
            database: str,
            schema: str = "PUBLIC",
            description: str = "",
            team: str = "",
    ):
        """Register a Snowflake provider.

        **Examples**:
        ```
        snowflake = ff.register_snowflake(
            name="snowflake-quickstart",
            username="snowflake",
            password="password",
            account="account",
            database="snowflake",
            schema="PUBLIC",
            description="A Dynamodb deployment we created for the Featureform quickstart"
        )
        ```
        Args:
            name (str): Name of Snowflake provider to be registered
            username (str): Username
            password (str): Password
            account (str): Account
            organization (str): Organization
            database (str): Database
            schema (str): Schema
            description (str): Description of Snowflake provider to be registered
            team (str): Name of team

        Returns:
            snowflake (OfflineSQLProvider): Provider
        """
        config = SnowflakeConfig(account=account,
                                 database=database,
                                 organization=organization,
                                 username=username,
                                 password=password,
                                 schema=schema)
        provider = Provider(name=name,
                            function="OFFLINE",
                            description=description,
                            team=team,
                            config=config)
        self.__resources.append(provider)
        return OfflineSQLProvider(self, provider)

    def register_postgres(self,
                          name: str,
                          description: str = "",
                          team: str = "",
                          host: str = "0.0.0.0",
                          port: str = "5432",
                          user: str = "postgres",
                          password: str = "password",
                          database: str = "postgres"):
        """Register a Postgres provider.

        **Examples**:
        ```
        postgres = ff.register_postgres(
            name="postgres-quickstart",
            description="A Postgres deployment we created for the Featureform quickstart",
            host="quickstart-postgres",  # The internal dns name for postgres
            port="5432",
            user="postgres",
            password="password",
            database="postgres"
        )
        ```
        Args:
            name (str): Name of Postgres provider to be registered
            description (str): Description of Postgres provider to be registered
            team (str): Name of team
            host (str): Internal DNS name of Postgres
            port (str): Port
            user (str): User
            password (str): Password
            database (str): Database

        Returns:
            postgres (OfflineSQLProvider): Provider
        """
        config = PostgresConfig(host=host,
                                port=port,
                                database=database,
                                user=user,
                                password=password)
        provider = Provider(name=name,
                            function="OFFLINE",
                            description=description,
                            team=team,
                            config=config)
        self.__resources.append(provider)
        return OfflineSQLProvider(self, provider)

    def register_redshift(self,
                          name: str,
                          description: str = "",
                          team: str = "",
                          host: str = "",
                          port: int = 5432,
                          user: str = "redshift",
                          password: str = "password",
                          database: str = "dev"):
        """Register a Redshift provider.

        **Examples**:
        ```
        redshift = ff.register_redshift(
            name="redshift-quickstart",
            description="A Redshift deployment we created for the Featureform quickstart",
            host="quickstart-redshift",  # The internal dns name for postgres
            port="5432",
            user="redshift",
            password="password",
            database="dev"
        )
        ```
        Args:
            name (str): Name of Redshift provider to be registered
            description (str): Description of Redshift provider to be registered
            team (str): Name of team
            host (str): Internal DNS name of Redshift
            port (str): Port
            user (str): User
            password (str): Password
            database (str): Database

        Returns:
            redshift (OfflineSQLProvider): Provider
        """
        config = RedshiftConfig(host=host,
                                port=port,
                                database=database,
                                user=user,
                                password=password)
        provider = Provider(name=name,
                            function="OFFLINE",
                            description=description,
                            team=team,
                            config=config)
        self.__resources.append(provider)
        return OfflineSQLProvider(self, provider)

    def register_bigquery(self,
                          name: str,
                          description: str = "",
                          team: str = "",
                          project_id: str = "",
                          dataset_id: str = "",
                          credentials_path: str = ""):
        """Register a BigQuery provider.

        **Examples**:
        ```
        bigquery = ff.register_bigquery(
            name="bigquery-quickstart",
            description="A BigQuery deployment we created for the Featureform quickstart",
            project_id="quickstart-project",
            dataset_id="quickstart-dataset",
        )
        ```
        Args:
            name (str): Name of BigQuery provider to be registered
            description (str): Description of BigQuery provider to be registered
            team (str): Name of team
            project_id (str): The Project name in GCP
            dataset_id (str): The Dataset name in GCP under the Project Id
            credentials_path (str): A path to a Google Credentials file with access permissions for BigQuery

        Returns:
            bigquery (OfflineSQLProvider): Provider
        """
        config = BigQueryConfig(project_id=project_id,
                                dataset_id=dataset_id,
                                credentials_path=credentials_path, )
        provider = Provider(name=name,
                            function="OFFLINE",
                            description=description,
                            team=team,
                            config=config)
        self.__resources.append(provider)
        return OfflineSQLProvider(self, provider)

    def register_spark(self,
                       name: str,
<<<<<<< HEAD
                       executor: ExecutorCredentials,
                       filestore: FileStoreProvider,
                       description: str = "",
                       team: str = "",
                    ):
        """Register a Spark on AWS provider.
        **Examples**:
        ```
        spark = ff.register_spark(
=======
                       description: str = "",
                       team: str = "",
                       emr_cluster_id: str = "",
                       bucket_path: str = "",
                       emr_cluster_region: str = "",
                       bucket_region: str = "",
                       aws_access_key_id: str = "",
                       aws_secret_access_key: str = "",):
        """Register a Spark on AWS provider.
        **Examples**:
        ```
        spark = ff.register_spark_aws(
>>>>>>> a067418f
            name="spark-quickstart",
            description="A Spark deployment we created for the Featureform quickstart",
            team="featureform-team"
            executor=databricks
            filestore=azure_blob_store
        )
        ```
        Args:
            name (str): Name of Spark AWS provider to be registered
            executor (ExecutorCredentials): an Executor Provider used for the compute power
            filestore: (FileStoreProvider): a FileStoreProvider used for storage of data
            description (str): Description of Spark AWS provider to be registered
            team (str): Name of team
<<<<<<< HEAD
=======
            cluster_id (str): The id of the running EMR (Elastic Map Reduce) cluster with Spark enabled
            bucket_path (str): The project's S3 path
            emr_cluster_region (str): aws region of the cluster
            bucket_region (str): aws region of the bucket
            aws_access_key_id (str): aws access key id of a role with access to the bucket and emr cluster
            aws_secret_access_key (str): secret key tied to the acces key
>>>>>>> a067418f

        Returns:
            spark_aws (OfflineSparkProvider): Provider
        """

        config = SparkConfig(
                            executor_type=executor.type(),
                            executor_config=executor.config(),
                            store_type=filestore.store_type(),
                            store_config=filestore.config())

        provider = Provider(name=name,
                            function="OFFLINE",
                            description=description,
                            team=team,
                            config=config)
        self.__resources.append(provider)
        return OfflineSparkProvider(self, provider)

    def register_k8s(self,
<<<<<<< HEAD
                     name: str,
                     store: FileStoreProvider,
                     description: str = "",
                     team: str = "", ):
=======
                            name: str,
                            store: FileStoreProvider,
                            description: str = "",
                            team: str = "",):
>>>>>>> a067418f
        """
        Register an offline store provider to run on featureform's own k8s deployment
        
        Args:
            name (str): Name of provider
            store (Union[str, FileStoreProvider]): name or reference to registered file store provider
            location (Location): Location of primary data
            provider (Union[str, OfflineProvider]): Provider
            owner (Union[str, UserRegistrar]): Owner
            description (str): Description of primary data to be registered
        **Examples**:
        ```
<<<<<<< HEAD
=======
        ```
>>>>>>> a067418f
        k8s = ff.register_k8s(
            name="k8s",
            description="Native featureform kubernetes compute",
            store=azure_blob,
            team="featureform-team"
<<<<<<< HEAD
        ```
=======
>>>>>>> a067418f
        """
        config = K8sConfig(
            store_type=store.store_type(),
            store_config=store.config(),
        )

        provider = Provider(name=name,
                            function="OFFLINE",
                            description=description,
                            team=team,
                            config=config)
        self.__resources.append(provider)
        return OfflineK8sProvider(self, provider)

    def register_local(self):
        """Register a Local provider.

        **Examples**:
        ```
            local = register_local()
        ```
        Returns:
            local (LocalProvider): Provider
        """
        config = LocalConfig()
        provider = Provider(name="local-mode",
                            function="LOCAL_ONLINE",
                            description="This is local mode",
                            team="team",
                            config=config)
        self.__resources.append(provider)
        local_provider = LocalProvider(self, provider)
        local_provider.insert_provider()
        return local_provider

    def register_primary_data(self,
                              name: str,
                              variant: str,
                              location: Location,
                              provider: Union[str, OfflineProvider],
                              owner: Union[str, UserRegistrar] = "",
                              description: str = ""):
        """Register a primary data source.

        Args:
            name (str): Name of source
            variant (str): Name of variant
            location (Location): Location of primary data
            provider (Union[str, OfflineProvider]): Provider
            owner (Union[str, UserRegistrar]): Owner
            description (str): Description of primary data to be registered

        Returns:
            source (ColumnSourceRegistrar): Source
        """
        if not isinstance(owner, str):
            owner = owner.name()
        if owner == "":
            owner = self.must_get_default_owner()
        if not isinstance(provider, str):
            provider = provider.name()
        source = Source(name=name,
                        variant=variant,
                        definition=PrimaryData(location=location),
                        owner=owner,
                        provider=provider,
                        description=description)
        self.__resources.append(source)
        return ColumnSourceRegistrar(self, source)

    def register_sql_transformation(self,
                                    name: str,
                                    variant: str,
                                    query: str,
                                    provider: Union[str, OfflineProvider],
                                    owner: Union[str, UserRegistrar] = "",
                                    description: str = "",
                                    schedule: str = ""):
        """Register a SQL transformation source.

        Args:
            name (str): Name of source
            variant (str): Name of variant
            query (str): SQL query
            provider (Union[str, OfflineProvider]): Provider
            owner (Union[str, UserRegistrar]): Owner
            description (str): Description of primary data to be registered
            schedule (str): Kubernetes CronJob schedule string ("* * * * *")

        Returns:
            source (ColumnSourceRegistrar): Source
        """
        if not isinstance(owner, str):
            owner = owner.name()
        if owner == "":
            owner = self.must_get_default_owner()
        if not isinstance(provider, str):
            provider = provider.name()
        source = Source(
            name=name,
            variant=variant,
            definition=SQLTransformation(query),
            owner=owner,
            schedule=schedule,
            provider=provider,
            description=description,
        )
        self.__resources.append(source)
        return ColumnSourceRegistrar(self, source)

    def sql_transformation(self,
                           variant: str,
                           provider: Union[str, OfflineProvider],
                           name: str = "",
                           schedule: str = "",
                           owner: Union[str, UserRegistrar] = "",
                           description: str = ""):
        """SQL transformation decorator.

        Args:
            variant (str): Name of variant
            provider (Union[str, OfflineProvider]): Provider
            name (str): Name of source
            schedule (str): Kubernetes CronJob schedule string ("* * * * *")
            owner (Union[str, UserRegistrar]): Owner
            description (str): Description of SQL transformation

        Returns:
            decorator (SQLTransformationDecorator): decorator
        """
        if not isinstance(owner, str):
            owner = owner.name()
        if owner == "":
            owner = self.must_get_default_owner()
        if not isinstance(provider, str):
            provider = provider.name()
        decorator = SQLTransformationDecorator(
            registrar=self,
            name=name,
            variant=variant,
            provider=provider,
            schedule=schedule,
            owner=owner,
            description=description,
        )
        self.__resources.append(decorator)
        return decorator

    def df_transformation(self,
                          provider: Union[str, OfflineProvider],
                          variant: str = "default",
                          name: str = "",
                          owner: Union[str, UserRegistrar] = "",
                          description: str = "",
                          inputs: list = []):
        """Dataframe transformation decorator.

        Args:
            variant (str): Name of variant
            provider (Union[str, OfflineProvider]): Provider
            name (str): Name of source
            owner (Union[str, UserRegistrar]): Owner
            description (str): Description of SQL transformation
            inputs (list): Inputs to transformation

        Returns:
            decorator (DFTransformationDecorator): decorator
        """

        if not isinstance(owner, str):
            owner = owner.name()
        if owner == "":
            owner = self.must_get_default_owner()
        if not isinstance(provider, str):
            provider = provider.name()
        for i, nv in enumerate(inputs):
            if not isinstance(nv, tuple):
                inputs[i] = nv.name_variant()
        decorator = DFTransformationDecorator(
            registrar=self,
            name=name,
            variant=variant,
            provider=provider,
            owner=owner,
            description=description,
            inputs=inputs,
        )
        self.__resources.append(decorator)
        return decorator

    def state(self):
        for resource in self.__resources:
            if isinstance(resource, SQLTransformationDecorator) or isinstance(resource, DFTransformationDecorator):
                resource = resource.to_source()
            self.__state.add(resource)
        self.__resources = []
        return self.__state

    def clear_state(self):
        self.__state = ResourceState()

    def register_entity(self, name: str, description: str = ""):
        """Register an entity.

        Args:
            name (str): Name of entity to be registered
            description (str): Description of entity to be registered

        Returns:
            entity (EntityRegistrar): Entity
        """
        entity = Entity(name=name, description=description)
        self.__resources.append(entity)
        return EntityRegistrar(self, entity)

    def register_column_resources(
            self,
            source: Union[NameVariant, SourceRegistrar, SQLTransformationDecorator],
            entity: Union[str, EntityRegistrar],
            entity_column: str,
            owner: Union[str, UserRegistrar] = "",
            inference_store: Union[str, OnlineProvider, FileStoreProvider] = "",
            features: List[ColumnMapping] = None,
            labels: List[ColumnMapping] = None,
            timestamp_column: str = "",
            description: str = "",
            schedule: str = "",
    ):
        """Create features and labels from a source. Used in the register_resources function.

        Args:
            source (Union[NameVariant, SourceRegistrar, SQLTransformationDecorator]): Source of features, labels, entity
            entity (Union[str, EntityRegistrar]): Entity
            entity_column (str): Column of entity in source
            owner (Union[str, UserRegistrar]): Owner
            inference_store (Union[str, OnlineProvider]): Online provider
            features (List[ColumnMapping]): List of ColumnMapping objects (dictionaries containing the keys: name, variant, column, resource_type)
            labels (List[ColumnMapping]): List of ColumnMapping objects (dictionaries containing the keys: name, variant, column, resource_type)
            description (str): Description
            schedule (str): Kubernetes CronJob schedule string ("* * * * *")

        Returns:
            resource (ResourceRegistrar): resource
        """
        if features is None:
            features = []
        if labels is None:
            labels = []
        if len(features) == 0 and len(labels) == 0:
            raise ValueError("No features or labels set")
        if not isinstance(source, tuple):
            source = source.id()
        if not isinstance(entity, str):
            entity = entity.name()
        if not isinstance(inference_store, str):
            inference_store = inference_store.name()
        if len(features) > 0 and inference_store == "":
            raise ValueError(
                "Inference store must be set when defining features")
        if not isinstance(owner, str):
            owner = owner.name()
        if owner == "":
            owner = self.must_get_default_owner()
        feature_resources = []
        label_resources = []
        for feature in features:
            variant = feature.get("variant", "default")
            desc = feature.get("description", "")
            resource = Feature(
                name=feature["name"],
                variant=variant,
                source=source,
                value_type=feature["type"],
                entity=entity,
                owner=owner,
                provider=inference_store,
                description=desc,
                schedule=schedule,
                location=ResourceColumnMapping(
                    entity=entity_column,
                    value=feature["column"],
                    timestamp=timestamp_column,
                ),
            )
            self.__resources.append(resource)
            feature_resources.append(resource)

        for label in labels:
            variant = label.get("variant", "default")
            desc = label.get("description", "")
            resource = Label(
                name=label["name"],
                variant=variant,
                source=source,
                value_type=label["type"],
                entity=entity,
                owner=owner,
                provider=inference_store,
                description=desc,
                location=ResourceColumnMapping(
                    entity=entity_column,
                    value=label["column"],
                    timestamp=timestamp_column,
                ),
            )
            self.__resources.append(resource)
            label_resources.append(resource)
        return ResourceRegistrar(self, features, labels)

    def __get_feature_nv(self, features):
        feature_nv_list = []
        feature_lags = []
        for feature in features:
            if isinstance(feature, str):
                feature_nv = (feature, "default")
                feature_nv_list.append(feature_nv)
            elif isinstance(feature, dict):
                lag = feature.get("lag")
                if lag:
                    required_lag_keys = set(["lag", "feature", "variant"])
                    received_lag_keys = set(feature.keys())
                    if required_lag_keys.intersection(received_lag_keys) != required_lag_keys:
                        raise ValueError(f"feature lags require 'lag', 'feature', 'variant' fields. Received: {feature.keys()}")
                    
                    if not isinstance(lag, timedelta):
                        raise ValueError(f"the lag, '{lag}', needs to be of type 'datetime.timedelta'. Received: {type(lag)}.")

                    feature_name_variant = (feature["feature"], feature["variant"])
                    if feature_name_variant not in feature_nv_list:
                        feature_nv_list.append(feature_name_variant)

                    lag_name = f"{feature['feature']}_{feature['variant']}_lag_{lag}"
                    sanitized_lag_name = lag_name.replace(" ", "").replace(",", "_").replace(":", "_")
                    feature["name"] = feature.get("name", sanitized_lag_name)
                    
                    feature_lags.append(feature)
                else:
                    feature_nv = (feature["name"], feature["variant"])
                    feature_nv_list.append(feature_nv)
            elif isinstance(feature, list):
                feature_nv, feature_lags_list = self.__get_feature_nv(feature)
                if len(feature_nv) != 0:
                    feature_nv_list.extend(feature_nv)

                if len(feature_lags_list) != 0:
                    feature_lags.extend(feature_lags_list)
            else:
                feature_nv_list.append(feature)

        return feature_nv_list, feature_lags

    def register_training_set(self,
                              name: str,
                              variant: str = "default",
                              features: list = [],
                              label: NameVariant = (),
                              resources: list = [],
                              owner: Union[str, UserRegistrar] = "",
                              description: str = "",
                              schedule: str = ""):
        """Register a training set.

        Args:
            name (str): Name of training set to be registered
            variant (str): Name of variant to be registered
            label (NameVariant): Label of training set
            features (List[NameVariant]): Features of training set
            resources (List[Resource]): A list of previously registered resources
            owner (Union[str, UserRegistrar]): Owner
            description (str): Description of training set to be registered
            schedule (str): Kubernetes CronJob schedule string ("* * * * *")

        Returns:
            resource (ResourceRegistrar): resource
        """
        if not isinstance(owner, str):
            owner = owner.name()
        if owner == "":
            owner = self.must_get_default_owner()
<<<<<<< HEAD
=======
        
>>>>>>> a067418f
        if isinstance(features, tuple):
            raise ValueError("Features must be entered as a list")
        
        if isinstance(label, list):
            raise ValueError("Label must be entered as a tuple")

        for resource in resources:
            features += resource.features()
            resource_label = resource.label()
            #label == () if it is NOT manually entered
            if label == ():
                label = resource_label
            # Elif: If label was updated to store resource_label it will not check the following elif
            elif resource_label != ():
                raise ValueError("A training set can only have one label")
        
        if isinstance(label, str):
            label = (label, "default")
        
        features, feature_lags = self.__get_feature_nv(features)

        if label == ():
            raise ValueError("Label must be set")
        if features == []:
            raise ValueError("A training-set must have atleast one feature")

        resource = TrainingSet(
            name=name,
            variant=variant,
            description=description,
            owner=owner,
            schedule=schedule,
            label=label,
            features=features,
            feature_lags=feature_lags
        )
        self.__resources.append(resource)


class ResourceClient(Registrar):
    """The resource client is used to retrieve information on specific resources (entities, providers, features, labels, training sets, models, users). If retrieved resources are needed to register additional resources (e.g. registering a feature from a source), use the [Client](client.md) functions instead.

    **Using the Resource Client:**
    ``` py title="definitions.py"
    import featureform as ff
    from featureform import ResourceClient

    rc = ResourceClient("localhost:8000")

    # example query:
    redis = rc.get_provider("redis-quickstart")
    ```
    """

    def __init__(self, host=None, local=False, insecure=False, cert_path=None, dry_run=False):
        """Initialise a Resource Client object.

        Args:
            host (str): The hostname of the Featureform instance. Exclude if using Localmode.
            local (bool): True if using Localmode.
            insecure (bool): True if connecting to an insecure Featureform endpoint. False if using a self-signed or public TLS certificate
            cert_path (str): The path to a public certificate if using a self-signed certificate.
        """
        super().__init__()
        self._dry_run = dry_run
        self._stub = None
        self.local = local

        if dry_run:
            return

        if local and host:
            raise ValueError("Cannot be local and have a host")
        elif not local:
            host = host or os.getenv('FEATUREFORM_HOST')
            if host is None:
                raise RuntimeError(
                    'If not in local mode then `host` must be passed or the environment'
                    ' variable FEATUREFORM_HOST must be set.'
                )
            if insecure:
                channel = insecure_channel(host)
            else:
                channel = secure_channel(host, cert_path)
            self._stub = ff_grpc.ApiStub(channel)

    def apply(self):
        """Apply all definitions, creating and retrieving all specified resources.
        """

        if self._dry_run:
            print(state().sorted_list())
            return

        if self.local:
            state().create_all_local()
        else:
            state().create_all(self._stub)

    def get_user(self, name, local=False):
        """Get a user. Prints out name of user, and all resources associated with the user.

        **Examples:**

        ``` py title="Input"
        featureformer = rc.get_user("featureformer")
        ```

        ``` json title="Output"
        // get_user prints out formatted information on user
        USER NAME:                     featureformer
        -----------------------------------------------

        NAME                           VARIANT                        TYPE
        avg_transactions               quickstart                     feature
        fraudulent                     quickstart                     label
        fraud_training                 quickstart                     training set
        transactions                   kaggle                         source
        average_user_transaction       quickstart                     source
        -----------------------------------------------
        ```

        ``` py title="Input"
        print(featureformer)
        ```

        ``` json title="Output"
        // get_user returns the User object

        name: "featureformer"
        features {
        name: "avg_transactions"
        variant: "quickstart"
        }
        labels {
        name: "fraudulent"
        variant: "quickstart"
        }
        trainingsets {
        name: "fraud_training"
        variant: "quickstart"
        }
        sources {
        name: "transactions"
        variant: "kaggle"
        }
        sources {
        name: "average_user_transaction"
        variant: "quickstart"
        }
        ```

        Args:
            name (str): Name of user to be retrieved

        Returns:
            user (User): User
        """
        if local:
            return get_user_info_local(name)
        return get_user_info(self._stub, name)

    def get_entity(self, name, local=False):
        """Get an entity. Prints out information on entity, and all resources associated with the entity.

        **Examples:**

        ``` py title="Input"
        entity = rc.get_entity("user")
        ```

        ``` json title="Output"
        // get_entity prints out formatted information on entity

        ENTITY NAME:                   user
        STATUS:                        NO_STATUS
        -----------------------------------------------

        NAME                           VARIANT                        TYPE
        avg_transactions               quickstart                     feature
        fraudulent                     quickstart                     label
        fraud_training                 quickstart                     training set
        -----------------------------------------------
        ```

        ``` py title="Input"
        print(postgres)
        ```

        ``` json title="Output"
        // get_entity returns the Entity object

        name: "user"
        features {
        name: "avg_transactions"
        variant: "quickstart"
        }
        labels {
        name: "fraudulent"
        variant: "quickstart"
        }
        trainingsets {
        name: "fraud_training"
        variant: "quickstart"
        }
        ```
        """
        if local:
            return get_entity_info_local(name)
        return get_entity_info(self._stub, name)

    def get_model(self, name):
        """Get a model. Prints out information on model, and all resources associated with the model.

        Args:
            name (str): Name of model to be retrieved

        Returns:
            model (Model): Model
        """
        return get_resource_info(self._stub, "model", name)

    def get_provider(self, name, local=False):
        """Get a provider. Prints out information on provider, and all resources associated with the provider.

        **Examples:**

        ``` py title="Input"
        postgres = rc.get_provider("postgres-quickstart")
        ```

        ``` json title="Output"
        // get_provider prints out formatted information on provider

        NAME:                          postgres-quickstart
        DESCRIPTION:                   A Postgres deployment we created for the Featureform quickstart
        TYPE:                          POSTGRES_OFFLINE
        SOFTWARE:                      postgres
        STATUS:                        NO_STATUS
        -----------------------------------------------
        SOURCES:
        NAME                           VARIANT
        transactions                   kaggle
        average_user_transaction       quickstart
        -----------------------------------------------
        FEATURES:
        NAME                           VARIANT
        -----------------------------------------------
        LABELS:
        NAME                           VARIANT
        fraudulent                     quickstart
        -----------------------------------------------
        TRAINING SETS:
        NAME                           VARIANT
        fraud_training                 quickstart
        -----------------------------------------------
        ```

        ``` py title="Input"
        print(postgres)
        ```

        ``` json title="Output"
        // get_provider returns the Provider object

        name: "postgres-quickstart"
        description: "A Postgres deployment we created for the Featureform quickstart"
        type: "POSTGRES_OFFLINE"
        software: "postgres"
        serialized_config: "{\"Host\": \"quickstart-postgres\",
                            \"Port\": \"5432\",
                            \"Username\": \"postgres\",
                            \"Password\": \"password\",
                            \"Database\": \"postgres\"}"
        sources {
        name: "transactions"
        variant: "kaggle"
        }
        sources {
        name: "average_user_transaction"
        variant: "quickstart"
        }
        trainingsets {
        name: "fraud_training"
        variant: "quickstart"
        }
        labels {
        name: "fraudulent"
        variant: "quickstart"
        }
        ```

        Args:
            name (str): Name of provider to be retrieved

        Returns:
            provider (Provider): Provider
        """
        if local:
            return get_provider_info_local(name)
        return get_provider_info(self._stub, name)

    def get_feature(self, name, variant=None, local=False):
        """Get a feature. Prints out information on feature, and all variants associated with the feature. If variant is included, print information on that specific variant and all resources associated with it.

        **Examples:**

        ``` py title="Input"
        avg_transactions = rc.get_feature("avg_transactions")
        ```

        ``` json title="Output"
        // get_feature prints out formatted information on feature

        NAME:                          avg_transactions
        STATUS:                        NO_STATUS
        -----------------------------------------------
        VARIANTS:
        quickstart                     default
        -----------------------------------------------
        ```

        ``` py title="Input"
        print(avg_transactions)
        ```

        ``` json title="Output"
        // get_feature returns the Feature object

        name: "avg_transactions"
        default_variant: "quickstart"
        variants: "quickstart"
        ```

        ``` py title="Input"
        avg_transactions_variant = ff.get_feature("avg_transactions", "quickstart")
        ```

        ``` json title="Output"
        // get_feature with variant provided prints out formatted information on feature variant

        NAME:                          avg_transactions
        VARIANT:                       quickstart
        TYPE:                          float32
        ENTITY:                        user
        OWNER:                         featureformer
        PROVIDER:                      redis-quickstart
        STATUS:                        NO_STATUS
        -----------------------------------------------
        SOURCE:
        NAME                           VARIANT
        average_user_transaction       quickstart
        -----------------------------------------------
        TRAINING SETS:
        NAME                           VARIANT
        fraud_training                 quickstart
        -----------------------------------------------
        ```

        ``` py title="Input"
        print(avg_transactions_variant)
        ```

        ``` json title="Output"
        // get_feature returns the FeatureVariant object

        name: "avg_transactions"
        variant: "quickstart"
        source {
        name: "average_user_transaction"
        variant: "quickstart"
        }
        type: "float32"
        entity: "user"
        created {
        seconds: 1658168552
        nanos: 142461900
        }
        owner: "featureformer"
        provider: "redis-quickstart"
        trainingsets {
        name: "fraud_training"
        variant: "quickstart"
        }
        columns {
        entity: "user_id"
        value: "avg_transaction_amt"
        }
        ```

        Args:
            name (str): Name of feature to be retrieved
            variant (str): Name of variant of feature

        Returns:
            feature (Union[Feature, FeatureVariant]): Feature or FeatureVariant
        """
        if local:
            if not variant:
                return get_resource_info_local("feature", name)
            return get_feature_variant_info_local(name, variant)
        if not variant:
            return get_resource_info(self._stub, "feature", name)
        return get_feature_variant_info(self._stub, name, variant)

    def get_label(self, name, variant=None, local=False):
        """Get a label. Prints out information on label, and all variants associated with the label. If variant is included, print information on that specific variant and all resources associated with it.

        **Examples:**

        ``` py title="Input"
        fraudulent = rc.get_label("fraudulent")
        ```

        ``` json title="Output"
        // get_label prints out formatted information on label

        NAME:                          fraudulent
        STATUS:                        NO_STATUS
        -----------------------------------------------
        VARIANTS:
        quickstart                     default
        -----------------------------------------------
        ```

        ``` py title="Input"
        print(fraudulent)
        ```

        ``` json title="Output"
        // get_label returns the Label object

        name: "fraudulent"
        default_variant: "quickstart"
        variants: "quickstart"
        ```

        ``` py title="Input"
        fraudulent_variant = ff.get_label("fraudulent", "quickstart")
        ```

        ``` json title="Output"
        // get_label with variant provided prints out formatted information on label variant

        NAME:                          fraudulent
        VARIANT:                       quickstart
        TYPE:                          bool
        ENTITY:                        user
        OWNER:                         featureformer
        PROVIDER:                      postgres-quickstart
        STATUS:                        NO_STATUS
        -----------------------------------------------
        SOURCE:
        NAME                           VARIANT
        transactions                   kaggle
        -----------------------------------------------
        TRAINING SETS:
        NAME                           VARIANT
        fraud_training                 quickstart
        -----------------------------------------------
        ```

        ``` py title="Input"
        print(fraudulent_variant)
        ```

        ``` json title="Output"
        // get_label returns the LabelVariant object

        name: "fraudulent"
        variant: "quickstart"
        type: "bool"
        source {
        name: "transactions"
        variant: "kaggle"
        }
        entity: "user"
        created {
        seconds: 1658168552
        nanos: 154924300
        }
        owner: "featureformer"
        provider: "postgres-quickstart"
        trainingsets {
        name: "fraud_training"
        variant: "quickstart"
        }
        columns {
        entity: "customerid"
        value: "isfraud"
        }
        ```

        Args:
            name (str): Name of label to be retrieved
            variant (str): Name of variant of label

        Returns:
            label (Union[label, LabelVariant]): Label or LabelVariant
        """
        if local:
            if not variant:
                return get_resource_info_local("label", name)
            return get_label_variant_info_local(name, variant)
        if not variant:
            return get_resource_info(self._stub, "label", name)
        return get_label_variant_info(self._stub, name, variant)

    def get_training_set(self, name, variant=None, local=False):
        """Get a training set. Prints out information on training set, and all variants associated with the training set. If variant is included, print information on that specific variant and all resources associated with it.

        **Examples:**

        ``` py title="Input"
        fraud_training = rc.get_training_set("fraud_training")
        ```

        ``` json title="Output"
        // get_training_set prints out formatted information on training set

        NAME:                          fraud_training
        STATUS:                        NO_STATUS
        -----------------------------------------------
        VARIANTS:
        quickstart                     default
        -----------------------------------------------
        ```

        ``` py title="Input"
        print(fraud_training)
        ```

        ``` json title="Output"
        // get_training_set returns the TrainingSet object

        name: "fraud_training"
        default_variant: "quickstart"
        variants: "quickstart"
        ```

        ``` py title="Input"
        fraudulent_variant = ff.get_training set("fraudulent", "quickstart")
        ```

        ``` json title="Output"
        // get_training_set with variant provided prints out formatted information on training set variant

        NAME:                          fraud_training
        VARIANT:                       quickstart
        OWNER:                         featureformer
        PROVIDER:                      postgres-quickstart
        STATUS:                        NO_STATUS
        -----------------------------------------------
        LABEL:
        NAME                           VARIANT
        fraudulent                     quickstart
        -----------------------------------------------
        FEATURES:
        NAME                           VARIANT
        avg_transactions               quickstart
        -----------------------------------------------
        ```

        ``` py title="Input"
        print(fraudulent_variant)
        ```

        ``` json title="Output"
        // get_training_set returns the TrainingSetVariant object

        name: "fraud_training"
        variant: "quickstart"
        owner: "featureformer"
        created {
        seconds: 1658168552
        nanos: 157934800
        }
        provider: "postgres-quickstart"
        features {
        name: "avg_transactions"
        variant: "quickstart"
        }
        label {
        name: "fraudulent"
        variant: "quickstart"
        }
        ```

        Args:
            name (str): Name of training set to be retrieved
            variant (str): Name of variant of training set

        Returns:
            training_set (Union[TrainingSet, TrainingSetVariant]): TrainingSet or TrainingSetVariant
        """
        if local:
            if not variant:
                return get_resource_info_local("training-set", name)
            return get_training_set_variant_info_local(name, variant)
        if not variant:
            return get_resource_info(self._stub, "training-set", name)
        return get_training_set_variant_info(self._stub, name, variant)

    def get_source(self, name, variant=None, local=False):
        """Get a source. Prints out information on source, and all variants associated with the source. If variant is included, print information on that specific variant and all resources associated with it.

        **Examples:**

        ``` py title="Input"
        transactions = rc.get_transactions("transactions")
        ```

        ``` json title="Output"
        // get_source prints out formatted information on source

        NAME:                          transactions
        STATUS:                        NO_STATUS
        -----------------------------------------------
        VARIANTS:
        kaggle                         default
        -----------------------------------------------
        ```

        ``` py title="Input"
        print(transactions)
        ```

        ``` json title="Output"
        // get_source returns the Source object

        name: "transactions"
        default_variant: "kaggle"
        variants: "kaggle"
        ```

        ``` py title="Input"
        transactions_variant = rc.get_source("transactions", "kaggle")
        ```

        ``` json title="Output"
        // get_source with variant provided prints out formatted information on source variant

        NAME:                          transactions
        VARIANT:                       kaggle
        OWNER:                         featureformer
        DESCRIPTION:                   Fraud Dataset From Kaggle
        PROVIDER:                      postgres-quickstart
        STATUS:                        NO_STATUS
        -----------------------------------------------
        DEFINITION:
        TRANSFORMATION

        -----------------------------------------------
        SOURCES
        NAME                           VARIANT
        -----------------------------------------------
        PRIMARY DATA
        Transactions
        FEATURES:
        NAME                           VARIANT
        -----------------------------------------------
        LABELS:
        NAME                           VARIANT
        fraudulent                     quickstart
        -----------------------------------------------
        TRAINING SETS:
        NAME                           VARIANT
        fraud_training                 quickstart
        -----------------------------------------------
        ```

        ``` py title="Input"
        print(transactions_variant)
        ```

        ``` json title="Output"
        // get_source returns the SourceVariant object

        name: "transactions"
        variant: "kaggle"
        owner: "featureformer"
        description: "Fraud Dataset From Kaggle"
        provider: "postgres-quickstart"
        created {
        seconds: 1658168552
        nanos: 128768000
        }
        trainingsets {
        name: "fraud_training"
        variant: "quickstart"
        }
        labels {
        name: "fraudulent"
        variant: "quickstart"
        }
        primaryData {
        table {
            name: "Transactions"
        }
        }
        ```

        Args:
            name (str): Name of source to be retrieved
            variant (str): Name of variant of source

        Returns:
            source (Union[Source, SourceVariant]): Source or SourceVariant
        """
        if local:
            if not variant:
                return get_resource_info_local("source", name)
            return get_source_variant_info_local(name, variant)
        if not variant:
            return get_resource_info(self._stub, "source", name)
        return get_source_variant_info(self._stub, name, variant)

    def list_features(self, local=False):
        """List all features.

        **Examples:**
        ``` py title="Input"
        features_list = rc.list_features()
        ```

        ``` json title="Output"
        // list_features prints out formatted information on all features

        NAME                           VARIANT                        STATUS
        user_age                       quickstart (default)           READY
        avg_transactions               quickstart (default)           READY
        avg_transactions               production                     CREATED
        ```

        ``` py title="Input"
        print(features_list)
        ```

        ``` json title="Output"
        // list_features returns a list of Feature objects

        [name: "user_age"
        default_variant: "quickstart"
        variants: "quickstart"
        , name: "avg_transactions"
        default_variant: "quickstart"
        variants: "quickstart"
        variants: "production"
        ]
        ```

        Returns:
            features (List[Feature]): List of Feature Objects
        """
        if local:
            return list_local("feature", [ColumnName.NAME, ColumnName.VARIANT, ColumnName.STATUS])
        return list_name_variant_status(self._stub, "feature")

    def list_labels(self, local=False):
        """List all labels.

        **Examples:**
        ``` py title="Input"
        features_list = rc.list_labels()
        ```

        ``` json title="Output"
        // list_labels prints out formatted information on all labels

        NAME                           VARIANT                        STATUS
        user_age                       quickstart (default)           READY
        avg_transactions               quickstart (default)           READY
        avg_transactions               production                     CREATED
        ```

        ``` py title="Input"
        print(label_list)
        ```

        ``` json title="Output"
        // list_features returns a list of Feature objects

        [name: "user_age"
        default_variant: "quickstart"
        variants: "quickstart"
        , name: "avg_transactions"
        default_variant: "quickstart"
        variants: "quickstart"
        variants: "production"
        ]
        ```

        Returns:
            labels (List[Label]): List of Label Objects
        """
        if local:
            return list_local("label", [ColumnName.NAME, ColumnName.VARIANT, ColumnName.STATUS])
        return list_name_variant_status(self._stub, "label")

    def list_users(self, local=False):
        """List all users. Prints a list of all users.

        **Examples:**
        ``` py title="Input"
        users_list = rc.list_users()
        ```

        ``` json title="Output"
        // list_users prints out formatted information on all users

        NAME                           STATUS
        featureformer                  NO_STATUS
        featureformers_friend          CREATED
        ```

        ``` py title="Input"
        print(features_list)
        ```

        ``` json title="Output"
        // list_features returns a list of Feature objects

        [name: "featureformer"
        features {
        name: "avg_transactions"
        variant: "quickstart"
        }
        labels {
        name: "fraudulent"
        variant: "quickstart"
        }
        trainingsets {
        name: "fraud_training"
        variant: "quickstart"
        }
        sources {
        name: "transactions"
        variant: "kaggle"
        }
        sources {
        name: "average_user_transaction"
        variant: "quickstart"
        },
        name: "featureformers_friend"
        features {
        name: "user_age"
        variant: "production"
        }
        sources {
        name: "user_profiles"
        variant: "production"
        }
        ]
        ```

        Returns:
            users (List[User]): List of User Objects
        """
        if local:
            return list_local("user", [ColumnName.NAME, ColumnName.STATUS])
        return list_name_status(self._stub, "user")

    def list_entities(self, local=False):
        """List all entities. Prints a list of all entities.

        **Examples:**
        ``` py title="Input"
        entities = rc.list_entities()
        ```

        ``` json title="Output"
        // list_entities prints out formatted information on all entities

        NAME                           STATUS
        user                           CREATED
        transaction                    CREATED
        ```

        ``` py title="Input"
        print(features_list)
        ```

        ``` json title="Output"
        // list_entities returns a list of Entity objects

        [name: "user"
        features {
        name: "avg_transactions"
        variant: "quickstart"
        }
        features {
        name: "avg_transactions"
        variant: "production"
        }
        features {
        name: "user_age"
        variant: "quickstart"
        }
        labels {
        name: "fraudulent"
        variant: "quickstart"
        }
        trainingsets {
        name: "fraud_training"
        variant: "quickstart"
        }
        ,
        name: "transaction"
        features {
        name: "amount_spent"
        variant: "production"
        }
        ]
        ```

        Returns:
            entities (List[Entity]): List of Entity Objects
        """
        if local:
            return list_local("entity", [ColumnName.NAME, ColumnName.STATUS])
        return list_name_status(self._stub, "entity")

    def list_sources(self, local=False):
        """List all sources. Prints a list of all sources.

        **Examples:**
        ``` py title="Input"
        sources_list = rc.list_sources()
        ```

        ``` json title="Output"
        // list_sources prints out formatted information on all sources

        NAME                           VARIANT                        STATUS                         DESCRIPTION
        average_user_transaction       quickstart (default)           NO_STATUS                      the average transaction amount for a user
        transactions                   kaggle (default)               NO_STATUS                      Fraud Dataset From Kaggle
        ```

        ``` py title="Input"
        print(sources_list)
        ```

        ``` json title="Output"
        // list_sources returns a list of Source objects

        [name: "average_user_transaction"
        default_variant: "quickstart"
        variants: "quickstart"
        , name: "transactions"
        default_variant: "kaggle"
        variants: "kaggle"
        ]
        ```

        Returns:
            sources (List[Source]): List of Source Objects
        """
        if local:
            return list_local("source",
                              [ColumnName.NAME, ColumnName.VARIANT, ColumnName.STATUS, ColumnName.DESCRIPTION])
        return list_name_variant_status_desc(self._stub, "source")

    def list_training_sets(self, local=False):
        """List all training sets. Prints a list of all training sets.

        **Examples:**
        ``` py title="Input"
        training_sets_list = rc.list_training_sets()
        ```

        ``` json title="Output"
        // list_training_sets prints out formatted information on all training sets

        NAME                           VARIANT                        STATUS                         DESCRIPTION
        fraud_training                 quickstart (default)           READY                          Training set for fraud detection.
        fraud_training                 v2                             CREATED                        Improved training set for fraud detection.
        recommender                    v1 (default)                   CREATED                        Training set for recommender system.
        ```

        ``` py title="Input"
        print(training_sets_list)
        ```

        ``` json title="Output"
        // list_training_sets returns a list of TrainingSet objects

        [name: "fraud_training"
        default_variant: "quickstart"
        variants: "quickstart", "v2",
        name: "recommender"
        default_variant: "v1"
        variants: "v1"
        ]
        ```

        Returns:
            training_sets (List[TrainingSet]): List of TrainingSet Objects
        """
        if local:
            return list_local("training-set", [ColumnName.NAME, ColumnName.VARIANT, ColumnName.STATUS])
        return list_name_variant_status_desc(self._stub, "training-set")

    def list_models(self, local=False):
        """List all models. Prints a list of all models.

        Returns:
            models (List[Model]): List of Model Objects
        """
        if local:
            return list_local("model", [ColumnName.NAME, ColumnName.STATUS, ColumnName.DESCRIPTION])
        return list_name_status_desc(self._stub, "model")

    def list_providers(self, local=False):
        """List all providers. Prints a list of all providers.

        **Examples:**
        ``` py title="Input"
        providers_list = rc.list_providers()
        ```

        ``` json title="Output"
        // list_providers prints out formatted information on all providers

        NAME                           STATUS                         DESCRIPTION
        redis-quickstart               CREATED                      A Redis deployment we created for the Featureform quickstart
        postgres-quickstart            CREATED                      A Postgres deployment we created for the Featureform quickst
        ```

        ``` py title="Input"
        print(providers_list)
        ```

        ``` json title="Output"
        // list_providers returns a list of Providers objects

        [name: "redis-quickstart"
        description: "A Redis deployment we created for the Featureform quickstart"
        type: "REDIS_ONLINE"
        software: "redis"
        serialized_config: "{\"Addr\": \"quickstart-redis:6379\", \"Password\": \"\", \"DB\": 0}"
        features {
        name: "avg_transactions"
        variant: "quickstart"
        }
        features {
        name: "avg_transactions"
        variant: "production"
        }
        features {
        name: "user_age"
        variant: "quickstart"
        }
        , name: "postgres-quickstart"
        description: "A Postgres deployment we created for the Featureform quickstart"
        type: "POSTGRES_OFFLINE"
        software: "postgres"
        serialized_config: "{\"Host\": \"quickstart-postgres\", \"Port\": \"5432\", \"Username\": \"postgres\", \"Password\": \"password\", \"Database\": \"postgres\"}"
        sources {
        name: "transactions"
        variant: "kaggle"
        }
        sources {
        name: "average_user_transaction"
        variant: "quickstart"
        }
        trainingsets {
        name: "fraud_training"
        variant: "quickstart"
        }
        labels {
        name: "fraudulent"
        variant: "quickstart"
        }
        ]
        ```

        Returns:
            providers (List[Provider]): List of Provider Objects
        """
        if local:
            return list_local("provider", [ColumnName.NAME, ColumnName.STATUS, ColumnName.DESCRIPTION])
        return list_name_status_desc(self._stub, "provider")


global_registrar = Registrar()
state = global_registrar.state
clear_state = global_registrar.clear_state
register_user = global_registrar.register_user
register_redis = global_registrar.register_redis
register_blob_store = global_registrar.register_blob_store
register_bigquery = global_registrar.register_bigquery
register_firestore = global_registrar.register_firestore
register_cassandra = global_registrar.register_cassandra
register_dynamodb = global_registrar.register_dynamodb
register_mongodb = global_registrar.register_mongodb
register_snowflake = global_registrar.register_snowflake
register_postgres = global_registrar.register_postgres
register_redshift = global_registrar.register_redshift
register_spark = global_registrar.register_spark
register_k8s = global_registrar.register_k8s
register_local = global_registrar.register_local
register_entity = global_registrar.register_entity
register_column_resources = global_registrar.register_column_resources
register_training_set = global_registrar.register_training_set
sql_transformation = global_registrar.sql_transformation
register_sql_transformation = global_registrar.register_sql_transformation
get_entity = global_registrar.get_entity
get_source = global_registrar.get_source
get_local_provider = global_registrar.get_local_provider
get_redis = global_registrar.get_redis
get_postgres = global_registrar.get_postgres
get_mongodb = global_registrar.get_mongodb
get_snowflake = global_registrar.get_snowflake
get_redshift = global_registrar.get_redshift
get_bigquery = global_registrar.get_bigquery
get_spark_aws = global_registrar.get_spark
get_kubernetes = global_registrar.get_kubernetes
get_blob_store = global_registrar.get_blob_store<|MERGE_RESOLUTION|>--- conflicted
+++ resolved
@@ -19,11 +19,8 @@
 from .sqlite_metadata import SQLiteMetadata
 from .tls import insecure_channel, secure_channel
 from .resources import ResourceState, Provider, RedisConfig, FirestoreConfig, CassandraConfig, DynamodbConfig, \
-<<<<<<< HEAD
-    MongoDBConfig, PostgresConfig, SnowflakeConfig, LocalConfig, RedshiftConfig, BigQueryConfig, SparkConfig, AzureFileStoreConfig, OnlineBlobConfig, K8sConfig, User, Location, Source, PrimaryData, SQLTable, \
-=======
-    PostgresConfig, SnowflakeConfig, LocalConfig, RedshiftConfig, BigQueryConfig, SparkAWSConfig, AzureBlobStoreConfig, OnlineBlobConfig, K8sConfig, User, Location, Source, PrimaryData, SQLTable, \
->>>>>>> a067418f
+    MongoDBConfig, PostgresConfig, SnowflakeConfig, LocalConfig, RedshiftConfig, BigQueryConfig, SparkConfig, \
+    AzureFileStoreConfig, OnlineBlobConfig, K8sConfig, User, Location, Source, PrimaryData, SQLTable, \
     SQLTransformation, DFTransformation, Entity, Feature, Label, ResourceColumnMapping, TrainingSet, ProviderReference, \
     EntityReference, SourceReference, ExecutorCredentials
 
@@ -187,11 +184,7 @@
                           description: str = "",
                           inputs: list = []):
         """
-<<<<<<< HEAD
         Register a Dataframe transformation source. The k8s_azure.df_transformation decorator takes the contents
-=======
-        Register a Dataframe transformation source. The spark.df_transformation decorator takes the contents
->>>>>>> a067418f
         of the following function and executes the code it contains at serving time.
 
         The name of the function is used as the name of the source when being registered.
@@ -200,15 +193,228 @@
 
         **Examples**:
         ``` py
-<<<<<<< HEAD
         @k8s_azure.df_transformation(inputs=[("source", "one")])        # Sources are added as inputs
         def average_user_transaction(df):                           # Sources can be manipulated by adding them as params
-=======
-        @spark.df_transformation(inputs=[("source", "one")])        # Sources are added as inputs
+            return df
+        ```
+
+        Args:
+            name (str): Name of source
+            variant (str): Name of variant
+            owner (Union[str, UserRegistrar]): Owner
+            description (str): Description of primary data to be registered
+            inputs (list[Tuple(str, str)]): A list of Source NameVariant Tuples to input into the transformation
+
+        Returns:
+            source (ColumnSourceRegistrar): Source
+        """
+        return self.__registrar.df_transformation(name=name,
+                                                  variant=variant,
+                                                  owner=owner,
+                                                  provider=self.name(),
+                                                  description=description,
+                                                  inputs=inputs)
+
+
+class OfflineK8sProvider(OfflineProvider):
+    def __init__(self, registrar, provider):
+        super().__init__(registrar, provider)
+        self.__registrar = registrar
+        self.__provider = provider
+
+    def register_file(self,
+                      name: str,
+                      variant: str,
+                      path: str,
+                      owner: Union[str, UserRegistrar] = "",
+                      description: str = ""):
+        """Register a blob data source path as a primary data source.
+
+        Args:
+            name (str): Name of table to be registered
+            variant (str): Name of variant to be registered
+            file_path (str): The path to blob store file
+            owner (Union[str, UserRegistrar]): Owner
+            description (str): Description of table to be registered
+
+        Returns:
+            source (ColumnSourceRegistrar): source
+        """
+        return self.__registrar.register_primary_data(name=name,
+                                                      variant=variant,
+                                                      location=SQLTable(path),
+                                                      owner=owner,
+                                                      provider=self.name(),
+                                                      description=description)
+
+    def sql_transformation(self,
+                           variant: str,
+                           owner: Union[str, UserRegistrar] = "",
+                           name: str = "",
+                           schedule: str = "",
+                           description: str = ""):
+        """
+        Register a SQL transformation source. The k8s.sql_transformation decorator takes the returned string in the
+        following function and executes it as a SQL Query.
+
+        The name of the function is the name of the resulting source.
+
+        Sources for the transformation can be specified by adding the Name and Variant in brackets '{{ name.variant }}'.
+        The correct source is substituted when the query is run.
+
+        **Examples**:
+        ``` py
+        @k8s.sql_transformation(variant="quickstart")
+        def average_user_transaction():
+            return "SELECT CustomerID as user_id, avg(TransactionAmount) as avg_transaction_amt from" \
+            " {{transactions.v1}} GROUP BY user_id"
+        ```
+
+        Args:
+            name (str): Name of source
+            variant (str): Name of variant
+            owner (Union[str, UserRegistrar]): Owner
+            description (str): Description of primary data to be registered
+
+
+        Returns:
+            source (ColumnSourceRegistrar): Source
+        """
+        return self.__registrar.sql_transformation(name=name,
+                                                   variant=variant,
+                                                   owner=owner,
+                                                   schedule=schedule,
+                                                   provider=self.name(),
+                                                   description=description)
+
+    def df_transformation(self,
+                          variant: str = "default",
+                          owner: Union[str, UserRegistrar] = "",
+                          name: str = "",
+                          description: str = "",
+                          inputs: list = []):
+        """
+        Register a Dataframe transformation source. The k8s_azure.df_transformation decorator takes the contents
+        of the following function and executes the code it contains at serving time.
+
+        The name of the function is used as the name of the source when being registered.
+
+        The specified inputs are loaded into dataframes that can be accessed using the function parameters.
+
+        **Examples**:
+        ``` py
+        @k8s_azure.df_transformation(inputs=[("source", "one")])        # Sources are added as inputs
         def average_user_transaction(df):                           # Sources can be manipulated by adding them as params
-            from pyspark.sql.functions import avg
-            df.groupBy("CustomerID").agg(avg("TransactionAmount").alias("average_user_transaction"))
->>>>>>> a067418f
+            return df
+        ```
+
+        Args:
+            name (str): Name of source
+            variant (str): Name of variant
+            owner (Union[str, UserRegistrar]): Owner
+            description (str): Description of primary data to be registered
+            inputs (list[Tuple(str, str)]): A list of Source NameVariant Tuples to input into the transformation
+
+        Returns:
+            source (ColumnSourceRegistrar): Source
+        """
+        return self.__registrar.df_transformation(name=name,
+                                                  variant=variant,
+                                                  owner=owner,
+                                                  provider=self.name(),
+                                                  description=description,
+                                                  inputs=inputs)
+
+
+class OfflineK8sProvider(OfflineProvider):
+    def __init__(self, registrar, provider):
+        super().__init__(registrar, provider)
+        self.__registrar = registrar
+        self.__provider = provider
+
+    def register_file(self,
+                       name: str,
+                       variant: str,
+                       path: str,
+                       owner: Union[str, UserRegistrar] = "",
+                       description: str = ""):
+        """Register a blob data source path as a primary data source.
+
+        Args:
+            name (str): Name of table to be registered
+            variant (str): Name of variant to be registered
+            file_path (str): The path to blob store file
+            owner (Union[str, UserRegistrar]): Owner
+            description (str): Description of table to be registered
+
+        Returns:
+            source (ColumnSourceRegistrar): source
+        """
+        return self.__registrar.register_primary_data(name=name,
+                                                      variant=variant,
+                                                      location=SQLTable(path),
+                                                      owner=owner,
+                                                      provider=self.name(),
+                                                      description=description)
+
+    def sql_transformation(self,
+                           variant: str,
+                           owner: Union[str, UserRegistrar] = "",
+                           name: str = "",
+                           schedule: str = "",
+                           description: str = ""):
+        """
+        Register a SQL transformation source. The k8s.sql_transformation decorator takes the returned string in the
+        following function and executes it as a SQL Query.
+
+        The name of the function is the name of the resulting source.
+
+        Sources for the transformation can be specified by adding the Name and Variant in brackets '{{ name.variant }}'.
+        The correct source is substituted when the query is run.
+
+        **Examples**:
+        ``` py
+        @k8s.sql_transformation(variant="quickstart")
+        def average_user_transaction():
+            return "SELECT CustomerID as user_id, avg(TransactionAmount) as avg_transaction_amt from" \
+            " {{transactions.v1}} GROUP BY user_id"
+        ```
+
+        Args:
+            name (str): Name of source
+            variant (str): Name of variant
+            owner (Union[str, UserRegistrar]): Owner
+            description (str): Description of primary data to be registered
+
+
+        Returns:
+            source (ColumnSourceRegistrar): Source
+        """
+        return self.__registrar.sql_transformation(name=name,
+                                                   variant=variant,
+                                                   owner=owner,
+                                                   schedule=schedule,
+                                                   provider=self.name(),
+                                                   description=description)
+
+    def df_transformation(self,
+                        variant: str = "default",
+                        owner: Union[str, UserRegistrar] = "",
+                        name: str = "",
+                        description: str = "",
+                        inputs: list = []):
+        """
+        Register a Dataframe transformation source. The k8s_azure.df_transformation decorator takes the contents
+        of the following function and executes the code it contains at serving time.
+
+        The name of the function is used as the name of the source when being registered.
+
+        The specified inputs are loaded into dataframes that can be accessed using the function parameters.
+
+        **Examples**:
+        ``` py
+        @k8s_azure.df_transformation(inputs=[("source", "one")])        # Sources are added as inputs
+        def average_user_transaction(df):                           # Sources can be manipulated by adding them as params
             return df
         ```
 
@@ -1144,7 +1350,6 @@
         fakeProvider = Provider(name=name, function="ONLINE", description="", team="", config=fakeConfig)
         return OnlineProvider(self, fakeProvider)
 
-<<<<<<< HEAD
     def get_mongodb(self, name):
         """Get a MongoDB provider. The returned object can be used to register additional resources.
 
@@ -1173,8 +1378,6 @@
         mock_provider = Provider(name=name, function="ONLINE", description="", team="", config=mock_config)
         return OnlineProvider(self, mock_provider)
 
-=======
->>>>>>> a067418f
     def get_blob_store(self, name):
         """Get a Azure Blob provider. The returned object can be used to register additional resources.
 
@@ -1199,19 +1402,11 @@
         """
         get = ProviderReference(name=name, provider_type="AZURE", obj=None)
         self.__resources.append(get)
-<<<<<<< HEAD
         fake_azure_config = AzureFileStoreConfig(account_name="", account_key="", container_name="", root_path="")
         fake_config = OnlineBlobConfig(store_type="AZURE", store_config=fake_azure_config.config())
         fakeProvider = Provider(name=name, function="ONLINE", description="", team="", config=fake_config)
         return FileStoreProvider(self, fakeProvider, fake_config, "AZURE")
 
-=======
-        fake_azure_config = AzureBlobStoreConfig(account_name="", account_key="",container_name="",root_path="")
-        fake_config = OnlineBlobConfig(store_type="AZURE",store_config=fake_azure_config.config())
-        fakeProvider = Provider(name=name, function="ONLINE", description="", team="", config=fake_config)
-        return FileStoreProvider(self, fakeProvider, fake_config, "AZURE")
-   
->>>>>>> a067418f
     def get_postgres(self, name):
         """Get a Postgres provider. The returned object can be used to register additional resources.
 
@@ -1435,11 +1630,8 @@
                             container_name: str,
                             root_path: str,
                             description: str = "",
-<<<<<<< HEAD
                             team: str = "", ):
-=======
-                            team: str = "",):
->>>>>>> a067418f
+
         """Register an azure blob store provider.
 
         This has the functionality of an online store and can be used as a parameter
@@ -1469,16 +1661,11 @@
             blob (StorageProvider): Provider
                 has all the functionality of OnlineProvider
         """
-<<<<<<< HEAD
 
         azure_config = AzureFileStoreConfig(account_name=account_name, account_key=account_key,
                                             container_name=container_name, root_path=root_path)
         config = OnlineBlobConfig(store_type="AZURE", store_config=azure_config.config())
 
-=======
-        azure_config = AzureBlobStoreConfig(account_name=account_name, account_key=account_key,container_name=container_name,root_path=root_path)
-        config = OnlineBlobConfig(store_type="AZURE",store_config=azure_config.config())
->>>>>>> a067418f
         provider = Provider(name=name,
                             function="ONLINE",
                             description=description,
@@ -1832,7 +2019,6 @@
 
     def register_spark(self,
                        name: str,
-<<<<<<< HEAD
                        executor: ExecutorCredentials,
                        filestore: FileStoreProvider,
                        description: str = "",
@@ -1842,20 +2028,6 @@
         **Examples**:
         ```
         spark = ff.register_spark(
-=======
-                       description: str = "",
-                       team: str = "",
-                       emr_cluster_id: str = "",
-                       bucket_path: str = "",
-                       emr_cluster_region: str = "",
-                       bucket_region: str = "",
-                       aws_access_key_id: str = "",
-                       aws_secret_access_key: str = "",):
-        """Register a Spark on AWS provider.
-        **Examples**:
-        ```
-        spark = ff.register_spark_aws(
->>>>>>> a067418f
             name="spark-quickstart",
             description="A Spark deployment we created for the Featureform quickstart",
             team="featureform-team"
@@ -1869,15 +2041,6 @@
             filestore: (FileStoreProvider): a FileStoreProvider used for storage of data
             description (str): Description of Spark AWS provider to be registered
             team (str): Name of team
-<<<<<<< HEAD
-=======
-            cluster_id (str): The id of the running EMR (Elastic Map Reduce) cluster with Spark enabled
-            bucket_path (str): The project's S3 path
-            emr_cluster_region (str): aws region of the cluster
-            bucket_region (str): aws region of the bucket
-            aws_access_key_id (str): aws access key id of a role with access to the bucket and emr cluster
-            aws_secret_access_key (str): secret key tied to the acces key
->>>>>>> a067418f
 
         Returns:
             spark_aws (OfflineSparkProvider): Provider
@@ -1898,17 +2061,10 @@
         return OfflineSparkProvider(self, provider)
 
     def register_k8s(self,
-<<<<<<< HEAD
                      name: str,
                      store: FileStoreProvider,
                      description: str = "",
                      team: str = "", ):
-=======
-                            name: str,
-                            store: FileStoreProvider,
-                            description: str = "",
-                            team: str = "",):
->>>>>>> a067418f
         """
         Register an offline store provider to run on featureform's own k8s deployment
         
@@ -1921,19 +2077,12 @@
             description (str): Description of primary data to be registered
         **Examples**:
         ```
-<<<<<<< HEAD
-=======
-        ```
->>>>>>> a067418f
         k8s = ff.register_k8s(
             name="k8s",
             description="Native featureform kubernetes compute",
             store=azure_blob,
             team="featureform-team"
-<<<<<<< HEAD
-        ```
-=======
->>>>>>> a067418f
+        ```
         """
         config = K8sConfig(
             store_type=store.store_type(),
@@ -2313,10 +2462,6 @@
             owner = owner.name()
         if owner == "":
             owner = self.must_get_default_owner()
-<<<<<<< HEAD
-=======
-        
->>>>>>> a067418f
         if isinstance(features, tuple):
             raise ValueError("Features must be entered as a list")
         
