# This Source Code Form is subject to the terms of the Mozilla Public
# License, v. 2.0. If a copy of the MPL was not distributed with this
# file, You can obtain one at https://mozilla.org/MPL/2.0/.
import inspect
import warnings
from datetime import timedelta
from os.path import exists
from pathlib import Path
from typing import Dict, Tuple, Callable, List, Union

import dill
import pandas as pd
from typeguard import typechecked

from .enums import FileFormat
from .file_utils import absolute_file_paths
from .get import *
from .get_local import *
from .list import *
from .list_local import *
from .names_generator import get_random_name
from .parse import *
from .proto import metadata_pb2_grpc as ff_grpc
from .resources import (
    PineconeConfig,
    ScalarType,
    Model,
    ResourceState,
    Provider,
    RedisConfig,
    FirestoreConfig,
    CassandraConfig,
    DynamodbConfig,
    MongoDBConfig,
    PostgresConfig,
    SnowflakeConfig,
    LocalConfig,
    RedshiftConfig,
    BigQueryConfig,
    SparkConfig,
    AzureFileStoreConfig,
    OnlineBlobConfig,
    K8sConfig,
    S3StoreConfig,
    GCSFileStoreConfig,
    User,
    Location,
    SourceVariant,
    PrimaryData,
    SQLTable,
    Directory,
    SQLTransformation,
    DFTransformation,
    Entity,
    FeatureVariant,
    LabelVariant,
    ResourceColumnMapping,
    TrainingSetVariant,
    ProviderReference,
    EntityReference,
    SourceReference,
    ExecutorCredentials,
    ResourceRedefinedError,
    ResourceStatus,
    K8sArgs,
    AWSCredentials,
    GCPCredentials,
    HDFSConfig,
    K8sResourceSpecs,
    FilePrefix,
    OnDemandFeatureVariant,
    WeaviateConfig,
)
from .search import search
from .search_local import search_local
from .sqlite_metadata import SQLiteMetadata
from .status_display import display_statuses
from .tls import insecure_channel, secure_channel

NameVariant = Tuple[str, str]

s3_config = S3StoreConfig("", "", AWSCredentials("id", "secret"))
NON_INFERENCE_STORES = [s3_config.type()]


def set_tags_properties(tags: List[str], properties: dict):
    if tags is None:
        tags = []
    if properties is None:
        properties = {}
    return tags, properties


class EntityRegistrar:
    def __init__(self, registrar, entity):
        self.__registrar = registrar
        self.__entity = entity

    def name(self) -> str:
        return self.__entity.name


class UserRegistrar:
    def __init__(self, registrar, user):
        self.__registrar = registrar
        self.__user = user

    def name(self) -> str:
        return self.__user.name

    def make_default_owner(self):
        self.__registrar.set_default_owner(self.name())


class OfflineProvider:
    def __init__(self, registrar, provider):
        self.__registrar = registrar
        self.__provider = provider

    def name(self) -> str:
        return self.__provider.name


class OfflineSQLProvider(OfflineProvider):
    def __init__(self, registrar, provider):
        super().__init__(registrar, provider)
        self.__registrar = registrar
        self.__provider = provider

    def register_table(
        self,
        name: str,
        table: str,
        variant: str = "",
        owner: Union[str, UserRegistrar] = "",
        description: str = "",
        tags: List[str] = [],
        properties: dict = {},
    ):
        """Register a SQL table as a primary data source.

        **Example**

        ```
        postgres = ff.get_provider("my_postgres")
        table =  postgres.register_table(
            name="transactions",
            variant="july_2023",
            table="transactions_table",
        ):
        ```

        Args:
            name (str): Name of table to be registered
            variant (str): Name of variant to be registered
            table (str): Name of SQL table
            owner (Union[str, UserRegistrar]): Owner
            description (str): Description of table to be registered

        Returns:
            source (ColumnSourceRegistrar): source
        """
        return self.__registrar.register_primary_data(
            name=name,
            variant=variant,
            location=SQLTable(table),
            owner=owner,
            provider=self.name(),
            description=description,
            tags=tags,
            properties=properties,
        )

    def sql_transformation(
        self,
        owner: Union[str, UserRegistrar] = "",
        variant: str = "",
        name: str = "",
        schedule: str = "",
        description: str = "",
        tags: List[str] = [],
        properties: dict = {},
    ):
        """
        Register a SQL transformation source.

        The name of the function is the name of the resulting source.

        Sources for the transformation can be specified by adding the Name and Variant in brackets '{{ name.variant }}'.
        The correct source is substituted when the query is run.

        **Examples**:

        ``` py
        postgres = get_provider("my_postgres")
        @postgres.sql_transformation(variant="quickstart")
        def average_user_transaction():
            return "SELECT CustomerID as user_id, avg(TransactionAmount) as avg_transaction_amt from {{transactions.v1}} GROUP BY user_id"
        ```

        Args:
            name (str): Name of source
            variant (str): Name of variant
            schedule (str): The frequency at which the transformation is run as a cron expression
            owner (Union[str, UserRegistrar]): Owner
            description (str): Description of primary data to be registered


        Returns:
            source (ColumnSourceRegistrar): Source
        """
        return self.__registrar.sql_transformation(
            name=name,
            variant=variant,
            owner=owner,
            schedule=schedule,
            provider=self.name(),
            description=description,
            tags=tags,
            properties=properties,
        )


class OfflineSparkProvider(OfflineProvider):
    def __init__(self, rOfflineSparkProvideregistrar, provider):
        super().__init__(registrar, provider)
        self.__registrar = registrar
        self.__provider = provider

    def register_file(
        self,
        name: str,
        file_path: str,
        variant: str = "",
        owner: Union[str, UserRegistrar] = "",
        description: str = "",
        tags: List[str] = [],
        properties: dict = {},
    ):
        """Register a Spark data source as a primary data source.

        **Examples**

        ```
        spark = ff.get_provider("my_spark")
        transactions = spark.register_file(
            name="transactions",
            variant="quickstart",
            description="A dataset of fraudulent transactions",
            file_path="s3://featureform-spark/featureform/transactions.parquet"
        )
        ```

        Args:
            name (str): Name of table to be registered
            variant (str): Name of variant to be registered
            file_path (str): The URI of the file
            owner (Union[str, UserRegistrar]): Owner
            description (str): Description of table to be registered

        Returns:
            source (ColumnSourceRegistrar): source
        """
        return self.__registrar.register_primary_data(
            name=name,
            variant=variant,
            location=SQLTable(file_path),
            owner=owner,
            provider=self.name(),
            description=description,
            tags=tags,
            properties=properties,
        )

    def register_parquet_file(
        self,
        name: str,
        file_path: str,
        variant: str = "",
        owner: Union[str, UserRegistrar] = "",
        description: str = "",
    ):
        if self.__provider.config.executor_type != "EMR" and file_path.startswith(
            FilePrefix.S3.value
        ):
            file_path = file_path.replace(FilePrefix.S3.value, FilePrefix.S3A.value)
        return self.register_file(name, file_path, variant, owner, description)

    def sql_transformation(
        self,
        variant: str = "",
        owner: Union[str, UserRegistrar] = "",
        name: str = "",
        schedule: str = "",
        description: str = "",
        tags: List[str] = [],
        properties: dict = {},
    ):
        """
        Register a SQL transformation source. The spark.sql_transformation decorator takes the returned string in the
        following function and executes it as a SQL Query.

        The name of the function is the name of the resulting source.

        Sources for the transformation can be specified by adding the Name and Variant in brackets '{{ name.variant }}'.
        The correct source is substituted when the query is run.

        **Examples**:
        ``` py
        @spark.sql_transformation(variant="quickstart")
        def average_user_transaction():
            return "SELECT CustomerID as user_id, avg(TransactionAmount) as avg_transaction_amt from" \
            " {{transactions.v1}} GROUP BY user_id"
        ```

        Args:
            name (str): Name of source
            variant (str): Name of variant
            owner (Union[str, UserRegistrar]): Owner
            description (str): Description of primary data to be registered


        Returns:
            source (ColumnSourceRegistrar): Source
        """
        return self.__registrar.sql_transformation(
            name=name,
            variant=variant,
            owner=owner,
            schedule=schedule,
            provider=self.name(),
            description=description,
            tags=tags,
            properties=properties,
        )

    def df_transformation(
        self,
        variant: str = "",
        owner: Union[str, UserRegistrar] = "",
        name: str = "",
        description: str = "",
        inputs: list = [],
        tags: List[str] = [],
        properties: dict = {},
    ):
        """
        Register a Dataframe transformation source. The spark.df_transformation decorator takes the contents
        of the following function and executes the code it contains at serving time.

        The name of the function is used as the name of the source when being registered.

        The specified inputs are loaded into dataframes that can be accessed using the function parameters.

        **Examples**:
        ``` py
        @spark.df_transformation(inputs=[("source", "one")])        # Sources are added as inputs
        def average_user_transaction(df):                           # Sources can be manipulated by adding them as params
            return df
        ```

        Args:
            name (str): Name of source
            variant (str): Name of variant
            owner (Union[str, UserRegistrar]): Owner
            description (str): Description of primary data to be registered
            inputs (list[Tuple(str, str)]): A list of Source NameVariant Tuples to input into the transformation

        Returns:
            source (ColumnSourceRegistrar): Source
        """
        return self.__registrar.df_transformation(
            name=name,
            variant=variant,
            owner=owner,
            provider=self.name(),
            description=description,
            inputs=inputs,
            tags=tags,
            properties=properties,
        )


class OfflineK8sProvider(OfflineProvider):
    def __init__(self, registrar, provider):
        super().__init__(registrar, provider)
        self.__registrar = registrar
        self.__provider = provider

    def register_file(
        self,
        name: str,
        path: str,
        variant: str = "",
        owner: Union[str, UserRegistrar] = "",
        description: str = "",
        tags: List[str] = [],
        properties: dict = {},
    ):
        """Register a Kubernetes Runner data source as a primary data source.

        **Examples**

        ```
        k8s = ff.get_provider("my_k8s")
        transactions = k8s.register_file(
            name="transactions",
            variant="quickstart",
            description="A dataset of fraudulent transactions",
            file_path="s3://featureform-spark/featureform/transactions.parquet"
        )
        ```

        Args:
            name (str): Name of table to be registered
            variant (str): Name of variant to be registered
            path (str): The path to blob store file
            owner (Union[str, UserRegistrar]): Owner
            description (str): Description of table to be registered

        Returns:
            source (ColumnSourceRegistrar): source
        """
        return self.__registrar.register_primary_data(
            name=name,
            variant=variant,
            location=SQLTable(path),
            owner=owner,
            provider=self.name(),
            description=description,
            tags=tags,
            properties=properties,
        )

    def sql_transformation(
        self,
        variant: str = "",
        owner: Union[str, UserRegistrar] = "",
        name: str = "",
        schedule: str = "",
        description: str = "",
        docker_image: str = "",
        resource_specs: Union[K8sResourceSpecs, None] = None,
        tags: List[str] = [],
        properties: dict = {},
    ):
        """
        Register a SQL transformation source. The k8s.sql_transformation decorator takes the returned string in the
        following function and executes it as a SQL Query.

        The name of the function is the name of the resulting source.

        Sources for the transformation can be specified by adding the Name and Variant in brackets '{{ name.variant }}'.
        The correct source is substituted when the query is run.

        **Examples**:
        ``` py
        @k8s.sql_transformation(variant="quickstart")
        def average_user_transaction():
            return "SELECT CustomerID as user_id, avg(TransactionAmount) as avg_transaction_amt from" \
            " {{transactions.v1}} GROUP BY user_id"
        ```

        Args:
            name (str): Name of source
            variant (str): Name of variant
            owner (Union[str, UserRegistrar]): Owner
            description (str): Description of primary data to be registered
            docker_image (str): A custom Docker image to run the transformation
            resource_specs (K8sResourceSpecs): Custom resource requests and limits


        Returns:
            source (ColumnSourceRegistrar): Source
        """
        return self.__registrar.sql_transformation(
            name=name,
            variant=variant,
            owner=owner,
            schedule=schedule,
            provider=self.name(),
            description=description,
            args=K8sArgs(docker_image=docker_image, specs=resource_specs),
            tags=tags,
            properties=properties,
        )

    def df_transformation(
        self,
        variant: str = "",
        owner: Union[str, UserRegistrar] = "",
        name: str = "",
        description: str = "",
        inputs: list = [],
        docker_image: str = "",
        resource_specs: Union[K8sResourceSpecs, None] = None,
        tags: List[str] = [],
        properties: dict = {},
    ):
        """
        Register a Dataframe transformation source. The k8s_azure.df_transformation decorator takes the contents
        of the following function and executes the code it contains at serving time.

        The name of the function is used as the name of the source when being registered.

        The specified inputs are loaded into dataframes that can be accessed using the function parameters.

        **Examples**:
        ``` py
        @k8s_azure.df_transformation(inputs=[("source", "one")])        # Sources are added as inputs
        def average_user_transaction(df):                           # Sources can be manipulated by adding them as params
            return df
        ```

        Args:
            name (str): Name of source
            variant (str): Name of variant
            owner (Union[str, UserRegistrar]): Owner
            description (str): Description of primary data to be registered
            inputs (list[Tuple(str, str)]): A list of Source NameVariant Tuples to input into the transformation
            docker_image (str): A custom Docker image to run the transformation
            resource_specs (K8sResourceSpecs): Custom resource requests and limits

        Returns:
            source (ColumnSourceRegistrar): Source
        """
        return self.__registrar.df_transformation(
            name=name,
            variant=variant,
            owner=owner,
            provider=self.name(),
            description=description,
            inputs=inputs,
            args=K8sArgs(docker_image=docker_image, specs=resource_specs),
            tags=tags,
            properties=properties,
        )


class OnlineProvider:
    def __init__(self, registrar, provider):
        self.__registrar = registrar
        self.__provider = provider

    def name(self) -> str:
        return self.__provider.name


class FileStoreProvider:
    def __init__(self, registrar, provider, config, store_type):
        self.__registrar = registrar
        self.__provider = provider
        self.__config = config.config()
        self.__store_type = store_type

    def name(self) -> str:
        return self.__provider.name

    def store_type(self) -> str:
        return self.__store_type

    def config(self):
        return self.__config


class LocalProvider:
    """
    The LocalProvider exposes the registration functions for LocalMode

    **Using the LocalProvider:**
    ``` py title="definitions.py"
    from featureform import local

    transactions = local.register_file(
        name="transactions",
        variant="quickstart",
        description="A dataset of fraudulent transactions",
        path="transactions.csv"
    )
    ```
    """

    def __init__(self, registrar, provider):
        self.__registrar = registrar
        self.__provider = provider

    def name(self) -> str:
        return self.__provider.name

    def register_file(
        self,
        name,
        path,
        description="",
        variant: str = "",
        owner="",
        tags: List[str] = [],
        properties: dict = {},
    ):
        """Register a local file.

        **Examples**:
        ```
        transactions = local.register_file(
            name="transactions",
            variant="quickstart",
            description="A dataset of fraudulent transactions",
            path="transactions.csv"
        )
        ```

        Args:
            name (str): Name for how to reference the file later
            description (str): Description of the file
            path (str): Path to the file (supported formats: csv, parquet)
            variant (str): File variant
            owner (str): Owner of the file

        Returns:
            source (LocalSource): source
        """
        path = os.path.abspath(path)
        if not FileFormat.is_supported(path):
            print(f"File format not supported: {path}")
            raise Exception(
                "File format not supported. Supported formats: {}".format(
                    FileFormat.supported_formats()
                )
            )
        if owner == "":
            owner = self.__registrar.must_get_default_owner()
        if variant == "":
            variant = self.__registrar.get_run()
        # Store the file as a source
        self.__registrar.register_primary_data(
            name=name,
            variant=variant,
            location=SQLTable(path),
            provider=self.__provider.name,
            owner=owner,
            description=description,
            tags=tags,
            properties=properties,
        )
        return LocalSource(
            self.__registrar, name, owner, self.name(), path, variant, description
        )

    def register_directory(
        self,
        name,
        path,
        description="",
        variant: str = "",
        owner="",
        tags: List[str] = [],
        properties: dict = {},
    ):
        """Register a directory.
        When registering a directory, files can be interacted with as a table with columns "filename" and "body". Where
        filename column is the name of the file and the body column is the contents of the file.


        **Examples**:
        ```
        pages = local.register_directory(
            name="scraped_pages",
            description="A directory of scraped web pages",
            path="scraper/"
        )
        ```

        Args:
            name (str): Name for how to reference the directory
            description (str): Description of the directory
            path (str): Path to directory
            variant (str): Directory variant
            owner (str): Owner of the file

        Returns:
            source (LocalSource): source
        """
        path = os.path.abspath(path)
        if not os.path.isdir(path):
            raise Exception(f"Path {path} is not a directory")

        for absolute_fn, _ in absolute_file_paths(path):
            try:
                Path(absolute_fn).read_text()
            except Exception as e:
                raise IOError(
                    f"Cannot read file {absolute_fn}: {e}\nFile must be a text file"
                )

        if owner == "":
            owner = self.__registrar.must_get_default_owner()
        if variant == "":
            variant = self.__registrar.get_run()
        # Store the file as a source
        self.__registrar.register_primary_data(
            name=name,
            variant=variant,
            location=Directory(path),
            provider=self.__provider.name,
            owner=owner,
            description=description,
            tags=tags,
            properties=properties,
        )
        return LocalSource(
            self.__registrar, name, owner, self.name(), path, variant, description
        )

    def insert_provider(self):
        sqldb = SQLiteMetadata()
        # Store a new provider row
        sqldb.insert(
            "providers",
            self.__provider.name,
            "Provider",
            self.__provider.description,
            self.__provider.config.type(),
            self.__provider.config.software(),
            self.__provider.team,
            "sources",
            "status",
            str(self.__provider.config.serialize(), "utf-8"),
        )
        sqldb.close()

    def df_transformation(
        self,
        variant: str = "",
        owner: Union[str, UserRegistrar] = "",
        name: str = "",
        description: str = "",
        inputs: list = [],
        tags: List[str] = [],
        properties: dict = {},
    ):
        """
        Register a Dataframe transformation source. The local.df_transformation decorator takes the contents
        of the following function and executes the code it contains at serving time.

        The name of the function is used as the name of the source when being registered.

        The specified inputs are loaded into dataframes that can be accessed using the function parameters.

        **Examples**:
        ``` py
        @local.df_transformation(inputs=[("source", "one"), ("source", "two")]) # Sources are added as inputs
        def average_user_transaction(df_one, df_two):                           # Sources can be manipulated by adding them as params
            return source_one.groupby("CustomerID")["TransactionAmount"].mean()
        ```

        Args:
            name (str): Name of source
            variant (str): Name of variant
            owner (Union[str, UserRegistrar]): Owner
            description (str): Description of primary data to be registered
            inputs (list[Tuple(str, str)]): A list of Source NameVariant Tuples to input into the transformation

        Returns:
            source (ColumnSourceRegistrar): Source
        """
        return self.__registrar.df_transformation(
            name=name,
            variant=variant,
            owner=owner,
            provider=self.name(),
            description=description,
            inputs=inputs,
            tags=tags,
            properties=properties,
        )

    def sql_transformation(
        self,
        variant: str = "",
        owner: Union[str, UserRegistrar] = "",
        name: str = "",
        description: str = "",
        tags: List[str] = [],
        properties: dict = {},
    ):
        """
        Register a SQL transformation source. The local.sql_transformation decorator takes the returned string in the
        following function and executes it as a SQL Query.

        The name of the function is the name of the resulting source.

        Sources for the transformation can be specified by adding the Name and Variant in brackets '{{ name.variant }}'.
        The correct source is substituted when the query is run.

        **Examples**:
        ``` py
        @local.sql_transformation(variant="quickstart")
        def average_user_transaction():
            return "SELECT CustomerID as user_id, avg(TransactionAmount) as avg_transaction_amt from" \
            " {{transactions.v1}} GROUP BY user_id"
        ```

        Args:
            name (str): Name of source
            variant (str): Name of variant
            owner (Union[str, UserRegistrar]): Owner
            description (str): Description of primary data to be registered


        Returns:
            source (ColumnSourceRegistrar): Source
        """
        return self.__registrar.sql_transformation(
            name=name,
            variant=variant,
            owner=owner,
            provider=self.name(),
            description=description,
            tags=tags,
            properties=properties,
        )

    def ondemand_feature(
        self,
        fn=None,
        *,
        tags: List[str] = None,
        properties: dict = None,
        variant: str = "",
        name: str = "",
        owner: Union[str, UserRegistrar] = "",
        description: str = "",
    ):
        """On Demand Feature decorator.

        ```python
        @ff.ondemand_feature(variant="quickstart")
        def avg_user_transactions(client, params, entities):
            return params[0] + params[1]


        features = client.features([("avg_user_transactions", "quickstart"), params=[1, 2])
        print(features)
        # [3]
        ```


        Args:
            variant (str): Name of variant
            name (str): Name of source
            owner (Union[str, UserRegistrar]): Owner
            description (str): Description of on demand feature
            tags (List[str]): Optional grouping mechanism for resources
            properties (dict): Optional grouping mechanism for resources

        Returns:
            decorator (OnDemandFeature): decorator


        """

        return self.__registrar.ondemand_feature(
            fn=fn,
            name=name,
            variant=variant,
            owner=owner,
            description=description,
            tags=tags,
            properties=properties,
        )


class SourceRegistrar:
    def __init__(self, registrar, source):
        self.__registrar = registrar
        self.__source = source

    def id(self) -> NameVariant:
        return self.__source.name, self.__source.variant

    def name_variant(self) -> NameVariant:
        return self.id()

    def registrar(self):
        return self.__registrar


class ColumnMapping(dict):
    name: str
    column: str
    resource_type: str
    tags: List[str]
    properties: dict
    variant: str = ""


class LocalSource:
    """
    LocalSource creates a reference to a source that can be accessed locally.
    """

    def __init__(
        self,
        registrar,
        name: str,
        owner: str,
        provider: str,
        path: str,
        variant: str = "",
        description: str = "",
    ):
        self.registrar = registrar
        self.name = name
        self.variant = variant
        self.owner = owner
        self.provider = provider
        self.path = path
        self.description = description

    def __call__(self, fn: Callable[[], str]):
        if self.description == "":
            self.description = fn.__doc__
        if self.name == "":
            self.name = fn.__name__
        self.__set_query(fn())
        fn.register_resources = self.register_resources
        return fn

    def __getitem__(self, columns: List[str]):
        col_len = len(columns)
        if col_len < 2:
            raise Exception(
                f"Expected 2 columns, but found {col_len}. Missing entity and/or source columns"
            )
        elif col_len > 3:
            raise Exception(
                f"Found unrecognized columns {', '.join(columns[3:])}. Expected 2 required columns and an optional 3rd timestamp column"
            )
        return (self.registrar, self.name_variant(), columns)

    def name_variant(self):
        return (self.name, self.variant)

    def pandas(self):
        """
        Returns the local source as a pandas datafame.

        Returns:
            dataframe (pandas.Dataframe): A pandas Dataframe
        """
        return pd.read_csv(self.path)

    def register_resources(
        self,
        entity: Union[str, EntityRegistrar],
        entity_column: str,
        owner: Union[str, UserRegistrar] = "",
        inference_store: Union[str, OnlineProvider, FileStoreProvider] = "",
        features: List[ColumnMapping] = None,
        labels: List[ColumnMapping] = None,
        timestamp_column: str = "",
    ):
        """
        Registers a features and/or labels that can be used in training sets or served.

        **Examples**:
        ``` py
        average_user_transaction.register_resources(
            entity=user,
            entity_column="CustomerID",
            inference_store=local,
            features=[
                {"name": <feature name>, "variant": <feature variant>, "column": <value column>, "type": "float32"}, # Column Mapping
            ],
        )
        ```

        Args:
            entity (Union[str, EntityRegistrar]): The name to reference the entity by when serving features
            entity_column (str): The name of the column in the source to be used as the entity
            owner (Union[str, UserRegistrar]): The owner of the resource(s)
            inference_store (Union[str, OnlineProvider, FileStoreProvider]): Where to store the materialized feature for serving. (Use the local provider in Localmode)
            features (List[ColumnMapping]): A list of column mappings to define the features
            labels (List[ColumnMapping]): A list of column mappings to define the labels
            timestamp_column: (str): The name of an optional timestamp column in the dataset. Will be used to match the features and labels with point-in-time correctness

        Returns:
            registrar (ResourceRegister): Registrar
        """
        return self.registrar.register_column_resources(
            source=(self.name, self.variant),
            entity=entity,
            entity_column=entity_column,
            owner=owner,
            inference_store=inference_store,
            features=features,
            labels=labels,
            timestamp_column=timestamp_column,
            description=self.description,
        )


class SubscriptableTransformation:
    """
    SubscriptableTransformation creates a wrapped decorator that's callable and subscriptable,
    which allows for the following syntax:

    ``` py
    @local.transformation(variant="quickstart")
    def average_user_transaction():
        return "SELECT CustomerID as user_id, avg(TransactionAmount) as avg_transaction_amt from" \
        " {{transactions.v1}} GROUP BY user_id"

    feature = ff.Feature(average_user_transaction[["user_id", "avg_transaction_amt"]])
    ```

    Given the function type does not implement __getitem__ we need to wrap it in a class that
    enables this behavior while still maintaining the original function signature and behavior.
    """

    def __init__(
        self,
        fn,
        registrar,
        provider,
        decorator_register_resources_method,
        decorator_name_variant_method,
    ):
        self.fn = fn
        self.registrar = registrar
        self.provider = provider
        # Previously, the descriptor protocol was used to apply methods from the decorator classes
        # to instances of SubscriptableTransformation such that a user could call `fn.name_variant()`
        # and receive a tuple of (name, variant) where name was the name of the wrapped function and
        # variant was either the value passed to the decorator or the default value. This was achieved
        # via the following syntax: `self.name_variant = decorator_name_variant_method.__get__(self)`
        # For as-of-yet unknown reasons, this behavior was not working as expected in Python 3.11.2, so
        # so the code has been reverted to the original syntax, which simply passes a reference to the
        # the decorator methods to the SubscriptableTransformation class.
        self.register_resources = decorator_register_resources_method
        self.name_variant = decorator_name_variant_method

    def __getitem__(self, columns: List[str]):
        col_len = len(columns)
        if col_len < 2:
            raise Exception(
                f"Expected 2 columns, but found {col_len}. Missing entity and/or source columns"
            )
        elif col_len > 3:
            raise Exception(
                f"Found unrecognized columns {', '.join(columns[3:])}. Expected 2 required columns and an optional 3rd timestamp column"
            )
        return (self.registrar, self.name_variant(), columns)

    def __call__(self, *args, **kwds):
        return self.fn(*args, **kwds)


class SQLTransformationDecorator:
    def __init__(
        self,
        registrar,
        owner: str,
        provider: str,
        tags: List[str],
        properties: dict,
        run: str = "",
        variant: str = "",
        name: str = "",
        schedule: str = "",
        description: str = "",
        args: Union[K8sArgs, None] = None,
    ):
        self.registrar = registrar
        self.name = name
        self.owner = owner
        self.schedule = schedule
        self.provider = provider
        self.description = description
        self.args = args
        self.tags = tags
        self.properties = properties
        self.variant = variant
        self.run = run
        self.query = ""

    def __call__(self, fn: Callable[[], str]):
        if self.description == "" and fn.__doc__ is not None:
            self.description = fn.__doc__
        if self.name == "":
            self.name = fn.__name__
        self.__set_query(fn())
        return SubscriptableTransformation(
            fn,
            self.registrar,
            self.provider,
            self.register_resources,
            self.name_variant,
        )

    @typechecked
    def __set_query(self, query: str):
        if query == "":
            raise ValueError("Query cannot be an empty string")
        self.query = add_variant_to_name(query, self.run)

    def to_source(self) -> SourceVariant:
        return SourceVariant(
            created=None,
            name=self.name,
            variant=self.variant,
            definition=SQLTransformation(self.query, self.args),
            owner=self.owner,
            schedule=self.schedule,
            provider=self.provider,
            description=self.description,
            tags=self.tags,
            properties=self.properties,
        )

    def name_variant(self):
        return (self.name, self.variant)

    def register_resources(
        self,
        entity: Union[str, EntityRegistrar],
        entity_column: str,
        owner: Union[str, UserRegistrar] = "",
        inference_store: Union[str, OnlineProvider, FileStoreProvider] = "",
        features: List[ColumnMapping] = None,
        labels: List[ColumnMapping] = None,
        timestamp_column: str = "",
        description: str = "",
        schedule: str = "",
    ):
        return self.registrar.register_column_resources(
            source=(self.name, self.variant),
            entity=entity,
            entity_column=entity_column,
            owner=owner,
            inference_store=inference_store,
            features=features,
            labels=labels,
            timestamp_column=timestamp_column,
            description=description,
            schedule=schedule,
        )


class DFTransformationDecorator:
    def __init__(
        self,
        registrar,
        owner: str,
        provider: str,
        tags: List[str],
        properties: dict,
        variant: str = "",
        name: str = "",
        description: str = "",
        inputs: list = [],
        args: Union[K8sArgs, None] = None,
        source_text: str = "",
    ):
        self.registrar = registrar
        self.name = name
        self.owner = owner
        self.provider = provider
        self.description = description
        self.inputs = inputs
        self.args = args
        self.tags = tags
        self.properties = properties
        self.variant = variant
        self.query = b""
        self.source_text = source_text

    def __call__(self, fn):
        if self.description == "" and fn.__doc__ is not None:
            self.description = fn.__doc__
        if self.name == "":
            self.name = fn.__name__

        if not isinstance(self.inputs, list):
            raise ValueError("Dataframe transformation inputs must be a list")

        for nv in self.inputs:
            if self.name is nv[0] and self.variant is nv[1]:
                raise ValueError(
                    f"Transformation cannot be input for itself: {self.name} {self.variant}"
                )
        self.query = dill.dumps(fn.__code__)
        self.source_text = dill.source.getsource(fn)
        return SubscriptableTransformation(
            fn,
            self.registrar,
            self.provider,
            self.register_resources,
            self.name_variant,
        )

    def to_source(self) -> SourceVariant:
        return SourceVariant(
            created=None,
            name=self.name,
            variant=self.variant,
            definition=DFTransformation(
                query=self.query,
                inputs=self.inputs,
                args=self.args,
                source_text=self.source_text,
            ),
            owner=self.owner,
            provider=self.provider,
            description=self.description,
            tags=self.tags,
            properties=self.properties,
        )

    def name_variant(self):
        return (self.name, self.variant)

    def register_resources(
        self,
        entity: Union[str, EntityRegistrar],
        entity_column: str,
        owner: Union[str, UserRegistrar] = "",
        inference_store: Union[str, OnlineProvider, FileStoreProvider] = "",
        features: List[ColumnMapping] = None,
        labels: List[ColumnMapping] = None,
        timestamp_column: str = "",
        description: str = "",
    ):
        return self.registrar.register_column_resources(
            source=(self.name, self.variant),
            entity=entity,
            entity_column=entity_column,
            owner=owner,
            inference_store=inference_store,
            features=features,
            labels=labels,
            timestamp_column=timestamp_column,
            description=description,
        )


class ColumnSourceRegistrar(SourceRegistrar):
    def __getitem__(self, columns: List[str]):
        col_len = len(columns)
        if col_len < 2:
            raise Exception(
                f"Expected 2 columns, but found {col_len}. Missing entity and/or source columns"
            )
        elif col_len > 3:
            raise Exception(
                f"Found unrecognized columns {', '.join(columns[3:])}. Expected 2 required columns and an optional 3rd timestamp column"
            )
        return (self.registrar(), self.id(), columns)

    def register_resources(
        self,
        entity: Union[str, EntityRegistrar],
        entity_column: str,
        owner: Union[str, UserRegistrar] = "",
        inference_store: Union[str, OnlineProvider, FileStoreProvider] = "",
        features: List[ColumnMapping] = None,
        labels: List[ColumnMapping] = None,
        timestamp_column: str = "",
        description: str = "",
        schedule: str = "",
    ):
        """
        Registers a features and/or labels that can be used in training sets or served.

        **Examples**:
        ``` py
        average_user_transaction.register_resources(
            entity=user,
            entity_column="CustomerID",
            inference_store=local,
            features=[
                {"name": "avg_transactions", "variant": "quickstart", "column": "TransactionAmount", "type": "float32"},
            ],
        )
        ```

        Args:
            entity (Union[str, EntityRegistrar]): The name to reference the entity by when serving features
            entity_column (str): The name of the column in the source to be used as the entity
            owner (Union[str, UserRegistrar]): The owner of the resource(s)
            inference_store (Union[str, OnlineProvider, FileStoreProvider]): Where to store the materialized feature for serving. (Use the local provider in Localmode)
            features (List[ColumnMapping]): A list of column mappings to define the features
            labels (List[ColumnMapping]): A list of column mappings to define the labels
            timestamp_column: (str): The name of an optional timestamp column in the dataset. Will be used to match the features and labels with point-in-time correctness

        Returns:
            registrar (ResourceRegister): Registrar
        """
        return self.registrar().register_column_resources(
            source=self,
            entity=entity,
            entity_column=entity_column,
            owner=owner,
            inference_store=inference_store,
            features=features,
            labels=labels,
            timestamp_column=timestamp_column,
            description=description,
            schedule=schedule,
        )


class ResourceRegistrar:
    def __init__(self, registrar, features, labels):
        self.__registrar = registrar
        self.__features = features
        self.__labels = labels

    def create_training_set(
        self,
        name: str,
        variant: str = "",
        label: NameVariant = None,
        schedule: str = "",
        features: List[NameVariant] = None,
        resources: List = None,
        owner: Union[str, UserRegistrar] = "",
        description: str = "",
    ):
        if len(self.__labels) == 0:
            raise ValueError("A label must be included in a training set")
        if len(self.__features) == 0:
            raise ValueError("A feature must be included in a training set")
        if len(self.__labels) > 1 and label == None:
            raise ValueError("Only one label may be specified in a TrainingSet.")
        if features is not None:
            featureSet = set(
                [(feature["name"], feature["variant"]) for feature in self.__features]
            )
            for feature in features:
                if feature not in featureSet:
                    raise ValueError(f"Feature {feature} not found.")
        else:
            features = [
                (feature["name"], feature["variant"]) for feature in self.__features
            ]
        if label is None:
            label = (self.__labels[0]["name"], self.__labels[0]["variant"])
        else:
            labelSet = set(
                [(label["name"], label["variant"]) for label in self.__labels]
            )
            if label not in labelSet:
                raise ValueError(f"Label {label} not found.")
        return self.__registrar.register_training_set(
            name=name,
            variant=variant,
            label=label,
            features=features,
            resources=resources,
            owner=owner,
            schedule=schedule,
            description=description,
        )

    def features(self):
        return self.__features

    def label(self):
        if isinstance(self.__labels, list):
            if len(self.__labels) > 1:
                raise ValueError(
                    "A resource used has multiple labels. A training set can only have one label"
                )
            elif len(self.__labels) == 1:
                self.__labels = (self.__labels[0]["name"], self.__labels[0]["variant"])
            else:
                self.__labels = ()
        return self.__labels


class ModelRegistrar:
    def __init__(self, registrar, model):
        self.__registrar = registrar
        self.__model = model

    def name(self) -> str:
        return self.__model.name


class ColumnResource:
    """
    Base class for all column resources. This class is not meant to be instantiated directly.
    In the original syntax, features and labels were registered using the `register_resources`
    method on the sources (e.g. SQL/DF transformation or tables sources); however, in the new
    Class API syntax, features and labels can now be declared as class attributes on an entity
    class. This means that all possible params for either resource must be passed into this base
    class prior to calling `register_column_resources` on the registrar.
    """

    def __init__(
        self,
        transformation_args: tuple,
        type: Union[ScalarType, str],
        resource_type: str,
        entity: Union[Entity, str],
        owner: Union[str, UserRegistrar],
        inference_store: Union[str, OnlineProvider, FileStoreProvider],
        timestamp_column: str,
        description: str,
        schedule: str,
        tags: List[str],
        properties: Dict[str, str],
        variant: str = "",
    ):
        registrar, source_name_variant, columns = transformation_args
        self.type = type if isinstance(type, str) else type.value
        self.registrar = registrar
        self.source = source_name_variant
        self.entity_column = columns[0]
        self.source_column = columns[1]
        self.resource_type = resource_type
        self.entity = entity
        self.name = None
        self.owner = owner
        self.inference_store = inference_store
        if not timestamp_column and len(columns) == 3:
            self.timestamp_column = columns[2]
        elif timestamp_column and len(columns) == 3:
            raise Exception("Timestamp column specified twice.")
        else:
            self.timestamp_column = timestamp_column
        self.description = description
        self.schedule = schedule
        self.tags = tags
        self.properties = properties

    def register(self):
        features, labels = self.features_and_labels()

        self.registrar.register_column_resources(
            source=self.source,
            entity=self.entity,
            entity_column=self.entity_column,
            owner=self.owner,
            inference_store=self.inference_store,
            features=features,
            labels=labels,
            timestamp_column=self.timestamp_column,
            schedule=self.schedule,
        )

    def features_and_labels(self) -> Tuple[List[ColumnMapping], List[ColumnMapping]]:
        resources = [
            {
                "name": self.name,
                "variant": self.variant,
                "column": self.source_column,
                "type": self.type,
                "description": self.description,
                "tags": self.tags,
                "properties": self.properties,
            }
        ]
        if self.resource_type == "feature":
            features = resources
            labels = []
        elif self.resource_type == "label":
            features = []
            labels = resources
        else:
            raise ValueError(f"Resource type {self.resource_type} not supported")
        return (features, labels)

    def name_variant(self) -> Tuple[str, str]:
        if self.name is None:
            raise ValueError("Resource name not set")
        if self.variant is None:
            raise ValueError("Resource variant not set")
        return (self.name, self.variant)


class Variants:
    def __init__(self, resources: Dict[str, ColumnResource]):
        self.resources = resources
        self.validate_variant_names()

    def validate_variant_names(self):
        for variant_key, resource in self.resources.items():
            if resource.variant == None:
                resource.variant = variant_key
            if resource.variant != variant_key:
                raise ValueError(
                    f"Variant name {variant_key} does not match resource variant name {resource.variant}"
                )

    def register(self):
        for resource in self.resources.values():
            resource.register()


class FeatureColumnResource(ColumnResource):
    def __init__(
        self,
        transformation_args: tuple,
        type: Union[ScalarType, str],
        entity: Union[Entity, str] = "",
        variant: str = "",
        owner: str = "",
        inference_store: Union[str, OnlineProvider, FileStoreProvider] = "",
        timestamp_column: str = "",
        description: str = "",
        schedule: str = "",
        tags: List[str] = [],
        properties: Dict[str, str] = {},
    ):
        """
        Feature registration object.

        **Example**
        ```
        @ff.entity
        class Customer:
        # Register a column from a transformation as a feature
        transaction_amount = ff.Feature(
            fare_per_family_member[["CustomerID", "Amount", "Transaction Time"]],
            variant="quickstart",
            type=ff.Float64,
            inference_store=redis,
        )
        ```

        Args:
            transformation_args (tuple): A transformation or source function and the columns name in the format: <transformation_function>[[<entity_column>, <value_column>, <timestamp_column (optional)>]]
            variant (str): An optional variant name for the feature.
            type (Union[ScalarType, str]): The type of the value in for the feature.
            inference_store (Union[str, OnlineProvider, FileStoreProvider]): Where to store for online serving.
        """
        self.variant = variant
        super().__init__(
            transformation_args=transformation_args,
            type=type,
            resource_type="feature",
            entity=entity,
            variant=variant,
            owner=owner,
            inference_store=inference_store,
            timestamp_column=timestamp_column,
            description=description,
            schedule=schedule,
            tags=tags,
            properties=properties,
        )


class LabelColumnResource(ColumnResource):
    def __init__(
        self,
        transformation_args: tuple,
        type: Union[ScalarType, str],
        entity: Union[Entity, str] = "",
        variant: str = "",
        owner: str = "",
        inference_store: Union[str, OnlineProvider, FileStoreProvider] = "",
        timestamp_column: str = "",
        description: str = "",
        schedule: str = "",
        tags: List[str] = [],
        properties: Dict[str, str] = {},
    ):
        """
        Label registration object.

        **Example**
        ```
        @ff.entity
        class Customer:
        # Register a column from a transformation as a label
        transaction_amount = ff.Label(
            fare_per_family_member[["CustomerID", "Amount", "Transaction Time"]],
            variant="quickstart",
            type=ff.Float64
        )
        ```

        Args:
            transformation_args (tuple): A transformation or source function and the columns name in the format: <transformation_function>[[<entity_column>, <value_column>, <timestamp_column (optional)>]]
            variant (str): An optional variant name for the label.
            type (Union[ScalarType, str]): The type of the value in for the label.
        """
        self.variant = variant
        super().__init__(
            transformation_args=transformation_args,
            type=type,
            resource_type="label",
            entity=entity,
            variant=variant,
            owner=owner,
            inference_store=inference_store,
            timestamp_column=timestamp_column,
            description=description,
            schedule=schedule,
            tags=tags,
            properties=properties,
        )


class Registrar:
    """These functions are used to register new resources and retrieving existing resources.
    Retrieved resources can be used to register additional resources.

    ``` py title="definitions.py"
    import featureform as ff

    # e.g. registering a new provider
    redis = ff.register_redis(
        name="redis-quickstart",
        host="quickstart-redis",  # The internal dns name for redis
        port=6379,
        description="A Redis deployment we created for the Featureform quickstart"
    )
    ```
    """

    def __init__(self):
        self.__state = ResourceState()
        self.__resources = []
        self.__default_owner = ""
        self.__run = get_random_name()

    def add_resource(self, resource):
        self.__resources.append(resource)

    def get_resources(self):
        return self.__resources

    def register_user(
        self, name: str, tags: List[str] = [], properties: dict = {}
    ) -> UserRegistrar:
        """Register a user.

        Args:
            name (str): User to be registered.

        Returns:
            UserRegistrar: User
        """
        user = User(name=name, tags=tags, properties=properties)
        self.__resources.append(user)
        return UserRegistrar(self, user)

    def set_default_owner(self, user: str):
        """Set default owner.

        Args:
            user (str): User to be set as default owner of resources.
        """
        self.__default_owner = user

    def default_owner(self) -> str:
        return self.__default_owner

    def must_get_default_owner(self) -> str:
        owner = self.default_owner()
        if owner == "":
            raise ValueError("Owner must be set or a default owner must be specified.")
        return owner

    def set_run(self, run: str = ""):
        """

        **Example 1**: Using set_run() without arguments will generate a random run name.
        ``` py
        import featureform as ff
        ff.set_run()

        postgres.register_table(
            name="transactions",
            table="transactions_table",
        )

        # Applying will register the source as name=transactions, variant=<randomly-generated>

        ```

        **Example 2**: Using set_run() with arguments will set the variant to the provided name.
        ``` py
        import featureform as ff
        ff.set_run("last_30_days")

        postgres.register_table(
            name="transactions",
            table="transactions_table",
        )

        # Applying will register the source as name=transactions, variant=last_30_days
        ```

        **Example 3**: Generated and set variant names can be used together
        ``` py
        import featureform as ff
        ff.set_run()

        file = spark.register_file(
            name="transactions",
            path="my/transactions.parquet",
            variant="last_30_days"
        )

        @spark.df_transformation(inputs=[file]):
        def customer_count(transactions):
            return transactions.groupBy("CustomerID").count()


        # Applying without a variant for the dataframe transformation will result in
        # the transactions source having a variant of last_30_days and the transformation
        # having a randomly generated variant
        ```

        **Example 4**: This also works within SQL Transformations
        ``` py
        import featureform as ff
        ff.set_run("last_30_days")

        @postgres.sql_transformation():
        def my_transformation():
            return "SELECT CustomerID, Amount FROM {{ transactions }}"

        # The variant will be autofilled so the SQL query is returned as:
        # "SELECT CustomerID, Amount FROM {{ transactions.last_30_days }}"
        ```

        Args:
            run (str): Name of a run to be set.
        """
        if run == "":
            self.__run = get_random_name()
        else:
            self.__run = run

    def get_run(self) -> str:
        """
        Get the current run name.

        **Examples**:
        ``` py
        import featureform as ff

        client = ff.Client()
        f = client.features(("avg_transaction_amount", ff.get_run()), {"user": "123"})

        ```

        Returns:
            run: The name of the current run
        """
        return self.__run

    def get_source(self, name, variant, local=False):
        """Get a source. The returned object can be used to register additional resources.

        **Examples**:
        ``` py
        transactions = ff.get_source("transactions","kaggle")
        transactions.register_resources(
            entity=user,
            entity_column="customerid",
            labels=[
                {"name": "fraudulent", "variant": "quickstart", "column": "isfraud", "type": "bool"},
            ],
        )
        ```
        Args:
            name (str): Name of source to be retrieved
            variant (str): Name of variant of source to be retrieved
            local (bool): If localmode is being used

        Returns:
            source (ColumnSourceRegistrar): Source
        """
        if local:
            return LocalSource(
                self,
                name=name,
                owner="",
                variant=variant,
                provider="",
                description="",
                path="",
            )
        else:
            mock_definition = PrimaryData(location=SQLTable(name=""))
            mock_source = SourceVariant(
                created=None,
                name=name,
                variant=variant,
                definition=mock_definition,
                owner="",
                provider="",
                description="",
                tags=[],
                properties={},
            )
            return ColumnSourceRegistrar(self, mock_source)

    def get_local_provider(self, name="local-mode"):
        mock_config = LocalConfig()
        mock_provider = Provider(
            name=name,
            function="LOCAL_ONLINE",
            description="",
            team="",
            config=mock_config,
        )
        return LocalProvider(self, mock_provider)

    def get_redis(self, name):
        """Get a Redis provider. The returned object can be used to register additional resources.

        **Examples**:
        ``` py
        redis = ff.get_redis("redis-quickstart")
        // Defining a new transformation source with retrieved Redis provider
        average_user_transaction.register_resources(
            entity=user,
            entity_column="user_id",
            inference_store=redis,
            features=[
                {"name": "avg_transactions", "variant": "quickstart", "column": "avg_transaction_amt", "type": "float32"},
            ],
        )
        ```
        Args:
            name (str): Name of Redis provider to be retrieved

        Returns:
            redis (OnlineProvider): Provider
        """
        mock_config = RedisConfig(host="", port=123, password="", db=123)
        mock_provider = Provider(
            name=name, function="ONLINE", description="", team="", config=mock_config
        )
        return OnlineProvider(self, mock_provider)

    def get_mongodb(self, name: str):
        """Get a MongoDB provider. The returned object can be used to register additional resources.

        **Examples**:
        ``` py
        mongodb = ff.get_mongodb("mongodb-quickstart")
        // Defining a new transformation source with retrieved MongoDB provider
        average_user_transaction.register_resources(
            entity=user,
            entity_column="user_id",
            inference_store=mongodb,
            features=[
                {"name": "avg_transactions", "variant": "quickstart", "column": "avg_transaction_amt", "type": "float32"},
            ],
        )
        ```
        Args:
            name (str): Name of MongoDB provider to be retrieved

        Returns:
            mongodb (OnlineProvider): Provider
        """
        mock_config = MongoDBConfig(
            username="", password="", host="", port="", database="", throughput=1
        )
        mock_provider = Provider(
            name=name, function="ONLINE", description="", team="", config=mock_config
        )
        return OnlineProvider(self, mock_provider)

    def get_blob_store(self, name):
        """Get a Azure Blob provider. The returned object can be used to register additional resources.

        **Examples**:
        ``` py
        azure_blob = ff.get_blob_store("azure-blob-quickstart")
        // Defining a new transformation source with retrieved Azure blob provider
        average_user_transaction.register_resources(
            entity=user,
            entity_column="user_id",
            inference_store=azure_blob,
            features=[
                {"name": "avg_transactions", "variant": "quickstart", "column": "avg_transaction_amt", "type": "float32"},
            ],
        )
        ```
        Args:
            name (str): Name of Azure blob provider to be retrieved

        Returns:
            azure_blob (FileStoreProvider): Provider
        """
        fake_azure_config = AzureFileStoreConfig(
            account_name="", account_key="", container_name="", root_path=""
        )
        fake_config = OnlineBlobConfig(
            store_type="AZURE", store_config=fake_azure_config.config()
        )
        mock_provider = Provider(
            name=name, function="ONLINE", description="", team="", config=fake_config
        )
        return FileStoreProvider(self, mock_provider, fake_config, "AZURE")

    def get_postgres(self, name):
        """Get a Postgres provider. The returned object can be used to register additional resources.

        **Examples**:
        ``` py
        postgres = ff.get_postgres("postgres-quickstart")
        transactions = postgres.register_table(
            name="transactions",
            variant="kaggle",
            description="Fraud Dataset From Kaggle",
            table="Transactions",  # This is the table's name in Postgres
        )
        ```
        Args:
            name (str): Name of Postgres provider to be retrieved

        Returns:
            postgres (OfflineSQLProvider): Provider
        """
        mock_config = PostgresConfig(
            host="",
            port="",
            database="",
            user="",
            password="",
            sslmode="",
        )
        mock_provider = Provider(
            name=name, function="OFFLINE", description="", team="", config=mock_config
        )
        return OfflineSQLProvider(self, mock_provider)

    def get_snowflake(self, name):
        """Get a Snowflake provider. The returned object can be used to register additional resources.

        **Examples**:
        ``` py
        snowflake = ff.get_snowflake("snowflake-quickstart")
        transactions = snowflake.register_table(
            name="transactions",
            variant="kaggle",
            description="Fraud Dataset From Kaggle",
            table="Transactions",  # This is the table's name in Postgres
        )
        ```
        Args:
            name (str): Name of Snowflake provider to be retrieved

        Returns:
            snowflake (OfflineSQLProvider): Provider
        """
        mock_config = SnowflakeConfig(
            account="ff_fake",
            database="ff_fake",
            organization="ff_fake",
            username="ff_fake",
            password="ff_fake",
            schema="ff_fake",
        )
        mock_provider = Provider(
            name=name, function="OFFLINE", description="", team="", config=mock_config
        )
        return OfflineSQLProvider(self, mock_provider)

    def get_snowflake_legacy(self, name: str):
        """Get a Snowflake provider. The returned object can be used to register additional resources.

        **Examples**:
        ``` py
        snowflake = ff.get_snowflake_legacy("snowflake-quickstart")
        transactions = snowflake.register_table(
            name="transactions",
            variant="kaggle",
            description="Fraud Dataset From Kaggle",
            table="Transactions",  # This is the table's name in Postgres
        )
        ```
        Args:
            name (str): Name of Snowflake provider to be retrieved

        Returns:
            snowflake_legacy (OfflineSQLProvider): Provider
        """
        mock_config = SnowflakeConfig(
            account_locator="ff_fake",
            database="ff_fake",
            username="ff_fake",
            password="ff_fake",
            schema="ff_fake",
            warehouse="ff_fake",
            role="ff_fake",
        )
        mock_provider = Provider(
            name=name, function="OFFLINE", description="", team="", config=mock_config
        )
        return OfflineSQLProvider(self, mock_provider)

    def get_redshift(self, name):
        """Get a Redshift provider. The returned object can be used to register additional resources.

        **Examples**:
        ``` py
        redshift = ff.get_redshift("redshift-quickstart")
        transactions = redshift.register_table(
            name="transactions",
            variant="kaggle",
            description="Fraud Dataset From Kaggle",
            table="Transactions",  # This is the table's name in Postgres
        )
        ```
        Args:
            name (str): Name of Redshift provider to be retrieved

        Returns:
            redshift (OfflineSQLProvider): Provider
        """
        mock_config = RedshiftConfig(
            host="", port="", database="", user="", password=""
        )
        mock_provider = Provider(
            name=name, function="OFFLINE", description="", team="", config=mock_config
        )
        return OfflineSQLProvider(self, mock_provider)

    def get_bigquery(self, name):
        """Get a BigQuery provider. The returned object can be used to register additional resources.

        **Examples**:
        ``` py
        bigquery = ff.get_bigquery("bigquery-quickstart")
        transactions = bigquery.register_table(
            name="transactions",
            variant="kaggle",
            description="Fraud Dataset From Kaggle",
            table="Transactions",  # This is the table's name in BigQuery
        )
        ```
        Args:
            name (str): Name of BigQuery provider to be retrieved

        Returns:
            bigquery (OfflineSQLProvider): Provider
        """
        mock_config = BigQueryConfig(project_id="", dataset_id="", credentials_path="")
        mock_provider = Provider(
            name=name, function="OFFLINE", description="", team="", config=mock_config
        )
        return OfflineSQLProvider(self, mock_provider)

    def get_spark(self, name):
        """Get a Spark provider. The returned object can be used to register additional resources.
        **Examples**:
        ``` py
        spark = ff.get_spark("spark-quickstart")
        transactions = spark.register_file(
            name="transactions",
            variant="kaggle",
            description="Fraud Dataset From Kaggle",
            file_path="s3://bucket/path/to/file/transactions.parquet",  # This is the path to file
        )
        ```
        Args:
            name (str): Name of Spark provider to be retrieved
        Returns:
            spark (OfflineSQLProvider): Provider
        """
        mock_config = SparkConfig(
            executor_type="", executor_config={}, store_type="", store_config={}
        )
        mock_provider = Provider(
            name=name, function="OFFLINE", description="", team="", config=mock_config
        )
        return OfflineSparkProvider(self, mock_provider)

    def get_kubernetes(self, name):
        """
        Get a k8s Azure provider. The returned object can be used to register additional resources.
        **Examples**:
        ``` py

        k8s_azure = ff.get_kubernetes("k8s-azure-quickstart")
        transactions = k8s_azure.register_file(
            name="transactions",
            variant="kaggle",
            description="Fraud Dataset From Kaggle",
            path="path/to/blob",
        )
        ```
        Args:
            name (str): Name of k8s Azure provider to be retrieved
        Returns:
            k8s_azure (OfflineK8sProvider): Provider
        """
        mock_config = K8sConfig(store_type="", store_config={})
        mock_provider = Provider(
            name=name, function="OFFLINE", description="", team="", config=mock_config
        )
        return OfflineK8sProvider(self, mock_provider)

    def get_s3(self, name):
        """
        Get a S3 provider. The returned object can be used with other providers such as Spark and Databricks.
        **Examples**:
        ``` py

        s3 = ff.get_s3("s3-quickstart")
        spark = ff.register_spark(
            name=f"spark-emr-s3",
            description="A Spark deployment we created for the Featureform quickstart",
            team="featureform-team",
            executor=emr,
            filestore=s3,
        )
        ```
        Args:
            name (str): Name of S3 to be retrieved
        Returns:
            s3 (FileStore): Provider
        """
        provider = Provider(
            name=name,
            function="OFFLINE",
            description="description",
            team="team",
            config=s3_config,
        )
        return FileStoreProvider(
            registrar=self,
            provider=provider,
            config=s3_config,
            store_type=s3_config.type(),
        )

    def get_gcs(self, name):
        filePath = "provider/connection/mock_credentials.json"
        fake_creds = GCPCredentials(project_id="id", credentials_path=filePath)
        mock_config = GCSFileStoreConfig(
            bucket_name="", bucket_path="", credentials=fake_creds
        )
        mock_provider = Provider(
            name=name, function="OFFLINE", description="", team="", config=mock_config
        )
        return OfflineK8sProvider(self, mock_provider)

    def _create_mock_creds_file(self, filename, json_data):
        with open(filename, "w") as f:
            json.dumps(json_data, f)

    def get_entity(self, name, is_local=False):
        """Get an entity. The returned object can be used to register additional resources.

        **Examples**:
        ``` py
        entity = get_entity("user")
        transactions.register_resources(
            entity=entity,
            entity_column="customerid",
            labels=[
                {"name": "fraudulent", "variant": "quickstart", "column": "isfraud", "type": "bool"},
            ],
        )
        ```
        Args:
            name (str): Name of entity to be retrieved
            local (bool): If localmode is being used

        Returns:
            entity (EntityRegistrar): Entity
        """
        fakeEntity = Entity(
            name=name, description="", status="", tags=[], properties={}
        )
        return EntityRegistrar(self, fakeEntity)

    def register_redis(
        self,
        name: str,
        host: str,
        port: int,
        password: str,
        db: int,
        description: str = "",
        team: str = "",
        tags: List[str] = None,
        properties: dict = None,
    ):
        """Register a Redis provider.

        **Examples**:
        ```
        redis = ff.register_redis(
            name="redis-quickstart",
            host="quickstart-redis",  # The internal dns name for redis
            port=6379,
            description="A Redis deployment we created for the Featureform quickstart"
        )
        ```

        Args:
            name (str): (Immutable) Name of Redis provider to be registered
            host (str): (Immutable) Hostname for Redis
            port (int): (Mutable) Redis port
            password (str): (Mutable) Redis password
            db (str): (Immutable) Redis database number
            description (str): (Mutable) Description of Redis provider to be registered
            team (str): (Mutable) Name of team
            tags (List[str]): (Mutable) Optional grouping mechanism for resources
            properties (dict): (Mutable) Optional grouping mechanism for resources

        Returns:
            redis (OnlineProvider): Provider
        """
        tag, properties = set_tags_properties(tags, properties)
        config = RedisConfig(host=host, port=port, password=password, db=db)
        provider = Provider(
            name=name,
            function="ONLINE",
            description=description,
            team=team,
            config=config,
            tags=tags,
            properties=properties,
        )
        self.__resources.append(provider)
        return OnlineProvider(self, provider)

    def register_pinecone(
        self,
        name: str,
        project_id: str,
        environment: str,
        api_key: str,
        description: str = "",
        team: str = "",
        tags: List[str] = None,
        properties: dict = None,
    ):
        """Register a Pinecone provider.

        **Examples**:
        ```
        pinecone = ff.register_pinecone(
            name="pinecone-quickstart",
            project_id="2g13ek7",
            environment="us-west4-gcp-free",
            api_key="e4egd064-1vb6-497f-aadf-7547atbb517f"
            description="A Pinecone project for we Featureform embeddings"
        )
        ```

        Args:
            name (str): (Immutable) Name of Pinecone provider to be registered
            project_id (str): (Immutable) Pinecone project id
            environment (str): (Immutable) Pinecone environment
            api_key (str): (Mutable) Pinecone api key
            description (str): (Mutable) Description of Pinecone provider to be registered
            team (str): (Mutable) Name of team
            tags (List[str]): (Mutable) Optional grouping mechanism for resources
            properties (dict): (Mutable) Optional grouping mechanism for resources

        Returns:
            pinecone (OnlineProvider): Provider
        """

        tags, properties = set_tags_properties(tags, properties)
        config = PineconeConfig(
            project_id=project_id, environment=environment, api_key=api_key
        )
        provider = Provider(
            name=name,
            function="ONLINE",
            description=description,
            team=team,
            config=config,
            tags=tags,
            properties=properties,
        )
        self.__resources.append(provider)
        return OnlineProvider(self, provider)

    def register_weaviate(
        self,
        name: str,
        url: str,
        api_key: str,
        description: str = "",
        team: str = "",
        tags: List[str] = None,
        properties: dict = None,
    ):
        """Register a Weaviate provider.

        **Examples**:
        ```
        weaviate = ff.register_weaviate(
            name="weaviate-quickstart",
            url="https://<CLUSTER NAME>.weaviate.network",
            api_key="<API KEY>"
            description="A Weaviate project for using embeddings in Featureform"
        )
        ```

        Args:
            name (str): (Immutable) Name of Weaviate provider to be registered
            url (str): (Immutable) Endpoint of Weaviate cluster, either in the cloud or via another deployment operation
            api_key (str): (Mutable) Weaviate api key
            description (str): (Mutable) Description of Weaviate provider to be registered
            team (str): (Mutable) Name of team
            tags (List[str]): (Mutable) Optional grouping mechanism for resources
            properties (dict): (Mutable) Optional grouping mechanism for resources

        Returns:
            weaviate (OnlineProvider): Provider
        """
        config = WeaviateConfig(url=url, api_key=api_key)
        provider = Provider(
            name=name,
            function="ONLINE",
            description=description,
            team=team,
            config=config,
            tags=tags,
            properties=properties,
        )
        self.__resources.append(provider)
        return OnlineProvider(self, provider)

    def register_blob_store(
        self,
        name: str,
        account_name: str,
        account_key: str,
        container_name: str,
        root_path: str,
        description: str = "",
        team: str = "",
        tags=None,
        properties=None,
    ):
        """Register an azure blob store provider.

        Azure Blob Storage can be used as the storage component for Spark or the Featureform Pandas Runner.

        **Examples**:
        ```
        blob = ff.register_blob_store(
            name="azure-quickstart",
            container_name="my_company_container"
            root_path="custom/path/in/container"
            account_name=<azure_account_name>
            account_key=<azure_account_key>
            description="An azure blob store provider to store offline and inference data"
        )
        ```

        Args:
            name (str): (Immutable) Name of Azure blob store to be registered
            container_name (str): (Immutable) Azure container name
            root_path (str): (Immutable) A custom path in container to store data
            account_name (str): (Immutable) Azure account name
            account_key (str):  (Mutable) Secret azure account key
            description (str): (Mutable) Description of Azure Blob provider to be registered
            team (str): (Mutable) The name of the team registering the filestore
            tags (List[str]): (Mutable) Optional grouping mechanism for resources
            properties (dict): (Mutable) Optional grouping mechanism for resources

        Returns:
            blob (StorageProvider): Provider
                has all the functionality of OnlineProvider
        """

        tags, properties = set_tags_properties(tags, properties)
        azure_config = AzureFileStoreConfig(
            account_name=account_name,
            account_key=account_key,
            container_name=container_name,
            root_path=root_path,
        )
        config = OnlineBlobConfig(
            store_type="AZURE", store_config=azure_config.config()
        )

        provider = Provider(
            name=name,
            function="ONLINE",
            description=description,
            team=team,
            config=config,
            tags=tags,
            properties=properties,
        )
        self.__resources.append(provider)
        return FileStoreProvider(self, provider, azure_config, "AZURE")

    # TODO: Add deprecated warning for bucket_path
    def register_s3(
        self,
        name: str,
        credentials: AWSCredentials,
        bucket_name: str,
        bucket_region: str,
        path: str,
        description: str = "",
        team: str = "",
        tags: List[str] = None,
        properties: dict = None,
        bucket_path: str = "",
    ):
        """Register a S3 store provider.

        This has the functionality of an offline store and can be used as a parameter
        to a k8s or spark provider

        **Examples**:
        ```
        s3 = ff.register_s3(
            name="s3-quickstart",
            credentials=aws_creds,
            bucket_name="bucket_name",
            bucket_region=<bucket_region>,
            path="path/to/store/featureform_files/in/",
            description="An s3 store provider to store offline"
        )
        ```

        Args:
            name (str): (Immutable) Name of S3 store to be registered
            credentials (AWSCredentials): (Mutable) AWS credentials to access the bucket
            bucket_name (str): (Immutable) AWS Bucket Name
            bucket_region (str): (Immutable) AWS region the bucket is located in
            path (str): (Immutable) The path used to store featureform files in
            description (str): (Mutable) Description of S3 provider to be registered
            team (str): (Mutable) The name of the team registering the filestore
            tags (List[str]): (Mutable) Optional grouping mechanism for resources
            properties (dict): (Mutable) Optional grouping mechanism for resources

        Returns:
            s3 (FileStoreProvider): Provider
                has all the functionality of OfflineProvider
        """
        tags, properties = set_tags_properties(tags, properties)

        s3_config = S3StoreConfig(
            bucket_path=bucket_name,
            bucket_region=bucket_region,
            credentials=credentials,
            path=path,
        )

        provider = Provider(
            name=name,
            function="OFFLINE",
            description=description,
            team=team,
            config=s3_config,
            tags=tags,
            properties=properties,
        )
        self.__resources.append(provider)
        return FileStoreProvider(self, provider, s3_config, s3_config.type())

    def register_gcs(
        self,
        name: str,
        bucket_name: str,
        bucket_path: str,
        credentials: GCPCredentials,
        description: str = "",
        team: str = "",
        tags: List[str] = None,
        properties: dict = None,
    ):
        """Register a GCS store provider.

        **Examples**:
        ```
        gcs = ff.register_gcs(
            name="gcs-quickstart",
            credentials=gcp_creds,
            bucket_name="bucket_name",
            bucket_path="featureform/path/",
            description="An gcs store provider to store offline"
        )
        ```

        Args:
            name (str): (Immutable) Name of GCS store to be registered
            credentials (GCPCredentials): (Mutable) GCP credentials to access the bucket
            bucket_name (str): (Immutable) The bucket name
            bucket_path (str): (Immutable) Custom path to be used by featureform
            description (str): (Mutable) Description of GCS provider to be registered
            team (str): (Mutable) The name of the team registering the filestore
            tags (List[str]): (Mutable) Optional grouping mechanism for resources
            properties (dict): (Mutable) Optional grouping mechanism for resources

        Returns:
            gcs (FileStoreProvider): Provider
                has all the functionality of OfflineProvider
        """
        tags, properties = set_tags_properties(tags, properties)
        gcs_config = GCSFileStoreConfig(
            bucket_name=bucket_name, bucket_path=bucket_path, credentials=credentials
        )
        provider = Provider(
            name=name,
            function="OFFLINE",
            description=description,
            team=team,
            config=gcs_config,
            tags=tags,
            properties=properties,
        )
        self.__resources.append(provider)
        return FileStoreProvider(self, provider, gcs_config, gcs_config.type())

    def register_hdfs(
        self,
        name: str,
        host: str,
        port: str,
        username: str = "",
        path: str = "",
        description: str = "",
        team: str = "",
        tags: List[str] = None,
        properties: dict = None,
    ):
        """Register a HDFS store provider.

        This has the functionality of an offline store and can be used as a parameter
        to a k8s or spark provider

        **Examples**:
        ```
        hdfs = ff.register_hdfs(
            name="hdfs-quickstart",
            host=<port>,
            port=<port>,
            path=<path>,
            username=<username>
            description="An hdfs store provider to store offline"
        )
        ```

        Args:
            name (str): (Immutable) Name of HDFS store to be registered
            host (str): (Immutable) The hostname for HDFS
            port (str): (Mutable) The IPC port for the Namenode for HDFS. (Typically 8020 or 9000)
            path (str): (Immutable) A storage path within HDFS
            username (str): (Mutable) A Username for HDFS
            description (str): (Mutable) Description of HDFS provider to be registered
            team (str): (Mutable) The name of the team registering HDFS

        Returns:
            hdfs (FileStoreProvider): Provider
        """

        hdfs_config = HDFSConfig(host=host, port=port, path=path, username=username)

        provider = Provider(
            name=name,
            function="OFFLINE",
            description=description,
            team=team,
            config=hdfs_config,
            tags=tags,
            properties=properties,
        )
        self.__resources.append(provider)
        return FileStoreProvider(self, provider, hdfs_config, hdfs_config.type())

    # TODO: Set Deprecation Warning For Credentials Path
    def register_firestore(
        self,
        name: str,
        collection: str,
        project_id: str,
        credentials: GCPCredentials,
        credentials_path: str = "",
        description: str = "",
        team: str = "",
        tags: List[str] = None,
        properties: dict = None,
    ):
        """Register a Firestore provider.

        **Examples**:
        ```
        firestore = ff.register_firestore(
            name="firestore-quickstart",
            description="A Firestore deployment we created for the Featureform quickstart",
            project_id="quickstart-project",
            collection="quickstart-collection",
        )
        ```

        Args:
            name (str): (Immutable) Name of Firestore provider to be registered
            project_id (str): (Immutable) The Project name in GCP
            collection (str): (Immutable) The Collection name in Firestore under the given project ID
            credentials (GCPCredentials): (Mutable) GCP credentials to access Firestore
            description (str): (Mutable) Description of Firestore provider to be registered
            team (str): (Mutable) The name of the team registering the filestore
            tags (List[str]): (Mutable) Optional grouping mechanism for resources
            properties (dict): (Mutable) Optional grouping mechanism for resources

        Returns:
            firestore (OfflineSQLProvider): Provider
        """
        tags, properties = set_tags_properties(tags, properties)
        config = FirestoreConfig(
            collection=collection,
            project_id=project_id,
            credentials=credentials,
        )
        provider = Provider(
            name=name,
            function="ONLINE",
            description=description,
            team=team,
            config=config,
            tags=tags,
            properties=properties,
        )
        self.__resources.append(provider)
        return OnlineProvider(self, provider)

    # TODO: Check these fields
    def register_cassandra(
        self,
        name: str,
        host: str,
        port: int,
        username: str,
        password: str,
        keyspace: str,
        consistency: str = "THREE",
        replication: int = 3,
        description: str = "",
        team: str = "",
        tags: List[str] = None,
        properties: dict = None,
    ):
        """Register a Cassandra provider.

        **Examples**:
        ```
        cassandra = ff.register_cassandra(
                name = "cassandra",
                description = "Example inference store",
                team = "Featureform",
                host = "0.0.0.0",
                port = 9042,
                username = "cassandra",
                password = "cassandra",
                consistency = "THREE",
                replication = 3
            )
        ```

        Args:
            name (str): (Immutable) Name of Cassandra provider to be registered
            host (str): (Immutable) DNS name of Cassandra
            port (str): (Mutable) Port
            username (str): (Mutable) Username
            password (str): (Mutable) Password
            consistency (str): (Mutable) Consistency
            replication (int): (Mutable) Replication
            description (str): (Mutable) Description of Cassandra provider to be registered
            team (str): (Mutable) Name of team
            tags (List[str]): (Mutable) Optional grouping mechanism for resources
            properties (dict): (Mutable) Optional grouping mechanism for resources

        Returns:
            cassandra (OnlineProvider): Provider
        """
        config = CassandraConfig(
            host=host,
            port=port,
            username=username,
            password=password,
            keyspace=keyspace,
            consistency=consistency,
            replication=replication,
        )
        provider = Provider(
            name=name,
            function="ONLINE",
            description=description,
            team=team,
            config=config,
            tags=tags,
            properties=properties,
        )
        self.__resources.append(provider)
        return OnlineProvider(self, provider)

    def register_dynamodb(
        self,
        name: str,
        access_key: str,
        secret_key: str,
        region: str,
        description: str = "",
        team: str = "",
        tags: List[str] = None,
        properties: dict = None,
    ):
        """Register a DynamoDB provider.

        **Examples**:
        ```
        dynamodb = ff.register_dynamodb(
            name="dynamodb-quickstart",
            description="A Dynamodb deployment we created for the Featureform quickstart",
            access_key="<AWS_ACCESS_KEY>",
            secret_key="<AWS_SECRET_KEY>",
            region="us-east-1"
        )
        ```

        Args:
            name (str): (Immutable) Name of DynamoDB provider to be registered
            access_key (str): (Mutable) An AWS Access Key with permissions to create DynamoDB tables
            secret_key (str): (Mutable) An AWS Secret Key with permissions to create DynamoDB tables
            region (str): (Immutable) Region to create dynamo tables
            description (str): (Mutable) Description of DynamoDB provider to be registered
            team (str): (Mutable) Name of team
            tags (List[str]): (Mutable) Optional grouping mechanism for resources
            properties (dict): (Mutable) Optional grouping mechanism for resources

        Returns:
            dynamodb (OnlineProvider): Provider
        """
        tags, properties = set_tags_properties(tags, properties)
        config = DynamodbConfig(
            access_key=access_key, secret_key=secret_key, region=region
        )
        provider = Provider(
            name=name,
            function="ONLINE",
            description=description,
            team=team,
            config=config,
            tags=tags,
            properties=properties,
        )
        self.__resources.append(provider)
        return OnlineProvider(self, provider)

    def register_mongodb(
        self,
        name: str,
        username: str,
        password: str,
        database: str,
        host: str,
        port: str,
        throughput: int = 1000,
        description: str = "",
        team: str = "",
        tags: List[str] = None,
        properties: dict = None,
    ):
        """Register a MongoDB provider.

        **Examples**:
        ```
        mongodb = ff.register_mongodb(
            name="mongodb-quickstart",
            description="A MongoDB deployment",
            username="my_username",
            password="myPassword",
            database="featureform_database"
            host="my-mongodb.host.com",
            port="10225"
            throughput=10000
        )
        ```

        Args:
            name (str): (Immutable) Name of MongoDB provider to be registered
            username (str): (Mutable) MongoDB username
            password (str): (Mutable) MongoDB password
            database (str): (Immutable) MongoDB database
            host (str): (Immutable) MongoDB hostname
            port (str): (Immutable) MongoDB port
            throughput (int): (Mutable) The maximum RU limit for autoscaling in CosmosDB
            description (str): (Mutable) Description of MongoDB provider to be registered
            team (str): (Mutable) Name of team
            tags (List[str]): (Mutable) Optional grouping mechanism for resources
            properties (dict): (Mutable) Optional grouping mechanism for resources

        Returns:
            mongodb (OnlineProvider): Provider
        """
        tags, properties = set_tags_properties(tags, properties)
        config = MongoDBConfig(
            username=username,
            password=password,
            host=host,
            port=port,
            database=database,
            throughput=throughput,
        )
        provider = Provider(
            name=name,
            function="ONLINE",
            description=description,
            team=team,
            config=config,
            tags=tags,
            properties=properties,
        )
        self.__resources.append(provider)
        return OnlineProvider(self, provider)

    def register_snowflake_legacy(
        self,
        name: str,
        username: str,
        password: str,
        account_locator: str,
        database: str,
        schema: str = "PUBLIC",
        description: str = "",
        team: str = "",
        warehouse: str = "",
        role: str = "",
        tags: List[str] = None,
        properties: dict = None,
    ):
        """Register a Snowflake provider using legacy credentials.

        **Examples**:
        ```
        snowflake = ff.register_snowflake_legacy(
            name="snowflake-quickstart",
            username="snowflake",
            password="password",
            account_locator="account-locator",
            database="snowflake",
            schema="PUBLIC",
            description="A Snowflake deployment we created for the Featureform quickstart"
        )
        ```

        Args:
            name (str): (Immutable) Name of Snowflake provider to be registered
            username (str): (Mutable) Username
            password (str): (Mutable) Password
            account_locator (str): (Immutable) Account Locator
            database (str): (Immutable) Database
            schema (str): (Immutable) Schema
            warehouse (str): (Mutable) Specifies the virtual warehouse to use by default for queries, loading, etc.
            role (str): (Mutable) Specifies the role to use by default for accessing Snowflake objects in the client session
            description (str): (Mutable) Description of Snowflake provider to be registered
            team (str): (Mutable) Name of team
            tags (List[str]): (Mutable) Optional grouping mechanism for resources
            properties (dict): (Mutable) Optional grouping mechanism for resources

        Returns:
            snowflake (OfflineSQLProvider): Provider
        """
        tags, properties = set_tags_properties(tags, properties)
        config = SnowflakeConfig(
            account_locator=account_locator,
            database=database,
            username=username,
            password=password,
            schema=schema,
            warehouse=warehouse,
            role=role,
        )
        provider = Provider(
            name=name,
            function="OFFLINE",
            description=description,
            team=team,
            config=config,
            tags=tags,
            properties=properties,
        )
        self.__resources.append(provider)
        return OfflineSQLProvider(self, provider)

    # TODO: Recheck mutable fields
    def register_snowflake(
        self,
        name: str,
        username: str,
        password: str,
        account: str,
        organization: str,
        database: str,
        schema: str = "PUBLIC",
        description: str = "",
        team: str = "",
        warehouse: str = "",
        role: str = "",
        tags: List[str] = None,
        properties: dict = None,
    ):
        """Register a Snowflake provider.

        **Examples**:
        ```
        snowflake = ff.register_snowflake(
            name="snowflake-quickstart",
            username="snowflake",
            password="password", #pragma: allowlist secret
            account="account",
            organization="organization",
            database="snowflake",
            schema="PUBLIC",
            description="A Snowflake deployment we created for the Featureform quickstart"
        )
        ```

        Args:
            name (str): (Immutable) Name of Snowflake provider to be registered
            username (str): (Mutable) Username
            password (str): (Mutable) Password
            account (str): (Immutable) Account
            organization (str): (Immutable) Organization
            database (str): (Immutable) Database
            schema (str): (Immutable) Schema
            warehouse (str): (Mutable) Specifies the virtual warehouse to use by default for queries, loading, etc.
            role (str): (Mutable) Specifies the role to use by default for accessing Snowflake objects in the client session
            description (str): (Mutable) Description of Snowflake provider to be registered
            team (str): (Mutable) Name of team
            tags (List[str]): (Mutable) Optional grouping mechanism for resources
            properties (dict): (Mutable) Optional grouping mechanism for resources

        Returns:
            snowflake (OfflineSQLProvider): Provider
        """
        tags, properties = set_tags_properties(tags, properties)
        config = SnowflakeConfig(
            account=account,
            database=database,
            organization=organization,
            username=username,
            password=password,
            schema=schema,
            warehouse=warehouse,
            role=role,
        )
        provider = Provider(
            name=name,
            function="OFFLINE",
            description=description,
            team=team,
            config=config,
            tags=tags,
            properties=properties,
        )
        self.__resources.append(provider)
        return OfflineSQLProvider(self, provider)

    def register_postgres(
        self,
        name: str,
        host: str,
        port: str,
        user: str,
        password: str,
        database: str,
        description: str = "",
        team: str = "",
<<<<<<< HEAD
=======
        host: str = "0.0.0.0",
        port: str = "5432",
        user: str = "postgres",
        password: str = "password",
        database: str = "postgres",
        sslmode: str = "disable",
>>>>>>> 3b10cf08
        tags: List[str] = None,
        properties: dict = None,
    ):
        """Register a Postgres provider.

        **Examples**:
        ```
        postgres = ff.register_postgres(
            name="postgres-quickstart",
            description="A Postgres deployment we created for the Featureform quickstart",
            host="quickstart-postgres",  # The internal dns name for postgres
            port="5432",
            user="postgres",
            password="password", #pragma: allowlist secret
            database="postgres"
        )
        ```

        Args:
<<<<<<< HEAD
            name (str): (Immutable) Name of Postgres provider to be registered
            host (str): (Immutable) Hostname for Postgres
            port (str): (Mutable) Port
            user (str): (Mutable) User
            password (str): (Mutable) Password
            database (str): (Immutable) Database
            description (str): (Mutable) Description of Postgres provider to be registered
            team (str): (Mutable) Name of team
            tags (List[str]): (Mutable) Optional grouping mechanism for resources
            properties (dict): (Mutable) Optional grouping mechanism for resources
=======
            name (str): Name of Postgres provider to be registered
            description (str): Description of Postgres provider to be registered
            team (str): Name of team
            host (str): Internal DNS name of Postgres
            port (str): Port
            user (str): User
            password (str): Password
            database (str): Database
            sslmode (str): SSL mode
            tags (List[str]): Optional grouping mechanism for resources
            properties (dict): Optional grouping mechanism for resources
>>>>>>> 3b10cf08

        Returns:
            postgres (OfflineSQLProvider): Provider
        """
        tags, properties = set_tags_properties(tags, properties)
        config = PostgresConfig(
            host=host,
            port=port,
            database=database,
            user=user,
            password=password,
            sslmode=sslmode,
        )
        provider = Provider(
            name=name,
            function="OFFLINE",
            description=description,
            team=team,
            config=config,
            tags=tags or [],
            properties=properties or {},
        )

        self.__resources.append(provider)
        return OfflineSQLProvider(self, provider)

    def register_redshift(
        self,
        name: str,
        host: str,
        port: int,
        user: str,
        password: str,
        database: str,
        description: str = "",
        team: str = "",
        tags: List[str] = None,
        properties: dict = None,
    ):
        """Register a Redshift provider.

        **Examples**:
        ```
        redshift = ff.register_redshift(
            name="redshift-quickstart",
            description="A Redshift deployment we created for the Featureform quickstart",
            host="quickstart-redshift",  # The internal dns name for postgres
            port="5432",
            user="redshift",
            password="password", #pragma: allowlist secret
            database="dev"
        )
        ```

        Args:
            name (str): (Immutable) Name of Redshift provider to be registered
            host (str): (Immutable) Hostname for Redshift
            port (str): (Mutable) Port
            user (str): (Mutable) User
            password (str): (Mutable) Redshift password
            database (str): (Immutable) Redshift database
            description (str): (Mutable) Description of Redshift provider to be registered
            team (str): (Mutable) Name of team
            tags (List[str]): (Mutable) Optional grouping mechanism for resources
            properties (dict): (Mutable) Optional grouping mechanism for resources

        Returns:
            redshift (OfflineSQLProvider): Provider
        """
        tags, properties = set_tags_properties(tags, properties)
        config = RedshiftConfig(
            host=host, port=port, database=database, user=user, password=password
        )
        provider = Provider(
            name=name,
            function="OFFLINE",
            description=description,
            team=team,
            config=config,
            tags=tags,
            properties=properties,
        )
        self.__resources.append(provider)
        return OfflineSQLProvider(self, provider)

    # TODO: Add deprected warning for credentials_path
    def register_bigquery(
        self,
        name: str,
        project_id: str,
        dataset_id: str,
        credentials: GCPCredentials,
        credentials_path: str = "",
        description: str = "",
        team: str = "",
        tags: List[str] = None,
        properties: dict = None,
    ):
        """Register a BigQuery provider.

        **Examples**:
        ```
        bigquery = ff.register_bigquery(
            name="bigquery-quickstart",
            description="A BigQuery deployment we created for the Featureform quickstart",
            project_id="quickstart-project",
            dataset_id="quickstart-dataset",
        )
        ```

        Args:
            name (str): (Immutable) Name of BigQuery provider to be registered
            project_id (str): (Immutable) The Project name in GCP
            dataset_id (str): (Immutable) The Dataset name in GCP under the Project Id
            credentials (GCPCredentials): (Mutable) GCP credentials to access BigQuery
            description (str): (Mutable) Description of BigQuery provider to be registered
            team (str): (Mutable) Name of team
            tags (List[str]): (Mutable) Optional grouping mechanism for resources
            properties (dict): (Mutable) Optional grouping mechanism for resources

        Returns:
            bigquery (OfflineSQLProvider): Provider
        """
        tags, properties = set_tags_properties(tags, properties)

        config = BigQueryConfig(
            project_id=project_id,
            dataset_id=dataset_id,
            credentials=credentials,
        )
        provider = Provider(
            name=name,
            function="OFFLINE",
            description=description,
            team=team,
            config=config,
            tags=tags,
            properties=properties,
        )
        self.__resources.append(provider)
        return OfflineSQLProvider(self, provider)

    def register_spark(
        self,
        name: str,
        executor: ExecutorCredentials,
        filestore: FileStoreProvider,
        description: str = "",
        team: str = "",
        tags: List[str] = None,
        properties: dict = None,
    ):
        """Register a Spark on Executor provider.

        **Examples**:
        ```
        spark = ff.register_spark(
            name="spark-quickstart",
            description="A Spark deployment we created for the Featureform quickstart",
            team="featureform-team",
            executor=databricks,
            filestore=azure_blob_store
        )
        ```

        Args:
            name (str): (Immutable) Name of Spark provider to be registered
            executor (ExecutorCredentials): (Mutable) An Executor Provider used for the compute power
            filestore (FileStoreProvider): (Mutable) A FileStoreProvider used for storage of data
            description (str): (Mutable) Description of Spark provider to be registered
            team (str): (Mutable) Name of team
            tags (List[str]): (Mutable) Optional grouping mechanism for resources
            properties (dict): (Mutable) Optional grouping mechanism for resources

        Returns:
            spark (OfflineSparkProvider): Provider
        """
        tags, properties = set_tags_properties(tags, properties)
        config = SparkConfig(
            executor_type=executor.type(),
            executor_config=executor.config(),
            store_type=filestore.store_type(),
            store_config=filestore.config(),
        )

        provider = Provider(
            name=name,
            function="OFFLINE",
            description=description,
            team=team,
            config=config,
            tags=tags,
            properties=properties,
        )
        self.__resources.append(provider)
        return (self, provider)

    # TODO: Change things to either filestore or store
    def register_k8s(
        self,
        name: str,
        store: FileStoreProvider,
        description: str = "",
        team: str = "",
        docker_image: str = "",
        tags: List[str] = None,
        properties: dict = None,
    ):
        """
        Register an offline store provider to run on Featureform's own k8s deployment.
        **Examples**:
        ```
        spark = ff.register_k8s(
            name="k8s",
            store=AzureBlobStore(),
            docker_image="my-repo/image:version"
        )
        ```

        Args:
            name (str): (Immutable) Name of provider
            store (FileStoreProvider): (Mutable) Reference to registered file store provider
            docker_image (str): (Mutable) A custom docker image using the base image featureformcom/k8s_runner
            description (str): (Mutable) Description of primary data to be registered
            team (str): (Mutable) A string parameter describing the team that owns the provider
            tags (List[str]): (Mutable) Optional grouping mechanism for resources
            properties (dict): (Mutable) Optional grouping mechanism for resources
        """
        tags, properties = set_tags_properties(tags, properties)
        config = K8sConfig(
            store_type=store.store_type(),
            store_config=store.config(),
            docker_image=docker_image,
        )

        provider = Provider(
            name=name,
            function="OFFLINE",
            description=description,
            team=team,
            config=config,
            tags=tags,
            properties=properties,
        )
        self.__resources.append(provider)
        return OfflineK8sProvider(self, provider)

    def register_local(self):
        """Register a Local provider.
        The local provider is automatically registered when Featureform is imported. This method is not needed in most
        cases.

        **Examples**:
        ```
        local = ff.register_local()
        ```

        Returns:
            local (LocalProvider): Provider
        """
        config = LocalConfig()
        provider = Provider(
            name="local-mode",
            function="LOCAL_ONLINE",
            description="This is local mode",
            team="team",
            config=config,
            tags=["local-mode"],
            properties={"resource_type": "Provider"},
        )
        self.__resources.append(provider)
        local_provider = LocalProvider(self, provider)
        local_provider.insert_provider()
        return local_provider

    def register_primary_data(
        self,
        name: str,
        location: Location,
        provider: Union[str, OfflineProvider],
        tags: List[str],
        properties: dict,
        variant: str = "",
        owner: Union[str, UserRegistrar] = "",
        description: str = "",
    ):
        """Register a primary data source.

        Args:
            name (str): Name of source
            variant (str): Name of variant
            location (Location): Location of primary data
            provider (Union[str, OfflineProvider]): Provider
            owner (Union[str, UserRegistrar]): Owner
            description (str): Description of primary data to be registered

        Returns:
            source (ColumnSourceRegistrar): Source
        """
        if not isinstance(owner, str):
            owner = owner.name()
        if owner == "":
            owner = self.must_get_default_owner()
        if variant == "":
            variant = self.__run
        if not isinstance(provider, str):
            provider = provider.name()
        source = SourceVariant(
            created=None,
            name=name,
            variant=variant,
            definition=PrimaryData(location=location),
            owner=owner,
            provider=provider,
            description=description,
            tags=tags,
            properties=properties,
        )
        self.__resources.append(source)
        return ColumnSourceRegistrar(self, source)

    def register_sql_transformation(
        self,
        name: str,
        query: str,
        provider: Union[str, OfflineProvider],
        variant: str = "",
        owner: Union[str, UserRegistrar] = "",
        description: str = "",
        schedule: str = "",
        args: K8sArgs = None,
        tags: List[str] = [],
        properties: dict = {},
    ):
        """Register a SQL transformation source.

        Args:
            name (str): Name of source
            variant (str): Name of variant
            query (str): SQL query
            provider (Union[str, OfflineProvider]): Provider
            owner (Union[str, UserRegistrar]): Owner
            description (str): Description of primary data to be registered
            schedule (str): Kubernetes CronJob schedule string ("* * * * *")
            args (K8sArgs): Additional transformation arguments
            tags (List[str]): Optional grouping mechanism for resources
            properties (dict): Optional grouping mechanism for resources

        Returns:
            source (ColumnSourceRegistrar): Source
        """
        if not isinstance(owner, str):
            owner = owner.name()
        if owner == "":
            owner = self.must_get_default_owner()
        if variant == "":
            variant = self.__run
        if not isinstance(provider, str):
            provider = provider.name()
        source = SourceVariant(
            created=None,
            name=name,
            variant=variant,
            definition=SQLTransformation(query, args),
            owner=owner,
            schedule=schedule,
            provider=provider,
            description=description,
            tags=tags,
            properties=properties,
        )
        self.__resources.append(source)
        return ColumnSourceRegistrar(self, source)

    def sql_transformation(
        self,
        provider: Union[str, OfflineProvider],
        variant: str = "",
        name: str = "",
        schedule: str = "",
        owner: Union[str, UserRegistrar] = "",
        description: str = "",
        args: K8sArgs = None,
        tags: List[str] = [],
        properties: dict = {},
    ):
        """SQL transformation decorator.

        Args:
            variant (str): Name of variant
            provider (Union[str, OfflineProvider]): Provider
            name (str): Name of source
            schedule (str): Kubernetes CronJob schedule string ("* * * * *")
            owner (Union[str, UserRegistrar]): Owner
            description (str): Description of SQL transformation
            args (K8sArgs): Additional transformation arguments
            tags (List[str]): Optional grouping mechanism for resources
            properties (dict): Optional grouping mechanism for resources

        Returns:
            decorator (SQLTransformationDecorator): decorator
        """
        if not isinstance(owner, str):
            owner = owner.name()
        if owner == "":
            owner = self.must_get_default_owner()
        if variant == "":
            variant = self.__run
        if not isinstance(provider, str):
            provider = provider.name()
        decorator = SQLTransformationDecorator(
            registrar=self,
            name=name,
            run=self.__run,
            variant=variant,
            provider=provider,
            schedule=schedule,
            owner=owner,
            description=description,
            args=args,
            tags=tags,
            properties=properties,
        )
        self.__resources.append(decorator)
        return decorator

    def register_df_transformation(
        self,
        name: str,
        query: str,
        provider: Union[str, OfflineProvider],
        variant: str = "",
        owner: Union[str, UserRegistrar] = "",
        description: str = "",
        inputs: list = [],
        schedule: str = "",
        args: K8sArgs = None,
        tags: List[str] = [],
        properties: dict = {},
    ):
        """Register a Dataframe transformation source.

        Args:
            name (str): Name of source
            variant (str): Name of variant
            query (str): SQL query
            provider (Union[str, OfflineProvider]): Provider
            name (str): Name of source
            owner (Union[str, UserRegistrar]): Owner
            description (str): Description of SQL transformation
            inputs (list): Inputs to transformation
            schedule (str): Kubernetes CronJob schedule string ("* * * * *")
            args (K8sArgs): Additional transformation arguments
            tags (List[str]): Optional grouping mechanism for resources
            properties (dict): Optional grouping mechanism for resources

        Returns:
            source (ColumnSourceRegistrar): Source
        """
        if not isinstance(owner, str):
            owner = owner.name()
        if owner == "":
            owner = self.must_get_default_owner()
        if variant == "":
            variant = self.__run
        if not isinstance(provider, str):
            provider = provider.name()
        for i, nv in enumerate(inputs):
            if not isinstance(nv, tuple):
                inputs[i] = nv.name_variant()
        source = SourceVariant(
            created=None,
            name=name,
            variant=variant,
            definition=DFTransformation(query, inputs, args),
            owner=owner,
            schedule=schedule,
            provider=provider,
            description=description,
            tags=tags,
            properties=properties,
        )
        self.__resources.append(source)
        return ColumnSourceRegistrar(self, source)

    def df_transformation(
        self,
        provider: Union[str, OfflineProvider],
        tags: List[str],
        properties: dict,
        variant: str = "",
        name: str = "",
        owner: Union[str, UserRegistrar] = "",
        description: str = "",
        inputs: Union[List[NameVariant], List[str], List[ColumnSourceRegistrar]] = [],
        args: K8sArgs = None,
    ):
        """Dataframe transformation decorator.

        Args:
            variant (str): Name of variant
            provider (Union[str, OfflineProvider]): Provider
            name (str): Name of source
            owner (Union[str, UserRegistrar]): Owner
            description (str): Description of SQL transformation
            inputs (list): Inputs to transformation
            args (K8sArgs): Additional transformation arguments
            tags (List[str]): Optional grouping mechanism for resources
            properties (dict): Optional grouping mechanism for resources

        Returns:
            decorator (DFTransformationDecorator): decorator
        """

        if not isinstance(owner, str):
            owner = owner.name()
        if owner == "":
            owner = self.must_get_default_owner()
        if variant == "":
            variant = self.__run
        if not isinstance(provider, str):
            provider = provider.name()
        if not isinstance(inputs, list):
            raise ValueError("Dataframe transformation inputs must be a list")
        for i, nv in enumerate(inputs):
            if isinstance(nv, str):
                inputs[i] = (nv, self.__run)
            elif not isinstance(nv, tuple):
                inputs[i] = nv.name_variant()
            elif isinstance(nv, tuple):
                try:
                    self._verify_tuple(nv)
                except TypeError as e:
                    transformation_message = f"'{name}:{variant}'"
                    if name == "":
                        transformation_message = f"with '{variant}' variant"

                    raise TypeError(
                        f"DF transformation {transformation_message} requires correct inputs "
                        f" '{nv}' is not a valid tuple: {e}"
                    )
            if inputs[i][1] == "":
                inputs[i] = (inputs[i][0], self.__run)

        decorator = DFTransformationDecorator(
            registrar=self,
            name=name,
            variant=variant,
            provider=provider,
            owner=owner,
            description=description,
            inputs=inputs,
            args=args,
            tags=tags,
            properties=properties,
        )
        self.__resources.append(decorator)
        return decorator

    def _verify_tuple(self, nv_tuple):
        if not isinstance(nv_tuple, tuple):
            raise TypeError(f"not a tuple; received: '{type(nv_tuple).__name__}' type")

        if len(nv_tuple) != 2:
            raise TypeError(
                "Tuple must be of length 2, got length {}".format(len(nv_tuple))
            )
        if len(nv_tuple) == 2:
            not_string_tuples = not (
                isinstance(nv_tuple[0], str) and isinstance(nv_tuple[1], str)
            )
            if not_string_tuples:
                first_position_type = type(nv_tuple[0]).__name__
                second_position_type = type(nv_tuple[1]).__name__
                raise TypeError(
                    f"Tuple must be of type (str, str); got ({first_position_type}, {second_position_type})"
                )

    def ondemand_feature(
        self,
        fn=None,
        *,
        tags: List[str] = None,
        properties: dict = None,
        variant: str = "",
        name: str = "",
        owner: Union[str, UserRegistrar] = "",
        description: str = "",
    ):
        """On Demand Feature decorator.

        **Examples**
        ```python
        import featureform as ff

        @ff.ondemand_feature()
        def avg_user_transactions(client, params, entities):
            pass
        ```

        Args:
            variant (str): Name of variant
            name (str): Name of source
            owner (Union[str, UserRegistrar]): Owner
            description (str): Description of on demand feature
            tags (List[str]): Optional grouping mechanism for resources
            properties (dict): Optional grouping mechanism for resources

        Returns:
            decorator (OnDemandFeature): decorator

        """

        if not isinstance(owner, str):
            owner = owner.name()
        if owner == "":
            owner = self.must_get_default_owner()
        if variant == "":
            variant = self.__run
        decorator = OnDemandFeatureVariant(
            name=name,
            variant=variant,
            owner=owner,
            description=description,
            tags=tags or [],
            properties=properties or {},
        )
        self.__resources.append(decorator)

        if fn is None:
            return decorator
        else:
            return decorator(fn)

    def state(self):
        for resource in self.__resources:
            try:
                if isinstance(resource, SQLTransformationDecorator) or isinstance(
                    resource, DFTransformationDecorator
                ):
                    resource = resource.to_source()
                self.__state.add(resource)

            except ResourceRedefinedError:
                raise
            except Exception as e:
                resource_variant = (
                    f" ({resource.variant})" if hasattr(resource, "variant") else ""
                )
                raise Exception(
                    f"Could not add apply {resource.name}{resource_variant}: {e}"
                )
        self.__resources = []
        return self.__state

    def clear_state(self):
        self.__state = ResourceState()
        self.__resources = []

    def get_state(self):
        """
        Get the state of the resources to be registered.

        Returns:
            resources (List[str]): List of resources to be registered ex. "{type} - {name} ({variant})"
        """
        if len(self.__resources) == 0:
            return "No resources to be registered"

        resources = [["Type", "Name", "Variant"]]
        for resource in self.__resources:
            if hasattr(resource, "variant"):
                resources.append(
                    [resource.__class__.__name__, resource.name, resource.variant]
                )
            else:
                resources.append([resource.__class__.__name__, resource.name, ""])

        print("Resources to be registered:")
        self.__print_state(resources)

    def __print_state(self, data):
        # Calculate the maximum width for each column
        max_widths = [max(len(str(item)) for item in col) for col in zip(*data)]

        # Format the table headers
        headers = " | ".join(
            f"{header:{width}}" for header, width in zip(data[0], max_widths)
        )

        # Generate the separator line
        separator = "-" * len(headers)

        # Format the table rows
        rows = [
            f" | ".join(f"{data[i][j]:{max_widths[j]}}" for j in range(len(data[i])))
            for i in range(1, len(data))
        ]

        # Combine the headers, separator, and rows
        table = headers + "\n" + separator + "\n" + "\n".join(rows)

        print(table)

    def register_entity(
        self,
        name: str,
        description: str = "",
        tags: List[str] = [],
        properties: dict = {},
    ):
        """Register an entity.

        **Examples**:
        ``` py
            user = ff.register_entity("user")
        ```

        Args:
            name (str): Name of entity to be registered
            description (str): Description of entity to be registered
            tags (List[str]): Optional grouping mechanism for resources
            properties (dict): Optional grouping mechanism for resources

        Returns:
            entity (EntityRegistrar): Entity
        """
        entity = Entity(
            name=name,
            description=description,
            status="",
            tags=tags,
            properties=properties,
        )
        self.__resources.append(entity)
        return EntityRegistrar(self, entity)

    def register_column_resources(
        self,
        source: Union[NameVariant, SourceRegistrar, SQLTransformationDecorator],
        entity: Union[str, EntityRegistrar],
        entity_column: str,
        owner: Union[str, UserRegistrar] = "",
        inference_store: Union[str, OnlineProvider, FileStoreProvider] = "",
        features: List[ColumnMapping] = None,
        labels: List[ColumnMapping] = None,
        timestamp_column: str = "",
        description: str = "",
        schedule: str = "",
    ):
        """Create features and labels from a source. Used in the register_resources function.

        Args:
            source (Union[NameVariant, SourceRegistrar, SQLTransformationDecorator]): Source of features, labels, entity
            entity (Union[str, EntityRegistrar]): Entity
            entity_column (str): Column of entity in source
            owner (Union[str, UserRegistrar]): Owner
            inference_store (Union[str, OnlineProvider]): Online provider
            features (List[ColumnMapping]): List of ColumnMapping objects (dictionaries containing the keys: name, variant, column, resource_type)
            labels (List[ColumnMapping]): List of ColumnMapping objects (dictionaries containing the keys: name, variant, column, resource_type)
            description (str): Description
            schedule (str): Kubernetes CronJob schedule string ("* * * * *")

        Returns:
            resource (ResourceRegistrar): resource
        """

        if (
            type(inference_store) == FileStoreProvider
            and inference_store.store_type() in NON_INFERENCE_STORES
        ):
            raise Exception(
                f"cannot use '{inference_store.store_type()}' as an inference store."
            )

        if features is None:
            features = []
        if labels is None:
            labels = []
        if len(features) == 0 and len(labels) == 0:
            raise ValueError("No features or labels set")
        if not isinstance(source, tuple):
            source = source.id()
        if isinstance(source, tuple) and source[1] == "":
            source = source[0], self.__run
        if not isinstance(entity, str):
            entity = entity.name()
        if not isinstance(inference_store, str):
            inference_store = inference_store.name()
        if len(features) > 0 and inference_store == "":
            inference_store = "local-mode"
        if not isinstance(owner, str):
            owner = owner.name()
        if owner == "":
            owner = self.must_get_default_owner()
        feature_resources = []
        label_resources = []
        for feature in features:
            variant = feature.get("variant", "")
            if variant == "":
                variant = self.__run
            if not ScalarType.has_value(feature["type"]) and not isinstance(
                feature["type"], ScalarType
            ):
                raise ValueError(
                    f"Invalid type for feature {feature['name']} ({variant}). Must be a ScalarType or one of {ScalarType.get_values()}"
                )
            if isinstance(feature["type"], ScalarType):
                feature["type"] = feature["type"].value
            desc = feature.get("description", "")
            feature_tags = feature.get("tags", [])
            feature_properties = feature.get("properties", {})
            resource = FeatureVariant(
                created=None,
                name=feature["name"],
                variant=variant,
                source=source,
                value_type=feature["type"],
                is_embedding=feature.get("is_embedding", False),
                dims=feature.get("dims", 0),
                entity=entity,
                owner=owner,
                provider=inference_store,
                description=desc,
                schedule=schedule,
                location=ResourceColumnMapping(
                    entity=entity_column,
                    value=feature["column"],
                    timestamp=timestamp_column,
                ),
                tags=feature_tags,
                properties=feature_properties,
            )
            self.__resources.append(resource)
            feature_resources.append(resource)

        for label in labels:
            variant = label.get("variant", "")
            if variant == "":
                variant = self.__run
            if not ScalarType.has_value(label["type"]) and not isinstance(
                label["type"], ScalarType
            ):
                raise ValueError(
                    f"Invalid type for label {label['name']} ({variant}). Must be a ScalarType or one of {ScalarType.get_values()}"
                )
            if isinstance(label["type"], ScalarType):
                label["type"] = label["type"].value
            desc = label.get("description", "")
            label_tags = label.get("tags", [])
            label_properties = label.get("properties", {})
            resource = LabelVariant(
                name=label["name"],
                variant=variant,
                source=source,
                value_type=label["type"],
                entity=entity,
                owner=owner,
                provider=inference_store,
                description=desc,
                location=ResourceColumnMapping(
                    entity=entity_column,
                    value=label["column"],
                    timestamp=timestamp_column,
                ),
                tags=label_tags,
                properties=label_properties,
            )
            self.__resources.append(resource)
            label_resources.append(resource)
        return ResourceRegistrar(self, features, labels)

    def __get_feature_nv(self, features, run):
        feature_nv_list = []
        feature_lags = []
        for feature in features:
            if isinstance(feature, FeatureColumnResource):
                feature_nv_list.append(feature.name_variant())
            if isinstance(feature, str):
                feature_nv_list.append((feature, run))
            elif isinstance(feature, dict):
                lag = feature.get("lag")
                if "variant" not in feature:
                    feature["variant"] = run
                if lag:
                    required_lag_keys = set(["lag", "feature", "variant"])
                    received_lag_keys = set(feature.keys())
                    if (
                        required_lag_keys.intersection(received_lag_keys)
                        != required_lag_keys
                    ):
                        raise ValueError(
                            f"feature lags require 'lag', 'feature', 'variant' fields. Received: {feature.keys()}"
                        )

                    if not isinstance(lag, timedelta):
                        raise ValueError(
                            f"the lag, '{lag}', needs to be of type 'datetime.timedelta'. Received: {type(lag)}."
                        )

                    feature_name_variant = (feature["feature"], feature["variant"])
                    if feature_name_variant not in feature_nv_list:
                        feature_nv_list.append(feature_name_variant)

                    lag_name = f"{feature['feature']}_{feature['variant']}_lag_{lag}"
                    sanitized_lag_name = (
                        lag_name.replace(" ", "").replace(",", "_").replace(":", "_")
                    )
                    feature["name"] = feature.get("name", sanitized_lag_name)

                    feature_lags.append(feature)
                else:
                    feature_nv = (feature["name"], feature["variant"])
                    feature_nv_list.append(feature_nv)
            elif isinstance(feature, list):
                feature_nv, feature_lags_list = self.__get_feature_nv(feature, run)
                if len(feature_nv) != 0:
                    feature_nv_list.extend(feature_nv)

                if len(feature_lags_list) != 0:
                    feature_lags.extend(feature_lags_list)
            else:
                feature_nv_list.append(feature)

        return feature_nv_list, feature_lags

    def register_training_set(
        self,
        name: str,
        variant: str = "",
        features: Union[list, List[FeatureColumnResource]] = [],
        label: Union[NameVariant, LabelColumnResource] = ("", ""),
        resources: list = [],
        owner: Union[str, UserRegistrar] = "",
        description: str = "",
        schedule: str = "",
        tags: List[str] = [],
        properties: dict = {},
    ):
        """Register a training set.

        **Example**:
        ```
        ff.register_training_set(
            name="my_training_set",
            label=("label", "v1"),
            features=[("feature1", "v1"), ("feature2", "v1")],
        )
        ```

        Args:
            name (str): Name of training set to be registered
            variant (str): Name of variant to be registered
            label (NameVariant): Label of training set
            features (List[NameVariant]): Features of training set
            resources (List[Resource]): A list of previously registered resources
            owner (Union[str, UserRegistrar]): Owner
            description (str): Description of training set to be registered
            schedule (str): Kubernetes CronJob schedule string ("* * * * *")
            tags (List[str]): Optional grouping mechanism for resources
            properties (dict): Optional grouping mechanism for resources

        Returns:
            resource (ResourceRegistrar): resource
        """
        if not isinstance(owner, str):
            owner = owner.name()
        if owner == "":
            owner = self.must_get_default_owner()
        if variant == "":
            variant = self.__run

        if not isinstance(features, (list)):
            raise ValueError(
                f"Invalid features type: {type(features)} "
                "Features must be entered as a list of name-variant tuples (e.g. [('feature1', 'quickstart'), ('feature2', 'quickstart')]) or a list of FeatureColumnResource instances."
            )
        if not isinstance(label, (tuple, str, LabelColumnResource)):
            raise ValueError(
                f"Invalid label type: {type(label)} "
                "Label must be entered as a name-variant tuple (e.g. ('fraudulent', 'quickstart')), a resource name, or an instance of LabelColumnResource."
            )
        for resource in resources:
            features += resource.features()
            resource_label = resource.label()
            # label == () if it is NOT manually entered
            if label == ("", ""):
                label = resource_label
            # Elif: If label was updated to store resource_label it will not check the following elif
            elif resource_label != ():
                raise ValueError("A training set can only have one label")

        if isinstance(label, LabelColumnResource):
            label = label.name_variant()

        features, feature_lags = self.__get_feature_nv(features, self.__run)

        if label == ():
            raise ValueError("Label must be set")
        if features == []:
            raise ValueError("A training-set must have atleast one feature")
        if isinstance(label, str):
            label = (label, self.__run)
        if label[1] == "":
            label = (label[0], self.__run)

        processed_features = []
        for feature in features:
            if isinstance(feature, tuple) and feature[1] == "":
                feature = (feature[0], self.__run)
            elif isinstance(feature, FeatureColumnResource):
                feature = feature.name_variant()
            processed_features.append(feature)
        resource = TrainingSetVariant(
            created=None,
            name=name,
            variant=variant,
            description=description,
            owner=owner,
            schedule=schedule,
            label=label,
            features=processed_features,
            feature_lags=feature_lags,
            tags=tags,
            properties=properties,
        )
        self.__resources.append(resource)

    def register_model(
        self, name: str, tags: List[str] = [], properties: dict = {}
    ) -> Model:
        """Register a model.

        Args:
            name (str): Model to be registered
            tags (List[str]): Optional grouping mechanism for resources
            properties (dict): Optional grouping mechanism for resources

        Returns:
            ModelRegistrar: Model
        """
        model = Model(name, description="", tags=tags, properties=properties)
        self.__resources.append(model)
        return model


class ResourceClient:
    """
    The resource client is used to retrieve information on specific resources
    (entities, providers, features, labels, training sets, models, users).

    Args:
        host (str): The hostname of the Featureform instance. Exclude if using Localmode.
        local (bool): True if using Localmode.
        insecure (bool): True if connecting to an insecure Featureform endpoint. False if using a self-signed or public TLS certificate
        cert_path (str): The path to a public certificate if using a self-signed certificate.

    **Using the Resource Client:**
    ``` py title="definitions.py"
    import featureform as ff
    from featureform import ResourceClient

    rc = ResourceClient("localhost:8000")

    # example query:
    redis = rc.get_provider("redis-quickstart")
    ```
    """

    def __init__(
        self, host=None, local=False, insecure=False, cert_path=None, dry_run=False
    ):
        # This line ensures that the warning is only raised if ResourceClient is instantiated directly
        # TODO: Remove this check once ServingClient is deprecated
        is_instantiated_directed = inspect.stack()[1].function != "__init__"
        if is_instantiated_directed:
            warnings.warn(
                "ResourceClient is deprecated and will be removed in future versions; use Client instead.",
                PendingDeprecationWarning,
            )
        self._dry_run = dry_run
        self._stub = None
        self.local = local

        if dry_run:
            return

        if local and host:
            raise ValueError("Cannot be local and have a host")
        elif not local:
            host = host or os.getenv("FEATUREFORM_HOST")
            if host is None:
                raise RuntimeError(
                    "If not in local mode then `host` must be passed or the environment"
                    " variable FEATUREFORM_HOST must be set."
                )
            if insecure:
                channel = insecure_channel(host)
            else:
                channel = secure_channel(host, cert_path)
            self._stub = ff_grpc.ApiStub(channel)
            self._host = host

    def apply(self, asynchronous=True):
        """
        Apply all definitions, creating and retrieving all specified resources.

<<<<<<< HEAD
        ```python
        import featureform as ff
        client = ff.Client()

        ff.register_postgres(
            host="localhost",
            port=5432,
        )

        client.apply()
        ```

        Args:
            asynchronous (bool): If True, apply will return immediately and not wait for resources to be created. If False, apply will wait for resources to be created and print out the status of each resource.
=======
        @param asynchronous: Flag to determine whether the client should wait for resources to be in either a READY or FAILED state before returning. Defaults to True to avoid blocking the client.
>>>>>>> 3b10cf08
        """

        print(f"Applying Run: {get_run()}")
        resource_state = state()
        try:
            if self._dry_run:
                print(resource_state.sorted_list())
                return

            if self.local:
                resource_state.create_all_local()
            else:
                resource_state.create_all(self._stub)

            if not asynchronous and self._stub:
                resources = resource_state.sorted_list()
                display_statuses(self._stub, resources)

        finally:
            clear_state()
            register_local()

    def get_user(self, name, local=False):
        """Get a user. Prints out name of user, and all resources associated with the user.

        **Examples:**

        ``` py title="Input"
        featureformer = rc.get_user("featureformer")
        ```

        ``` json title="Output"
        // get_user prints out formatted information on user
        USER NAME:                     featureformer
        -----------------------------------------------

        NAME                           VARIANT                        TYPE
        avg_transactions               quickstart                     feature
        fraudulent                     quickstart                     label
        fraud_training                 quickstart                     training set
        transactions                   kaggle                         source
        average_user_transaction       quickstart                     source
        -----------------------------------------------
        ```

        ``` py title="Input"
        print(featureformer)
        ```

        ``` json title="Output"
        // get_user returns the User object

        name: "featureformer"
        features {
        name: "avg_transactions"
        variant: "quickstart"
        }
        labels {
        name: "fraudulent"
        variant: "quickstart"
        }
        trainingsets {
        name: "fraud_training"
        variant: "quickstart"
        }
        sources {
        name: "transactions"
        variant: "kaggle"
        }
        sources {
        name: "average_user_transaction"
        variant: "quickstart"
        }
        ```

        Args:
            name (str): Name of user to be retrieved

        Returns:
            user (User): User
        """
        if local:
            return get_user_info_local(name)
        return get_user_info(self._stub, name)

    def get_entity(self, name, local=False):
        """Get an entity. Prints out information on entity, and all resources associated with the entity.

        **Examples:**

        ``` py title="Input"
        entity = rc.get_entity("user")
        ```

        ``` json title="Output"
        // get_entity prints out formatted information on entity

        ENTITY NAME:                   user
        STATUS:                        NO_STATUS
        -----------------------------------------------

        NAME                           VARIANT                        TYPE
        avg_transactions               quickstart                     feature
        fraudulent                     quickstart                     label
        fraud_training                 quickstart                     training set
        -----------------------------------------------
        ```

        ``` py title="Input"
        print(postgres)
        ```

        ``` json title="Output"
        // get_entity returns the Entity object

        name: "user"
        features {
            name: "avg_transactions"
            variant: "quickstart"
        }
        labels {
            name: "fraudulent"
            variant: "quickstart"
        }
        trainingsets {
            name: "fraud_training"
            variant: "quickstart"
        }
        ```
        """
        if local:
            return get_entity_info_local(name)
        return get_entity_info(self._stub, name)

    def get_model(self, name, local=False) -> Model:
        """Get a model. Prints out information on model, and all resources associated with the model.

        Args:
            name (str): Name of model to be retrieved

        Returns:
            model (Model): Model
        """
        if local:
            model = get_model_info_local(name)
        else:
            model_proto = get_resource_info(self._stub, "model", name)
            if model_proto is None:
                model = None
            else:
                # TODO: apply values from proto
                model = Model(model_proto.name, description="", tags=[], properties={})

        return model

    def get_provider(self, name, local=False):
        """Get a provider. Prints out information on provider, and all resources associated with the provider.

        **Examples:**

        ``` py title="Input"
        postgres = rc.get_provider("postgres-quickstart")
        ```

        ``` json title="Output"
        // get_provider prints out formatted information on provider

        NAME:                          postgres-quickstart
        DESCRIPTION:                   A Postgres deployment we created for the Featureform quickstart
        TYPE:                          POSTGRES_OFFLINE
        SOFTWARE:                      postgres
        STATUS:                        NO_STATUS
        -----------------------------------------------
        SOURCES:
        NAME                           VARIANT
        transactions                   kaggle
        average_user_transaction       quickstart
        -----------------------------------------------
        FEATURES:
        NAME                           VARIANT
        -----------------------------------------------
        LABELS:
        NAME                           VARIANT
        fraudulent                     quickstart
        -----------------------------------------------
        TRAINING SETS:
        NAME                           VARIANT
        fraud_training                 quickstart
        -----------------------------------------------
        ```

        ``` py title="Input"
        print(postgres)
        ```

        ``` json title="Output"
        // get_provider returns the Provider object

        name: "postgres-quickstart"
        description: "A Postgres deployment we created for the Featureform quickstart"
        type: "POSTGRES_OFFLINE"
        software: "postgres"
        serialized_config: "{\"Host\": \"quickstart-postgres\",
                            \"Port\": \"5432\",
                            \"Username\": \"postgres\",
                            \"Password\": \"password\",
                            \"Database\": \"postgres\"}"
        sources {
        name: "transactions"
        variant: "kaggle"
        }
        sources {
        name: "average_user_transaction"
        variant: "quickstart"
        }
        trainingsets {
        name: "fraud_training"
        variant: "quickstart"
        }
        labels {
        name: "fraudulent"
        variant: "quickstart"
        }
        ```

        Args:
            name (str): Name of provider to be retrieved

        Returns:
            provider (Provider): Provider
        """
        if local:
            return get_provider_info_local(name)
        return get_provider_info(self._stub, name)

    def get_feature(self, name, variant):
        name_variant = metadata_pb2.NameVariant(name=name, variant=variant)
        feature = None
        for x in self._stub.GetFeatureVariants(iter([name_variant])):
            feature = x
            break

        return FeatureVariant(
            created=None,
            name=feature.name,
            variant=feature.variant,
            source=(feature.source.name, feature.source.variant),
            value_type=feature.type,
            entity=feature.entity,
            owner=feature.owner,
            provider=feature.provider,
            location=ResourceColumnMapping("", "", ""),
            description=feature.description,
            status=feature.status.Status._enum_type.values[feature.status.status].name,
        )

    def print_feature(self, name, variant=None, local=False):
        """Get a feature. Prints out information on feature, and all variants associated with the feature. If variant is included, print information on that specific variant and all resources associated with it.

        **Examples:**

        ``` py title="Input"
        avg_transactions = rc.get_feature("avg_transactions")
        ```

        ``` json title="Output"
        // get_feature prints out formatted information on feature

        NAME:                          avg_transactions
        STATUS:                        NO_STATUS
        -----------------------------------------------
        VARIANTS:
        quickstart                     default
        -----------------------------------------------
        ```

        ``` py title="Input"
        print(avg_transactions)
        ```

        ``` json title="Output"
        // get_feature returns the Feature object

        name: "avg_transactions"
        default_variant: "quickstart"
        variants: "quickstart"
        ```

        ``` py title="Input"
        avg_transactions_variant = ff.get_feature("avg_transactions", "quickstart")
        ```

        ``` json title="Output"
        // get_feature with variant provided prints out formatted information on feature variant

        NAME:                          avg_transactions
        VARIANT:                       quickstart
        TYPE:                          float32
        ENTITY:                        user
        OWNER:                         featureformer
        PROVIDER:                      redis-quickstart
        STATUS:                        NO_STATUS
        -----------------------------------------------
        SOURCE:
        NAME                           VARIANT
        average_user_transaction       quickstart
        -----------------------------------------------
        TRAINING SETS:
        NAME                           VARIANT
        fraud_training                 quickstart
        -----------------------------------------------
        ```

        ``` py title="Input"
        print(avg_transactions_variant)
        ```

        ``` json title="Output"
        // get_feature returns the FeatureVariant object

        name: "avg_transactions"
        variant: "quickstart"
        source {
        name: "average_user_transaction"
        variant: "quickstart"
        }
        type: "float32"
        entity: "user"
        created {
        seconds: 1658168552
        nanos: 142461900
        }
        owner: "featureformer"
        provider: "redis-quickstart"
        trainingsets {
        name: "fraud_training"
        variant: "quickstart"
        }
        columns {
        entity: "user_id"
        value: "avg_transaction_amt"
        }
        ```

        Args:
            name (str): Name of feature to be retrieved
            variant (str): Name of variant of feature

        Returns:
            feature (Union[Feature, FeatureVariant]): Feature or FeatureVariant
        """
        if local:
            if not variant:
                return get_resource_info_local("feature", name)
            return get_feature_variant_info_local(name, variant)
        if not variant:
            return get_resource_info(self._stub, "feature", name)
        return get_feature_variant_info(self._stub, name, variant)

    def get_label(self, name, variant):
        name_variant = metadata_pb2.NameVariant(name=name, variant=variant)
        label = None
        for x in self._stub.GetLabelVariants(iter([name_variant])):
            label = x
            break

        return LabelVariant(
            name=label.name,
            variant=label.variant,
            source=(label.source.name, label.source.variant),
            value_type=label.type,
            entity=label.entity,
            owner=label.owner,
            provider=label.provider,
            location=ResourceColumnMapping("", "", ""),
            description=label.description,
            status=label.status.Status._enum_type.values[label.status.status].name,
        )

    def print_label(self, name, variant=None, local=False):
        """Get a label. Prints out information on label, and all variants associated with the label. If variant is included, print information on that specific variant and all resources associated with it.

        **Examples:**

        ``` py title="Input"
        fraudulent = rc.get_label("fraudulent")
        ```

        ``` json title="Output"
        // get_label prints out formatted information on label

        NAME:                          fraudulent
        STATUS:                        NO_STATUS
        -----------------------------------------------
        VARIANTS:
        quickstart                     default
        -----------------------------------------------
        ```

        ``` py title="Input"
        print(fraudulent)
        ```

        ``` json title="Output"
        // get_label returns the Label object

        name: "fraudulent"
        default_variant: "quickstart"
        variants: "quickstart"
        ```

        ``` py title="Input"
        fraudulent_variant = ff.get_label("fraudulent", "quickstart")
        ```

        ``` json title="Output"
        // get_label with variant provided prints out formatted information on label variant

        NAME:                          fraudulent
        VARIANT:                       quickstart
        TYPE:                          bool
        ENTITY:                        user
        OWNER:                         featureformer
        PROVIDER:                      postgres-quickstart
        STATUS:                        NO_STATUS
        -----------------------------------------------
        SOURCE:
        NAME                           VARIANT
        transactions                   kaggle
        -----------------------------------------------
        TRAINING SETS:
        NAME                           VARIANT
        fraud_training                 quickstart
        -----------------------------------------------
        ```

        ``` py title="Input"
        print(fraudulent_variant)
        ```

        ``` json title="Output"
        // get_label returns the LabelVariant object

        name: "fraudulent"
        variant: "quickstart"
        type: "bool"
        source {
        name: "transactions"
        variant: "kaggle"
        }
        entity: "user"
        created {
        seconds: 1658168552
        nanos: 154924300
        }
        owner: "featureformer"
        provider: "postgres-quickstart"
        trainingsets {
        name: "fraud_training"
        variant: "quickstart"
        }
        columns {
        entity: "customerid"
        value: "isfraud"
        }
        ```

        Args:
            name (str): Name of label to be retrieved
            variant (str): Name of variant of label

        Returns:
            label (Union[label, LabelVariant]): Label or LabelVariant
        """
        if local:
            if not variant:
                return get_resource_info_local("label", name)
            return get_label_variant_info_local(name, variant)
        if not variant:
            return get_resource_info(self._stub, "label", name)
        return get_label_variant_info(self._stub, name, variant)

    def get_training_set(self, name, variant):
        name_variant = metadata_pb2.NameVariant(name=name, variant=variant)
        ts = None
        for x in self._stub.GetTrainingSetVariants(iter([name_variant])):
            ts = x
            break

        return TrainingSetVariant(
            created=None,
            name=ts.name,
            variant=ts.variant,
            owner=ts.owner,
            description=ts.description,
            status=ts.status.Status._enum_type.values[ts.status.status].name,
            label=(ts.label.name, ts.label.variant),
            features=[(f.name, f.variant) for f in ts.features],
            feature_lags=[],
            provider=ts.provider,
            # TODO: apply values from proto
            tags=[],
            properties={},
        )

    def print_training_set(self, name, variant=None, local=False):
        """Get a training set. Prints out information on training set, and all variants associated with the training set. If variant is included, print information on that specific variant and all resources associated with it.

        **Examples:**

        ``` py title="Input"
        fraud_training = rc.get_training_set("fraud_training")
        ```

        ``` json title="Output"
        // get_training_set prints out formatted information on training set

        NAME:                          fraud_training
        STATUS:                        NO_STATUS
        -----------------------------------------------
        VARIANTS:
        quickstart                     default
        -----------------------------------------------
        ```

        ``` py title="Input"
        print(fraud_training)
        ```

        ``` json title="Output"
        // get_training_set returns the TrainingSet object

        name: "fraud_training"
        default_variant: "quickstart"
        variants: "quickstart"
        ```

        ``` py title="Input"
        fraudulent_variant = ff.get_training set("fraudulent", "quickstart")
        ```

        ``` json title="Output"
        // get_training_set with variant provided prints out formatted information on training set variant

        NAME:                          fraud_training
        VARIANT:                       quickstart
        OWNER:                         featureformer
        PROVIDER:                      postgres-quickstart
        STATUS:                        NO_STATUS
        -----------------------------------------------
        LABEL:
        NAME                           VARIANT
        fraudulent                     quickstart
        -----------------------------------------------
        FEATURES:
        NAME                           VARIANT
        avg_transactions               quickstart
        -----------------------------------------------
        ```

        ``` py title="Input"
        print(fraudulent_variant)
        ```

        ``` json title="Output"
        // get_training_set returns the TrainingSetVariant object

        name: "fraud_training"
        variant: "quickstart"
        owner: "featureformer"
        created {
        seconds: 1658168552
        nanos: 157934800
        }
        provider: "postgres-quickstart"
        features {
        name: "avg_transactions"
        variant: "quickstart"
        }
        label {
        name: "fraudulent"
        variant: "quickstart"
        }
        ```

        Args:
            name (str): Name of training set to be retrieved
            variant (str): Name of variant of training set

        Returns:
            training_set (Union[TrainingSet, TrainingSetVariant]): TrainingSet or TrainingSetVariant
        """
        if local:
            if not variant:
                return get_resource_info_local("training-set", name)
            return get_training_set_variant_info_local(name, variant)
        if not variant:
            return get_resource_info(self._stub, "training-set", name)
        return get_training_set_variant_info(self._stub, name, variant)

    def get_source(self, name, variant):
        name_variant = metadata_pb2.NameVariant(name=name, variant=variant)
        source = None
        for x in self._stub.GetSourceVariants(iter([name_variant])):
            source = x
            break

        definition = self._get_source_definition(source)

        return SourceVariant(
            created=None,
            name=source.name,
            definition=definition,
            owner=source.owner,
            provider=source.provider,
            description=source.description,
            variant=source.variant,
            status=source.status.Status._enum_type.values[source.status.status].name,
            tags=[],
            properties={},
            source=source.source_text,
        )

    def _get_source_definition(self, source):
        if source.primaryData.table.name:
            return PrimaryData(SQLTable(source.primaryData.table.name))
        elif source.transformation:
            return self._get_transformation_definition(source)
        else:
            raise Exception(f"Invalid source type {source}")

    def _get_transformation_definition(self, source):
        if source.transformation.DFTransformation.query != bytes():
            transformation = source.transformation.DFTransformation
            return DFTransformation(
                query=transformation.query,
                inputs=[(input.name, input.variant) for input in transformation.inputs],
                source_text=transformation.source_text,
            )
        elif source.transformation.SQLTransformation.query != "":
            return SQLTransformation(source.transformation.SQLTransformation.query)
        else:
            raise Exception(f"Invalid transformation type {source}")

    def print_source(self, name, variant=None, local=False):
        """Get a source. Prints out information on source, and all variants associated with the source. If variant is included, print information on that specific variant and all resources associated with it.

        **Examples:**

        ``` py title="Input"
        transactions = rc.get_transactions("transactions")
        ```

        ``` json title="Output"
        // get_source prints out formatted information on source

        NAME:                          transactions
        STATUS:                        NO_STATUS
        -----------------------------------------------
        VARIANTS:
        kaggle                         default
        -----------------------------------------------
        ```

        ``` py title="Input"
        print(transactions)
        ```

        ``` json title="Output"
        // get_source returns the Source object

        name: "transactions"
        default_variant: "kaggle"
        variants: "kaggle"
        ```

        ``` py title="Input"
        transactions_variant = rc.get_source("transactions", "kaggle")
        ```

        ``` json title="Output"
        // get_source with variant provided prints out formatted information on source variant

        NAME:                          transactions
        VARIANT:                       kaggle
        OWNER:                         featureformer
        DESCRIPTION:                   Fraud Dataset From Kaggle
        PROVIDER:                      postgres-quickstart
        STATUS:                        NO_STATUS
        -----------------------------------------------
        DEFINITION:
        TRANSFORMATION

        -----------------------------------------------
        SOURCES
        NAME                           VARIANT
        -----------------------------------------------
        PRIMARY DATA
        Transactions
        FEATURES:
        NAME                           VARIANT
        -----------------------------------------------
        LABELS:
        NAME                           VARIANT
        fraudulent                     quickstart
        -----------------------------------------------
        TRAINING SETS:
        NAME                           VARIANT
        fraud_training                 quickstart
        -----------------------------------------------
        ```

        ``` py title="Input"
        print(transactions_variant)
        ```

        ``` json title="Output"
        // get_source returns the SourceVariant object

        name: "transactions"
        variant: "kaggle"
        owner: "featureformer"
        description: "Fraud Dataset From Kaggle"
        provider: "postgres-quickstart"
        created {
        seconds: 1658168552
        nanos: 128768000
        }
        trainingsets {
        name: "fraud_training"
        variant: "quickstart"
        }
        labels {
        name: "fraudulent"
        variant: "quickstart"
        }
        primaryData {
        table {
            name: "Transactions"
        }
        }
        ```

        Args:
            name (str): Name of source to be retrieved
            variant (str): Name of variant of source

        Returns:
            source (Union[Source, SourceVariant]): Source or SourceVariant
        """
        if local:
            if not variant:
                return get_resource_info_local("source", name)
            return get_source_variant_info_local(name, variant)
        if not variant:
            return get_resource_info(self._stub, "source", name)
        return get_source_variant_info(self._stub, name, variant)

    def list_features(self, local=False):
        """List all features.

        **Examples:**
        ``` py title="Input"
        features_list = rc.list_features()
        ```

        ``` json title="Output"
        // list_features prints out formatted information on all features

        NAME                           VARIANT                        STATUS
        user_age                       quickstart (default)           READY
        avg_transactions               quickstart (default)           READY
        avg_transactions               production                     CREATED
        ```

        ``` py title="Input"
        print(features_list)
        ```

        ``` json title="Output"
        // list_features returns a list of Feature objects

        [name: "user_age"
        default_variant: "quickstart"
        variants: "quickstart"
        , name: "avg_transactions"
        default_variant: "quickstart"
        variants: "quickstart"
        variants: "production"
        ]
        ```

        Returns:
            features (List[Feature]): List of Feature Objects
        """
        if local:
            return list_local(
                "feature", [ColumnName.NAME, ColumnName.VARIANT, ColumnName.STATUS]
            )
        return list_name_variant_status(self._stub, "feature")

    def list_labels(self, local=False):
        """List all labels.

        **Examples:**
        ``` py title="Input"
        features_list = rc.list_labels()
        ```

        ``` json title="Output"
        // list_labels prints out formatted information on all labels

        NAME                           VARIANT                        STATUS
        user_age                       quickstart (default)           READY
        avg_transactions               quickstart (default)           READY
        avg_transactions               production                     CREATED
        ```

        ``` py title="Input"
        print(label_list)
        ```

        ``` json title="Output"
        // list_features returns a list of Feature objects

        [name: "user_age"
        default_variant: "quickstart"
        variants: "quickstart"
        , name: "avg_transactions"
        default_variant: "quickstart"
        variants: "quickstart"
        variants: "production"
        ]
        ```

        Returns:
            labels (List[Label]): List of Label Objects
        """
        if local:
            return list_local(
                "label", [ColumnName.NAME, ColumnName.VARIANT, ColumnName.STATUS]
            )
        return list_name_variant_status(self._stub, "label")

    def list_users(self, local=False):
        """List all users. Prints a list of all users.

        **Examples:**
        ``` py title="Input"
        users_list = rc.list_users()
        ```

        ``` json title="Output"
        // list_users prints out formatted information on all users

        NAME                           STATUS
        featureformer                  NO_STATUS
        featureformers_friend          CREATED
        ```

        ``` py title="Input"
        print(features_list)
        ```

        ``` json title="Output"
        // list_features returns a list of Feature objects

        [name: "featureformer"
        features {
        name: "avg_transactions"
        variant: "quickstart"
        }
        labels {
        name: "fraudulent"
        variant: "quickstart"
        }
        trainingsets {
        name: "fraud_training"
        variant: "quickstart"
        }
        sources {
        name: "transactions"
        variant: "kaggle"
        }
        sources {
        name: "average_user_transaction"
        variant: "quickstart"
        },
        name: "featureformers_friend"
        features {
        name: "user_age"
        variant: "production"
        }
        sources {
        name: "user_profiles"
        variant: "production"
        }
        ]
        ```

        Returns:
            users (List[User]): List of User Objects
        """
        if local:
            return list_local("user", [ColumnName.NAME, ColumnName.STATUS])
        return list_name_status(self._stub, "user")

    def list_entities(self, local=False):
        """List all entities. Prints a list of all entities.

        **Examples:**
        ``` py title="Input"
        entities = rc.list_entities()
        ```

        ``` json title="Output"
        // list_entities prints out formatted information on all entities

        NAME                           STATUS
        user                           CREATED
        transaction                    CREATED
        ```

        ``` py title="Input"
        print(features_list)
        ```

        ``` json title="Output"
        // list_entities returns a list of Entity objects

        [name: "user"
        features {
        name: "avg_transactions"
        variant: "quickstart"
        }
        features {
        name: "avg_transactions"
        variant: "production"
        }
        features {
        name: "user_age"
        variant: "quickstart"
        }
        labels {
        name: "fraudulent"
        variant: "quickstart"
        }
        trainingsets {
        name: "fraud_training"
        variant: "quickstart"
        }
        ,
        name: "transaction"
        features {
        name: "amount_spent"
        variant: "production"
        }
        ]
        ```

        Returns:
            entities (List[Entity]): List of Entity Objects
        """
        if local:
            return list_local("entity", [ColumnName.NAME, ColumnName.STATUS])
        return list_name_status(self._stub, "entity")

    def list_sources(self, local=False):
        """List all sources. Prints a list of all sources.

        **Examples:**
        ``` py title="Input"
        sources_list = rc.list_sources()
        ```

        ``` json title="Output"
        // list_sources prints out formatted information on all sources

        NAME                           VARIANT                        STATUS                         DESCRIPTION
        average_user_transaction       quickstart (default)           NO_STATUS                      the average transaction amount for a user
        transactions                   kaggle (default)               NO_STATUS                      Fraud Dataset From Kaggle
        ```

        ``` py title="Input"
        print(sources_list)
        ```

        ``` json title="Output"
        // list_sources returns a list of Source objects

        [name: "average_user_transaction"
        default_variant: "quickstart"
        variants: "quickstart"
        , name: "transactions"
        default_variant: "kaggle"
        variants: "kaggle"
        ]
        ```

        Returns:
            sources (List[Source]): List of Source Objects
        """
        if local:
            return list_local(
                "source",
                [
                    ColumnName.NAME,
                    ColumnName.VARIANT,
                    ColumnName.STATUS,
                    ColumnName.DESCRIPTION,
                ],
            )
        return list_name_variant_status_desc(self._stub, "source")

    def list_training_sets(self, local=False):
        """List all training sets. Prints a list of all training sets.

        **Examples:**
        ``` py title="Input"
        training_sets_list = rc.list_training_sets()
        ```

        ``` json title="Output"
        // list_training_sets prints out formatted information on all training sets

        NAME                           VARIANT                        STATUS                         DESCRIPTION
        fraud_training                 quickstart (default)           READY                          Training set for fraud detection.
        fraud_training                 v2                             CREATED                        Improved training set for fraud detection.
        recommender                    v1 (default)                   CREATED                        Training set for recommender system.
        ```

        ``` py title="Input"
        print(training_sets_list)
        ```

        ``` json title="Output"
        // list_training_sets returns a list of TrainingSet objects

        [name: "fraud_training"
        default_variant: "quickstart"
        variants: "quickstart", "v2",
        name: "recommender"
        default_variant: "v1"
        variants: "v1"
        ]
        ```

        Returns:
            training_sets (List[TrainingSet]): List of TrainingSet Objects
        """
        if local:
            return list_local(
                "training-set", [ColumnName.NAME, ColumnName.VARIANT, ColumnName.STATUS]
            )
        return list_name_variant_status_desc(self._stub, "training-set")

    def list_models(self, local=False) -> List[Model]:
        """List all models. Prints a list of all models.

        Returns:
            models (List[Model]): List of Model Objects
        """
        models = []
        if local:
            rows = list_local("model", [ColumnName.NAME])
            models = [Model(row["name"], tags=[], properties={}) for row in rows]
        else:
            model_protos = list_name(self._stub, "model")
            # TODO: apply values from proto
            models = [
                Model(proto.name, tags=[], properties={}) for proto in model_protos
            ]

        return models

    def list_providers(self, local=False):
        """List all providers. Prints a list of all providers.

        **Examples:**
        ``` py title="Input"
        providers_list = rc.list_providers()
        ```

        ``` json title="Output"
        // list_providers prints out formatted information on all providers

        NAME                           STATUS                         DESCRIPTION
        redis-quickstart               CREATED                      A Redis deployment we created for the Featureform quickstart
        postgres-quickstart            CREATED                      A Postgres deployment we created for the Featureform quickst
        ```

        ``` py title="Input"
        print(providers_list)
        ```

        ``` json title="Output"
        // list_providers returns a list of Providers objects

        [name: "redis-quickstart"
        description: "A Redis deployment we created for the Featureform quickstart"
        type: "REDIS_ONLINE"
        software: "redis"
        serialized_config: "{\"Addr\": \"quickstart-redis:6379\", \"Password\": \"\", \"DB\": 0}"
        features {
        name: "avg_transactions"
        variant: "quickstart"
        }
        features {
        name: "avg_transactions"
        variant: "production"
        }
        features {
        name: "user_age"
        variant: "quickstart"
        }
        , name: "postgres-quickstart"
        description: "A Postgres deployment we created for the Featureform quickstart"
        type: "POSTGRES_OFFLINE"
        software: "postgres"
        serialized_config: "{\"Host\": \"quickstart-postgres\", \"Port\": \"5432\", \"Username\": \"postgres\", \"Password\": \"password\", \"Database\": \"postgres\"}"
        sources {
        name: "transactions"
        variant: "kaggle"
        }
        sources {
        name: "average_user_transaction"
        variant: "quickstart"
        }
        trainingsets {
        name: "fraud_training"
        variant: "quickstart"
        }
        labels {
        name: "fraudulent"
        variant: "quickstart"
        }
        ]
        ```

        Returns:
            providers (List[Provider]): List of Provider Objects
        """
        if local:
            return list_local(
                "provider", [ColumnName.NAME, ColumnName.STATUS, ColumnName.DESCRIPTION]
            )
        return list_name_status_desc(self._stub, "provider")

    def search(self, raw_query, local=False):
        """Search for registered resources. Prints a list of results.

        **Examples:**
        ``` py title="Input"
        providers_list = rc.search("transact")
        ```

        ``` json title="Output"
        // search prints out formatted information on all matches

        NAME                           VARIANT            TYPE
        avg_transactions               default            Source
        ```
        """
        if type(raw_query) != str or len(raw_query) == 0:
            raise Exception("query must be string and cannot be empty")
        processed_query = raw_query.translate({ord(i): None for i in ".,-@!*#"})
        if local:
            return search_local(processed_query)
        else:
            return search(processed_query, self._host)


class ColumnResource:
    """
    Base class for all column resources. This class is not meant to be instantiated directly.
    In the original syntax, features and labels were registered using the `register_resources`
    method on the sources (e.g. SQL/DF transformation or tables sources); however, in the new
    Class API syntax, features and labels can now be declared as class attributes on an entity
    class. This means that all possible params for either resource must be passed into this base
    class prior to calling `register_column_resources` on the registrar.
    """

    def __init__(
        self,
        transformation_args: tuple,
        type: Union[ScalarType, str],
        resource_type: str,
        entity: Union[Entity, str],
        variant: str,
        owner: Union[str, UserRegistrar],
        inference_store: Union[str, OnlineProvider, FileStoreProvider],
        timestamp_column: str,
        description: str,
        schedule: str,
        tags: List[str],
        properties: Dict[str, str],
    ):
        registrar, source_name_variant, columns = transformation_args
        self.type = type if isinstance(type, str) else type.value
        self.registrar = registrar
        self.source = source_name_variant
        self.entity_column = columns[0]
        self.source_column = columns[1]
        self.resource_type = resource_type
        self.entity = entity
        self.variant = variant
        self.owner = owner
        self.inference_store = inference_store
        if not timestamp_column and len(columns) == 3:
            self.timestamp_column = columns[2]
        elif timestamp_column and len(columns) == 3:
            raise Exception("Timestamp column specified twice.")
        else:
            self.timestamp_column = timestamp_column
        self.description = description
        self.schedule = schedule
        self.tags = tags
        self.properties = properties

    def register(self):
        features, labels = self.get_resources_by_type(self.resource_type)

        self.registrar.register_column_resources(
            source=self.source,
            entity=self.entity,
            entity_column=self.entity_column,
            owner=self.owner,
            inference_store=self.inference_store,
            features=features,
            labels=labels,
            timestamp_column=self.timestamp_column,
            schedule=self.schedule,
        )

    def get_resources_by_type(
        self, resource_type: str
    ) -> Tuple[List[ColumnMapping], List[ColumnMapping]]:
        resources = [
            {
                "name": self.name,
                "variant": self.variant,
                "column": self.source_column,
                "type": self.type,
                "description": self.description,
                "tags": self.tags,
                "properties": self.properties,
            }
        ]

        if resource_type == "feature":
            features = resources
            labels = []
        elif resource_type == "label":
            features = []
            labels = resources
        else:
            raise ValueError(f"Resource type {self.resource_type} not supported")
        return (features, labels)

    def name_variant(self):
        return (self.name, self.variant)


class Variants:
    def __init__(self, resources: Dict[str, ColumnResource]):
        self.resources = resources
        self.validate_variant_names()

    def validate_variant_names(self):
        for variant_key, resource in self.resources.items():
            if resource.variant == "default":
                resource.variant = variant_key
            if resource.variant != variant_key:
                raise ValueError(
                    f"Variant name {variant_key} does not match resource variant name {resource.variant}"
                )

    def register(self):
        for resource in self.resources.values():
            resource.register()


class EmbeddingColumnResource(ColumnResource):
    def __init__(
        self,
        transformation_args: tuple,
        dims: int,
        vector_db: Union[str, OnlineProvider, FileStoreProvider],
        entity: Union[Entity, str] = "",
        variant="",
        owner: str = "",
        timestamp_column: str = "",
        description: str = "",
        schedule: str = "",
        tags: List[str] = [],
        properties: Dict[str, str] = {},
    ):
        """
        Embedding Feature registration object.

        **Example**
        ```
        @ff.entity
        class Speaker:
        # Register a column from a transformation as a label
        transaction_amount = ff.Embedding(
            vectorize_comments[["PK", "Vector"]],
            dims=384,
            vector_db=pinecone,
            description="Embeddings created from speakers' comments in episodes",
            variant="v1"
        )
        ```

        Args:
            transformation_args (tuple): A transformation or source function and the columns name in the format: <transformation_function>[[<entity_column>, <value_column>]]
            dims (int): Dimensionality of the embedding.
            vector_db (Union[str, OnlineProvider]): The name of the vector database to store the embeddings in.
            variant (str): An optional variant name for the feature.
            description (str): An optional description for the feature.
        """
        super().__init__(
            transformation_args=transformation_args,
            type=ScalarType.FLOAT32,
            resource_type="feature",
            entity=entity,
            variant=variant,
            owner=owner,
            inference_store=vector_db,
            timestamp_column=timestamp_column,
            description=description,
            schedule=schedule,
            tags=tags,
            properties=properties,
        )
        if dims < 1:
            raise ValueError("Vector dimensions must be a positive integer")
        self.dims = dims

    def get_resources_by_type(
        self, resource_type: str
    ) -> Tuple[List[ColumnMapping], List[ColumnMapping]]:
        features, labels = super().get_resources_by_type(resource_type)
        features[0]["dims"] = self.dims
        features[0]["is_embedding"] = True
        return (features, labels)


def entity(cls):
    """
    Class decorator for registering entities and their associated features and labels.

    **Examples**
    ```python
    @ff.entity
    class User:
        avg_transactions = ff.Feature()
        fraudulent = ff.Label()
    ```

    Args:
        cls (class): Class to be decorated

    Returns:
        cls (class): Decorated class
    """
    # 1. Use the lowercase name of the class as the entity name
    entity = register_entity(cls.__name__.lower())
    # 2. Given the Feature/Label/Variant class constructors are evaluated
    #    before the entity decorator, apply the entity name to their
    #    respective name dictionaries prior to registration
    for attr_name in cls.__dict__:
        if isinstance(cls.__dict__[attr_name], ColumnResource):
            resource = cls.__dict__[attr_name]
            resource.name = attr_name
            resource.entity = entity
            resource.register()
        elif isinstance(cls.__dict__[attr_name], Variants):
            variants = cls.__dict__[attr_name]
            for variant_key, resource in variants.resources.items():
                resource.name = attr_name
                resource.entity = entity
                resource.register()
    return cls


global_registrar = Registrar()
state = global_registrar.state
clear_state = global_registrar.clear_state
get_state = global_registrar.get_state
set_run = global_registrar.set_run
get_run = global_registrar.get_run
register_user = global_registrar.register_user
register_redis = global_registrar.register_redis
register_pinecone = global_registrar.register_pinecone
register_weaviate = global_registrar.register_weaviate
register_blob_store = global_registrar.register_blob_store
register_bigquery = global_registrar.register_bigquery
register_firestore = global_registrar.register_firestore
register_cassandra = global_registrar.register_cassandra
register_dynamodb = global_registrar.register_dynamodb
register_mongodb = global_registrar.register_mongodb
register_snowflake = global_registrar.register_snowflake
register_snowflake_legacy = global_registrar.register_snowflake_legacy
register_postgres = global_registrar.register_postgres
register_redshift = global_registrar.register_redshift
register_spark = global_registrar.register_spark
register_k8s = global_registrar.register_k8s
register_s3 = global_registrar.register_s3
register_hdfs = global_registrar.register_hdfs
register_gcs = global_registrar.register_gcs
register_local = global_registrar.register_local
register_entity = global_registrar.register_entity
register_column_resources = global_registrar.register_column_resources
register_training_set = global_registrar.register_training_set
register_model = global_registrar.register_model
sql_transformation = global_registrar.sql_transformation
register_sql_transformation = global_registrar.register_sql_transformation
get_entity = global_registrar.get_entity
get_source = global_registrar.get_source
get_local_provider = global_registrar.get_local_provider
get_redis = global_registrar.get_redis
get_postgres = global_registrar.get_postgres
get_mongodb = global_registrar.get_mongodb
get_snowflake = global_registrar.get_snowflake
get_snowflake_legacy = global_registrar.get_snowflake_legacy
get_redshift = global_registrar.get_redshift
get_bigquery = global_registrar.get_bigquery
get_spark = global_registrar.get_spark
get_kubernetes = global_registrar.get_kubernetes
get_blob_store = global_registrar.get_blob_store
get_s3 = global_registrar.get_s3
get_gcs = global_registrar.get_gcs
ondemand_feature = global_registrar.ondemand_feature
ResourceStatus = ResourceStatus

Nil = ScalarType.NIL
String = ScalarType.STRING
Int = ScalarType.INT
Int32 = ScalarType.INT32
Int64 = ScalarType.INT64
Float32 = ScalarType.FLOAT32
Float64 = ScalarType.FLOAT64
Bool = ScalarType.BOOL
DateTime = ScalarType.DATETIME<|MERGE_RESOLUTION|>--- conflicted
+++ resolved
@@ -2975,15 +2975,7 @@
         database: str,
         description: str = "",
         team: str = "",
-<<<<<<< HEAD
-=======
-        host: str = "0.0.0.0",
-        port: str = "5432",
-        user: str = "postgres",
-        password: str = "password",
-        database: str = "postgres",
         sslmode: str = "disable",
->>>>>>> 3b10cf08
         tags: List[str] = None,
         properties: dict = None,
     ):
@@ -3003,30 +2995,17 @@
         ```
 
         Args:
-<<<<<<< HEAD
             name (str): (Immutable) Name of Postgres provider to be registered
             host (str): (Immutable) Hostname for Postgres
             port (str): (Mutable) Port
             user (str): (Mutable) User
             password (str): (Mutable) Password
             database (str): (Immutable) Database
+            sslmode (str): (Mutable) SSL mode
             description (str): (Mutable) Description of Postgres provider to be registered
             team (str): (Mutable) Name of team
             tags (List[str]): (Mutable) Optional grouping mechanism for resources
             properties (dict): (Mutable) Optional grouping mechanism for resources
-=======
-            name (str): Name of Postgres provider to be registered
-            description (str): Description of Postgres provider to be registered
-            team (str): Name of team
-            host (str): Internal DNS name of Postgres
-            port (str): Port
-            user (str): User
-            password (str): Password
-            database (str): Database
-            sslmode (str): SSL mode
-            tags (List[str]): Optional grouping mechanism for resources
-            properties (dict): Optional grouping mechanism for resources
->>>>>>> 3b10cf08
 
         Returns:
             postgres (OfflineSQLProvider): Provider
@@ -4134,7 +4113,6 @@
         """
         Apply all definitions, creating and retrieving all specified resources.
 
-<<<<<<< HEAD
         ```python
         import featureform as ff
         client = ff.Client()
@@ -4149,9 +4127,7 @@
 
         Args:
             asynchronous (bool): If True, apply will return immediately and not wait for resources to be created. If False, apply will wait for resources to be created and print out the status of each resource.
-=======
-        @param asynchronous: Flag to determine whether the client should wait for resources to be in either a READY or FAILED state before returning. Defaults to True to avoid blocking the client.
->>>>>>> 3b10cf08
+
         """
 
         print(f"Applying Run: {get_run()}")
