--- conflicted
+++ resolved
@@ -88,12 +88,7 @@
 s3_config = S3StoreConfig("", "", AWSCredentials("id", "secret"))
 NON_INFERENCE_STORES = [s3_config.type()]
 
-<<<<<<< HEAD
-def set_tags_properties(tags: List[str], properties: dict):
-=======
-
 def set_tags_properties(tags: Optional[List[str]], properties: Optional[dict]):
->>>>>>> 4453c0ca
     if tags is None:
         tags = []
     if properties is None:
