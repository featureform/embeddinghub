--- conflicted
+++ resolved
@@ -623,12 +623,6 @@
     obj: Union[Entity, None]
 
     @staticmethod
-<<<<<<< HEAD
-    def type() -> str:
-        return f"get-entity"
-
-    def _create(self, stub):
-=======
     def operation_type() -> OperationType:
         return OperationType.GET
 
@@ -637,7 +631,6 @@
         return "entity"
 
     def _get(self, stub):
->>>>>>> f098461c
         entityList = stub.GetEntities(iter([pb.Name(name=self.name)]))
         try:
             for entity in entityList:
@@ -653,12 +646,6 @@
     obj: Union[Provider, None]
 
     @staticmethod
-<<<<<<< HEAD
-    def type() -> str:
-        return f"get-provider"
-
-    def _create(self, stub):
-=======
     def operation_type() -> OperationType:
         return OperationType.GET
 
@@ -667,22 +654,18 @@
         return "provider"
 
     def _get(self, stub):
->>>>>>> f098461c
         providerList = stub.GetProviders(iter([pb.Name(name=self.name)]))
         try:
             for provider in providerList:
                 self.obj = provider
         except grpc._channel._MultiThreadedRendezvous:
             raise ValueError(f"Provider {self.name} of type {self.provider_type} not found.")
-<<<<<<< HEAD
-=======
         
     def _get_local(self, db):
         local_provider = db.getVariantResource("providers", "local mode", self.name)
         if local_provider == []:
             raise ValueError("Local mode provider not found.")
         self.obj = local_provider
->>>>>>> f098461c
 
 @typechecked
 @dataclass
@@ -692,12 +675,6 @@
     obj: Union[Source, None]
 
     @staticmethod
-<<<<<<< HEAD
-    def type() -> str:
-        return f"get-source"
-
-    def _create(self, stub):
-=======
     def operation_type() -> OperationType:
         return OperationType.GET
 
@@ -706,22 +683,18 @@
         return "source"
 
     def _get(self, stub):
->>>>>>> f098461c
         sourceList = stub.GetSourceVariants(iter([pb.NameVariant(name=self.name, variant=self.variant)]))
         try:
             for source in sourceList:
                 self.obj = source
         except grpc._channel._MultiThreadedRendezvous:
             raise ValueError(f"Source {self.name}, variant {self.variant} not found.")
-<<<<<<< HEAD
-=======
     
     def _get_local(self, db):
         local_source = db.getNameVariant("source_variant", "name", self.name, "variant", self.variant)
         if local_source == []:
             raise ValueError(f"Source {self.name}, variant {self.variant} not found.")
         self.obj = local_source
->>>>>>> f098461c
 
 @typechecked
 @dataclass
@@ -882,20 +855,12 @@
     def create_all(self, stub) -> None:
         for resource in self.__create_list:
             try:
-<<<<<<< HEAD
-                if resource.type()[:3] == "get":
-                    print("Getting", resource.type()[4:], resource.name)
-                else:
-                    print("Creating", resource.type(), resource.name)
-                resource._create(stub)
-=======
                 if resource.operation_type() is OperationType.GET:
                     print("Getting", resource.type(), resource.name)
                     resource._get(stub)
                 if resource.operation_type() is OperationType.CREATE:
                     print("Creating", resource.type(), resource.name)
                     resource._create(stub)
->>>>>>> f098461c
             except grpc.RpcError as e:
                 if e.code() == grpc.StatusCode.ALREADY_EXISTS:
                     print(resource.name, "already exists.")
