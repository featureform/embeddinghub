--- conflicted
+++ resolved
@@ -418,27 +418,10 @@
 
     def serialize(self) -> bytes:
         config = {
-<<<<<<< HEAD
             "ExecutorType": self.executor_type,
             "StoreType": self.store_type,
             "ExecutorConfig": self.executor_config,
             "StoreConfig": self.store_config,
-=======
-            "ExecutorType": "EMR",
-            "StoreType": "S3",
-            "ExecutorConfig": {
-                "AWSAccessKeyId": self.aws_access_key_id,
-                "AWSSecretKey": self.aws_secret_access_key,
-                "ClusterRegion": self.emr_cluster_region,
-                "ClusterName": self.emr_cluster_id,
-            },
-            "StoreConfig": {
-                "AWSAccessKeyId": self.aws_access_key_id,
-                "AWSSecretKey": self.aws_secret_access_key,
-                "BucketRegion": self.bucket_region,
-                "BucketPath": self.bucket_path,
-            }
->>>>>>> 28774677
         }
         return bytes(json.dumps(config), "utf-8")
 
@@ -1254,7 +1237,7 @@
                     print(resource.name, "already exists.")
                     continue
 
-                raise
+                raise e
 
 
 ## Executor Providers
