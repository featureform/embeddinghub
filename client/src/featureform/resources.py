# This Source Code Form is subject to the terms of the Mozilla Public
# License, v. 2.0. If a copy of the MPL was not distributed with this
# file, You can obtain one at https://mozilla.org/MPL/2.0/.

<<<<<<< HEAD
import sys
import os
import re
=======
import base64
>>>>>>> cd4e3040
import json
import os
import sys
import time
from abc import ABC
from typing import Any
from typing import List, Tuple, Union, Optional

import dill
import grpc
from dataclasses import field
from google.protobuf.duration_pb2 import Duration

from .enums import *
from .exceptions import *
from .sqlite_metadata import SQLiteMetadata
from .version import check_up_to_date

NameVariant = Tuple[str, str]

# Constants for Pyspark Versions
MAJOR_VERSION = "3"
MINOR_VERSIONS = ["7", "8", "9", "10", "11"]


@typechecked
def valid_name_variant(nvar: NameVariant) -> bool:
    return nvar[0] != "" and nvar[1] != ""


@typechecked
@dataclass
class Schedule:
    name: str
    variant: str
    resource_type: int
    schedule_string: str

    @staticmethod
    def operation_type() -> OperationType:
        return OperationType.CREATE

    def type(self) -> str:
        return "schedule"

    def _create(self, stub) -> None:
        serialized = pb.SetScheduleChangeRequest(
            resource=pb.ResourceId(
                pb.NameVariant(name=self.name, variant=self.variant),
                resource_type=self.resource_type,
            ),
            schedule=self.schedule_string,
        )
        stub.RequestScheduleChange(serialized)


@typechecked
@dataclass
class RedisConfig:
    host: str
    port: int
    password: str
    db: int

    def software(self) -> str:
        return "redis"

    def type(self) -> str:
        return "REDIS_ONLINE"

    def serialize(self) -> bytes:
        config = {
            "Addr": f"{self.host}:{self.port}",
            "Password": self.password,
            "DB": self.db,
        }
        return bytes(json.dumps(config), "utf-8")


@typechecked
@dataclass
class PineconeConfig:
    project_id: str = ""
    environment: str = ""
    api_key: str = ""

    def software(self) -> str:
        return "pinecone"

    def type(self) -> str:
        return "PINECONE_ONLINE"

    def serialize(self) -> bytes:
        config = {
            "ProjectID": self.project_id,
            "Environment": self.environment,
            "ApiKey": self.api_key,
        }
        return bytes(json.dumps(config), "utf-8")

    def deserialize(self, config):
        config = json.loads(config)
        self.project_id = config["ProjectID"]
        self.environment = config["Environment"]
        self.api_key = config["ApiKey"]
        return self


@typechecked
@dataclass
class WeaviateConfig:
    url: str = ""
    api_key: str = ""

    def software(self) -> str:
        return "weaviate"

    def type(self) -> str:
        return "WEAVIATE_ONLINE"

    def serialize(self) -> bytes:
        if self.url == "":
            raise Exception("URL cannot be empty")
        config = {
            "URL": self.url,
            "ApiKey": self.api_key,
        }
        return bytes(json.dumps(config), "utf-8")

    def deserialize(self, config):
        config = json.loads(config)
        self.url = config["URL"]
        self.api_key = config["ApiKey"]
        return self


@typechecked
@dataclass
class AWSCredentials:
    def __init__(
        self,
        access_key: str,
        secret_key: str,
    ):
        """

        Credentials for an AWS.

        **Example**
        ```
        aws_credentials = ff.AWSCredentials(
            access_key="<AWS_ACCESS_KEY>",
            secret_key="<AWS_SECRET_KEY>"
        )
        ```

        Args:
            access_key (str): AWS Access Key.
            secret_key (str): AWS Secret Key.
        """
        if access_key == "":
            raise Exception("'AWSCredentials' access_key cannot be empty")

        if secret_key == "":
            raise Exception("'AWSCredentials' secret_key cannot be empty")

        self.access_key = access_key
        self.secret_key = secret_key

    def type(self):
        return "AWS_CREDENTIALS"

    def config(self):
        return {
            "AWSAccessKeyId": self.access_key,
            "AWSSecretKey": self.secret_key,
        }


@typechecked
@dataclass
class GCPCredentials:
    def __init__(
        self,
        project_id: str,
        credentials_path: str,
    ):
        """

        Credentials for an GCP.

        **Example**
        ```
        gcp_credentials = ff.GCPCredentials(
            project_id="<project_id>",
            credentials_path="<path_to_credentials>"
        )
        ```

        Args:
            project_id (str): The project id.
            credentials_path (str): The path to the credentials file.
        """
        if project_id == "":
            raise Exception("'GCPCredentials' project_id cannot be empty")

        if credentials_path == "":
            raise Exception("'GCPCredentials' credentials_path cannot be empty")

        if not os.path.isfile(credentials_path):
            raise Exception(
                f"'GCPCredentials' credentials_path '{credentials_path}' file not found"
            )

        self.project_id = project_id
        with open(credentials_path) as f:
            self.credentials = json.load(f)

    def type(self):
        return "GCPCredentials"

    def config(self):
        return {
            "ProjectId": self.project_id,
            "JSON": self.credentials,
        }

    def to_json(self):
        return self.credentials


@typechecked
@dataclass
class GCSFileStoreConfig:
    credentials: GCPCredentials
    bucket_name: str
    bucket_path: str = ""

    def software(self) -> str:
        return "gcs"

    def type(self) -> str:
        return "GCS"

    def serialize(self) -> bytes:
        config = {
            "BucketName": self.bucket_name,
            "BucketPath": self.bucket_path,
            "Credentials": self.credentials.config(),
        }
        return bytes(json.dumps(config), "utf-8")

    def config(self):
        return {
            "BucketName": self.bucket_name,
            "BucketPath": self.bucket_path,
            "Credentials": self.credentials.config(),
        }

    def store_type(self):
        return self.type()


@typechecked
@dataclass
class AzureFileStoreConfig:
    account_name: str
    account_key: str
    container_name: str
    root_path: str

    def software(self) -> str:
        return "azure"

    def type(self) -> str:
        return "AZURE"

    def serialize(self) -> bytes:
        config = {
            "AccountName": self.account_name,
            "AccountKey": self.account_key,
            "ContainerName": self.container_name,
            "Path": self.root_path,
        }
        return bytes(json.dumps(config), "utf-8")

    def config(self):
        return {
            "AccountName": self.account_name,
            "AccountKey": self.account_key,
            "ContainerName": self.container_name,
            "Path": self.root_path,
        }

    def store_type(self):
        return self.type()


@typechecked
@dataclass
class S3StoreConfig:
    def __init__(
        self,
        bucket_path: str,
        bucket_region: str,
        credentials: AWSCredentials,
        path: str = "",
    ):
        bucket_path_ends_with_slash = len(bucket_path) != 0 and bucket_path[-1] == "/"

        if bucket_path_ends_with_slash:
            raise Exception("The 'bucket_path' cannot end with '/'.")

        self.bucket_path = bucket_path
        self.bucket_region = bucket_region
        self.credentials = credentials
        self.path = path

    def software(self) -> str:
        return "S3"

    def type(self) -> str:
        return "S3"

    def serialize(self) -> bytes:
        config = self.config()
        return bytes(json.dumps(config), "utf-8")

    def config(self):
        return {
            "Credentials": self.credentials.config(),
            "BucketRegion": self.bucket_region,
            "BucketPath": self.bucket_path,
            "Path": self.path,
        }

    def store_type(self):
        return self.type()


@typechecked
@dataclass
class HDFSConfig:
    def __init__(self, host: str, port: str, path: str, username: str):
        bucket_path_ends_with_slash = len(path) != 0 and path[-1] == "/"

        if bucket_path_ends_with_slash:
            raise Exception("The 'bucket_path' cannot end with '/'.")

        self.path = path
        self.host = host
        self.port = port
        self.username = username

    def software(self) -> str:
        return "HDFS"

    def type(self) -> str:
        return "HDFS"

    def serialize(self) -> bytes:
        config = {
            "Host": self.host,
            "Port": self.port,
            "Path": self.path,
            "Username": self.username,
        }
        return bytes(json.dumps(config), "utf-8")

    def config(self):
        return {
            "Host": self.host,
            "Port": self.port,
            "Path": self.path,
            "Username": self.username,
        }

    def store_type(self):
        return self.type()


@typechecked
@dataclass
class OnlineBlobConfig:
    store_type: str
    store_config: dict

    def software(self) -> str:
        return self.store_type

    def type(self) -> str:
        return "BLOB_ONLINE"

    def config(self):
        return self.store_config

    def serialize(self) -> bytes:
        config = {
            "Type": self.store_type,
            "Config": self.store_config,
        }
        return bytes(json.dumps(config), "utf-8")


@typechecked
@dataclass
class FirestoreConfig:
    collection: str
    project_id: str
    credentials: GCPCredentials

    def software(self) -> str:
        return "firestore"

    def type(self) -> str:
        return "FIRESTORE_ONLINE"

    def serialize(self) -> bytes:
        config = {
            "Collection": self.collection,
            "ProjectID": self.project_id,
            "Credentials": self.credentials.to_json(),
        }
        return bytes(json.dumps(config), "utf-8")


@typechecked
@dataclass
class CassandraConfig:
    keyspace: str
    host: str
    port: int
    username: str
    password: str
    consistency: str
    replication: int

    def software(self) -> str:
        return "cassandra"

    def type(self) -> str:
        return "CASSANDRA_ONLINE"

    def serialize(self) -> bytes:
        config = {
            "Keyspace": self.keyspace,
            "Addr": f"{self.host}:{self.port}",
            "Username": self.username,
            "Password": self.password,
            "Consistency": self.consistency,
            "Replication": self.replication,
        }
        return bytes(json.dumps(config), "utf-8")


@typechecked
@dataclass
class DynamodbConfig:
    region: str
    access_key: str
    secret_key: str

    def software(self) -> str:
        return "dynamodb"

    def type(self) -> str:
        return "DYNAMODB_ONLINE"

    def serialize(self) -> bytes:
        config = {
            "Region": self.region,
            "AccessKey": self.access_key,
            "SecretKey": self.secret_key,
        }
        return bytes(json.dumps(config), "utf-8")


@typechecked
@dataclass
class MongoDBConfig:
    username: str
    password: str
    host: str
    port: str
    database: str
    throughput: int

    def software(self) -> str:
        return "mongodb"

    def type(self) -> str:
        return "MONGODB_ONLINE"

    def serialize(self) -> bytes:
        config = {
            "Username": self.username,
            "Password": self.password,
            "Host": self.host,
            "Port": self.port,
            "Database": self.database,
            "Throughput": self.throughput,
        }
        return bytes(json.dumps(config), "utf-8")


@typechecked
@dataclass
class SnowflakeConfig:
    username: str
    password: str
    schema: str
    account: str = ""
    organization: str = ""
    database: str = ""
    account_locator: str = ""
    warehouse: str = ""
    role: str = ""

    def __post_init__(self):
        if self.__has_legacy_credentials() and self.__has_current_credentials():
            raise ValueError(
                "Cannot create configure Snowflake with both current and legacy credentials"
            )

        if not self.__has_legacy_credentials() and not self.__has_current_credentials():
            raise ValueError("Cannot create configure Snowflake without credentials")

    def __has_legacy_credentials(self) -> bool:
        return self.account_locator != ""

    def __has_current_credentials(self) -> bool:
        if (self.account != "" and self.organization == "") or (
            self.account == "" and self.organization != ""
        ):
            raise ValueError("Both Snowflake organization and account must be included")
        elif self.account != "" and self.organization != "":
            return True
        else:
            return False

    def software(self) -> str:
        return "Snowflake"

    def type(self) -> str:
        return "SNOWFLAKE_OFFLINE"

    def serialize(self) -> bytes:
        config = {
            "Username": self.username,
            "Password": self.password,
            "Organization": self.organization,
            "AccountLocator": self.account_locator,
            "Account": self.account,
            "Schema": self.schema,
            "Database": self.database,
            "Warehouse": self.warehouse,
            "Role": self.role,
        }
        return bytes(json.dumps(config), "utf-8")


@typechecked
@dataclass
class PostgresConfig:
    host: str
    port: str
    database: str
    user: str
    password: str
    sslmode: str

    def software(self) -> str:
        return "postgres"

    def type(self) -> str:
        return "POSTGRES_OFFLINE"

    def serialize(self) -> bytes:
        config = {
            "Host": self.host,
            "Port": self.port,
            "Username": self.user,
            "Password": self.password,
            "Database": self.database,
            "SSLMode": self.sslmode,
        }
        return bytes(json.dumps(config), "utf-8")


@typechecked
@dataclass
class RedshiftConfig:
    host: str
    port: int
    database: str
    user: str
    password: str

    def software(self) -> str:
        return "redshift"

    def type(self) -> str:
        return "REDSHIFT_OFFLINE"

    def serialize(self) -> bytes:
        config = {
            "Host": self.host,
            "Port": str(self.port),
            "Username": self.user,
            "Password": self.password,
            "Database": self.database,
        }
        return bytes(json.dumps(config), "utf-8")


@typechecked
@dataclass
class BigQueryConfig:
    project_id: str
    dataset_id: str
    credentials: GCPCredentials

    def software(self) -> str:
        return "bigquery"

    def type(self) -> str:
        return "BIGQUERY_OFFLINE"

    def serialize(self) -> bytes:
        config = {
            "ProjectID": self.project_id,
            "DatasetID": self.dataset_id,
            "Credentials": self.credentials.to_json(),
        }
        return bytes(json.dumps(config), "utf-8")


@typechecked
@dataclass
class SparkConfig:
    executor_type: str
    executor_config: dict
    store_type: str
    store_config: dict

    def software(self) -> str:
        return "spark"

    def type(self) -> str:
        return "SPARK_OFFLINE"

    def serialize(self) -> bytes:
        config = {
            "ExecutorType": self.executor_type,
            "StoreType": self.store_type,
            "ExecutorConfig": self.executor_config,
            "StoreConfig": self.store_config,
        }
        return bytes(json.dumps(config), "utf-8")


@typechecked
@dataclass
class K8sResourceSpecs:
    cpu_request: str = ""
    cpu_limit: str = ""
    memory_request: str = ""
    memory_limit: str = ""


@typechecked
@dataclass
class K8sArgs:
    docker_image: str
    specs: Union[K8sResourceSpecs, None] = None

    def apply(self, transformation: pb.Transformation):
        transformation.kubernetes_args.docker_image = self.docker_image
        if self.specs is not None:
            transformation.kubernetes_args.specs.cpu_request = self.specs.cpu_request
            transformation.kubernetes_args.specs.cpu_limit = self.specs.cpu_limit
            transformation.kubernetes_args.specs.memory_request = (
                self.specs.memory_request
            )
            transformation.kubernetes_args.specs.memory_limit = self.specs.memory_limit
        return transformation


@typechecked
@dataclass
class K8sConfig:
    store_type: str
    store_config: dict
    docker_image: str = ""

    def software(self) -> str:
        return "k8s"

    def type(self) -> str:
        return "K8S_OFFLINE"

    def serialize(self) -> bytes:
        config = {
            "ExecutorType": "K8S",
            "ExecutorConfig": {"docker_image": self.docker_image},
            "StoreType": self.store_type,
            "StoreConfig": self.store_config,
        }
        return bytes(json.dumps(config), "utf-8")


@typechecked
@dataclass
class EmptyConfig:
    def software(self) -> str:
        return ""

    def type(self) -> str:
        return ""

    def serialize(self) -> bytes:
        return bytes("", "utf-8")

    def deserialize(self, config):
        return self


@typechecked
@dataclass
class LocalConfig:
    def software(self) -> str:
        return "localmode"

    def type(self) -> str:
        return "LOCAL_ONLINE"

    def serialize(self) -> bytes:
        return bytes(json.dumps({}), "utf-8")


Config = Union[
    RedisConfig,
    PineconeConfig,
    SnowflakeConfig,
    PostgresConfig,
    RedshiftConfig,
    PineconeConfig,
    LocalConfig,
    BigQueryConfig,
    FirestoreConfig,
    SparkConfig,
    OnlineBlobConfig,
    AzureFileStoreConfig,
    S3StoreConfig,
    K8sConfig,
    MongoDBConfig,
    GCSFileStoreConfig,
    EmptyConfig,
    HDFSConfig,
    WeaviateConfig,
    DynamodbConfig,
    CassandraConfig,
]


@typechecked
@dataclass
class Properties:
    properties: dict

    def __post_init__(self):
        self.serialized = pb.Properties()
        for key, val in self.properties.items():
            self.serialized.property[key].string_value = val


@typechecked
@dataclass
class Provider:
    name: str
    description: str
    team: str
    config: Config
    function: str
    status: str = "NO_STATUS"
    tags: list = field(default_factory=list)
    properties: dict = field(default_factory=dict)
    error: Optional[str] = None

    def __post_init__(self):
        self.software = self.config.software() if self.config is not None else None

    @staticmethod
    def operation_type() -> OperationType:
        return OperationType.CREATE

    @staticmethod
    def type() -> str:
        return "provider"

    def get(self, stub) -> "Provider":
        name = pb.Name(name=self.name)
        provider = next(stub.GetProviders(iter([name])))

        return Provider(
            name=provider.name,
            description=provider.description,
            function=provider.type,
            team=provider.team,
            config=EmptyConfig(),  # TODO add deserializer to configs
            tags=list(provider.tags.tag),
            properties={k: v for k, v in provider.properties.property.items()},
            status=provider.status.Status._enum_type.values[
                provider.status.status
            ].name,
            error=provider.status.error_message,
        )

    def _create(self, stub) -> None:
        serialized = pb.Provider(
            name=self.name,
            description=self.description,
            type=self.config.type(),
            software=self.config.software(),
            team=self.team,
            serialized_config=self.config.serialize(),
            tags=pb.Tags(tag=self.tags),
            properties=Properties(self.properties).serialized,
        )
        stub.CreateProvider(serialized)

    def _create_local(self, db) -> None:
        db.insert(
            "providers",
            self.name,
            "Provider",
            self.description,
            self.config.type(),
            self.config.software(),
            self.team,
            "sources",
            "ready",
            str(self.config.serialize(), "utf-8"),
        )
        if len(self.tags):
            db.upsert("tags", self.name, "", "providers", json.dumps(self.tags))
        if len(self.properties):
            db.upsert(
                "properties", self.name, "", "providers", json.dumps(self.properties)
            )

    def to_dictionary(self):
        return {
            "name": self.name,
            "description": self.description,
            "team": self.team,
            "config": "todox",
            "function": "todox",
            "status": self.status,
            "tags": self.tags,
            "properties": self.properties,
            "error": self.error,
        }


@typechecked
@dataclass
class User:
    name: str
    status: str = ""
    tags: list = field(default_factory=list)
    properties: dict = field(default_factory=dict)

    @staticmethod
    def operation_type() -> OperationType:
        return OperationType.CREATE

    def type(self) -> str:
        return "user"

    def _create(self, stub) -> None:
        serialized = pb.User(
            name=self.name,
            tags=pb.Tags(tag=self.tags),
            properties=Properties(self.properties).serialized,
        )
        stub.CreateUser(serialized)

    def _create_local(self, db) -> None:
        db.insert("users", self.name, "User", "ready")
        if len(self.tags):
            db.upsert("tags", self.name, "", "users", json.dumps(self.tags))
        if len(self.properties):
            db.upsert("properties", self.name, "", "users", json.dumps(self.properties))

    def to_dictionary(self):
        return {
            "name": self.name,
            "status": self.status,
            "tags": self.tags,
            "properties": self.properties,
        }


@typechecked
@dataclass
class SQLTable:
    name: str


@typechecked
@dataclass
class Directory:
    path: str


Location = Union[SQLTable, Directory]


class ResourceVariant(ABC):
    name: str
    variant: str

    @staticmethod
    def type():
        raise NotImplementedError

    def to_key(self) -> Tuple[str, str, str]:
        return self.type(), self.name, self.variant


@typechecked
@dataclass
class PrimaryData:
    location: Location

    def kwargs(self):
        return {
            "primaryData": pb.PrimaryData(
                table=pb.PrimarySQLTable(
                    name=self.location.name,
                ),
            ),
        }

    def name(self):
        return self.location.name

    def path(self):
        return self.location.path


class Transformation:
    pass


@typechecked
@dataclass
class SQLTransformation(Transformation):
    query: str
    args: K8sArgs = None

    def type(self):
        return SourceType.SQL_TRANSFORMATION.value

    def kwargs(self):
        transformation = pb.Transformation(
            SQLTransformation=pb.SQLTransformation(
                query=self.query,
                # We do not set the sources here as the backend figures it out
            )
        )

        if self.args is not None:
            transformation = self.args.apply(transformation)

        return {"transformation": transformation}


@typechecked
@dataclass
class DFTransformation(Transformation):
    query: bytes
    inputs: list
    args: K8sArgs = None
    source_text: str = ""

    def type(self):
        return SourceType.DF_TRANSFORMATION.value

    def kwargs(self):
        for i, inp in enumerate(self.inputs):
            if hasattr(inp, "name_variant"):  # TODO shouldn't have to have this check
                self.inputs[i] = inp.name_variant()

        name_variants = []
        for inp in self.inputs:
            name_variants.append(pb.NameVariant(name=inp[0], variant=inp[1]))

        transformation = pb.Transformation(
            DFTransformation=pb.DFTransformation(
                query=self.query,
                inputs=name_variants,
                source_text=self.source_text,
            )
        )

        if self.args is not None:
            transformation = self.args.apply(transformation)

        return {"transformation": transformation}


SourceDefinition = Union[PrimaryData, Transformation, str]


@typechecked
@dataclass
class Source:
    name: str
    default_variant: str
    variants: List[str]

    def to_dictionary(self):
        return {
            "name": self.name,
            "default_variant": self.default_variant,
            "variants": self.variants,
        }


@typechecked
@dataclass
class SourceVariant(ResourceVariant):
    name: str
    definition: SourceDefinition
    owner: str
    provider: str
    description: str
    tags: list
    properties: dict
    variant: str
    created: str = None
    status: str = (
        "ready"  # there is no associated status by default but it always stores ready
    )
    schedule: str = ""
    schedule_obj: Schedule = None
    is_transformation = (
        SourceType.PRIMARY_SOURCE.value
    )  # TODO this is the same as source_type below; pick one
    source_text: str = ""
    source_type: str = ""
    transformation: str = ""
    inputs: list = ([],)
    error: Optional[str] = None

    def update_schedule(self, schedule) -> None:
        self.schedule_obj = Schedule(
            name=self.name,
            variant=self.variant,
            resource_type=7,
            schedule_string=schedule,
        )
        self.schedule = schedule

    @staticmethod
    def operation_type() -> OperationType:
        return OperationType.CREATE

    @staticmethod
    def type() -> str:
        return "source"

    def get(self, stub):
        name_variant = pb.NameVariant(name=self.name, variant=self.variant)
        source = next(stub.GetSourceVariants(iter([name_variant])))
        definition = self._get_source_definition(source)

        return SourceVariant(
            created=None,
            name=source.name,
            definition=definition,
            owner=source.owner,
            provider=source.provider,
            description=source.description,
            variant=source.variant,
            tags=list(source.tags.tag),
            properties={k: v for k, v in source.properties.property.items()},
            status=source.status.Status._enum_type.values[source.status.status].name,
            error=source.status.error_message,
        )

    def _get_source_definition(self, source):
        if source.primaryData.table.name:
            return PrimaryData(SQLTable(source.primaryData.table.name))
        elif source.transformation:
            return self._get_transformation_definition(source)
        else:
            raise Exception(f"Invalid source type {source}")

    def _get_transformation_definition(self, source):
        if source.transformation.DFTransformation.query != bytes():
            transformation = source.transformation.DFTransformation
            return DFTransformation(
                query=transformation.query,
                inputs=[(input.name, input.variant) for input in transformation.inputs],
                source_text=transformation.source_text,
            )
        elif source.transformation.SQLTransformation.query != "":
            return SQLTransformation(source.transformation.SQLTransformation.query)
        else:
            raise Exception(f"Invalid transformation type {source}")

    def _create(self, stub) -> Optional[str]:
        defArgs = self.definition.kwargs()

        serialized = pb.SourceVariant(
            created=None,
            name=self.name,
            variant=self.variant,
            owner=self.owner,
            description=self.description,
            schedule=self.schedule,
            provider=self.provider,
            tags=pb.Tags(tag=self.tags),
            properties=Properties(self.properties).serialized,
            status=pb.ResourceStatus(status=pb.ResourceStatus.NO_STATUS),
            **defArgs,
        )
        _get_and_set_equivalent_variant(serialized, "source_variant", stub)
        stub.CreateSourceVariant(serialized)
        return serialized.variant

    def _create_local(self, db) -> None:
        should_insert_text = False
        source_text = ""
        self.source_type = "Source"
        if type(self.definition) == DFTransformation:
            should_insert_text = True
            self.is_transformation = SourceType.DF_TRANSFORMATION.value
            source_text = self.definition.source_text
            self.inputs = self.definition.inputs
            self.definition = self.definition.query
            self.source_text = source_text
            self.source_type = "Dataframe Transformation"
        elif type(self.definition) == SQLTransformation:
            self.is_transformation = SourceType.SQL_TRANSFORMATION.value
            self.definition = self.definition.query
        elif type(self.definition) == PrimaryData:
            if isinstance(self.definition.location, Directory):
                self.definition = self.definition.path()
                self.is_transformation = SourceType.DIRECTORY.value
            elif isinstance(self.definition.location, SQLTable):
                self.definition = self.definition.name()
                self.is_transformation = SourceType.PRIMARY_SOURCE.value
            else:
                raise ValueError(
                    f"Invalid Primary Data Type {self.definition.location}"
                )
        db.insert_source(
            "source_variant",
            str(time.time()),
            self.description,
            self.name,
            self.source_type,
            self.owner,
            self.provider,
            self.variant,
            "ready",
            self.is_transformation,
            json.dumps(self.inputs),
            self.definition,
        )

        if should_insert_text:
            db.insert_source_variant_text(
                str(time.time()), self.name, self.variant, source_text
            )

        if len(self.tags):
            db.upsert(
                "tags", self.name, self.variant, "source_variant", json.dumps(self.tags)
            )
        if len(self.properties):
            db.upsert(
                "properties",
                self.name,
                self.variant,
                "source_variant",
                json.dumps(self.properties),
            )
        self._create_source_resource(db)

    def _create_source_resource(self, db) -> None:
        db.insert("sources", "Source", self.variant, self.name)

    def get_status(self):
        return ResourceStatus(self.status)

    def is_transformation_type(self):
        return isinstance(self.definition, Transformation)

    def is_ready(self):
        return self.status == ResourceStatus.READY.value


@typechecked
@dataclass
class Entity:
    name: str
    description: str
    status: str = "NO_STATUS"
    tags: list = field(default_factory=list)
    properties: dict = field(default_factory=dict)

    @staticmethod
    def operation_type() -> OperationType:
        return OperationType.CREATE

    @staticmethod
    def type() -> str:
        return "entity"

    def _create(self, stub) -> None:
        serialized = pb.Entity(
            name=self.name,
            description=self.description,
            tags=pb.Tags(tag=self.tags),
            properties=Properties(self.properties).serialized,
        )
        stub.CreateEntity(serialized)

    def _create_local(self, db) -> None:
        db.insert("entities", self.name, "Entity", self.description, "ready")
        if len(self.tags):
            db.upsert("tags", self.name, "", "entities", json.dumps(self.tags))
        if len(self.properties):
            db.upsert(
                "properties", self.name, "", "entities", json.dumps(self.properties)
            )

    def to_dictionary(self):
        return {
            "name": self.name,
            "description": self.description,
            "status": self.status,
            "tags": self.tags,
            "properties": self.properties,
        }


@typechecked
@dataclass
class ResourceColumnMapping:
    entity: str
    value: str
    timestamp: str

    def proto(self) -> pb.Columns:
        return pb.Columns(
            entity=self.entity,
            value=self.value,
            ts=self.timestamp,
        )


ResourceLocation = ResourceColumnMapping


@typechecked
@dataclass
class Feature:
    name: str
    default_variant: str
    variants: List[str]

    def to_dictionary(self):
        return {
            "name": self.name,
            "default_variant": self.default_variant,
            "variants": self.variants,
        }


@typechecked
@dataclass
class FeatureVariant(ResourceVariant):
    name: str
    source: Any
    value_type: str
    entity: str
    owner: str
    provider: str
    location: ResourceLocation
    description: str
    variant: str
    created: str = None
    is_embedding: bool = False
    dims: int = 0
    tags: list = None
    properties: dict = None
    schedule: str = ""
    schedule_obj: Schedule = None
    status: str = "NO_STATUS"
    error: Optional[str] = None

    def __post_init__(self):
        col_types = [member.value for member in ScalarType]
        if self.value_type not in col_types:
            raise ValueError(
                f"Invalid feature type ({self.value_type}) must be one of: {col_types}"
            )

    def update_schedule(self, schedule) -> None:
        self.schedule_obj = Schedule(
            name=self.name,
            variant=self.variant,
            resource_type=4,
            schedule_string=schedule,
        )
        self.schedule = schedule

    @staticmethod
    def operation_type() -> OperationType:
        return OperationType.CREATE

    @staticmethod
    def type() -> str:
        return "feature"

    def get(self, stub) -> "FeatureVariant":
        name_variant = pb.NameVariant(name=self.name, variant=self.variant)
        feature = next(stub.GetFeatureVariants(iter([name_variant])))

        return FeatureVariant(
            created=None,
            name=feature.name,
            variant=feature.variant,
            source=(feature.source.name, feature.source.variant),
            value_type=feature.type,
            is_embedding=feature.is_embedding,
            dims=feature.dimension,
            entity=feature.entity,
            owner=feature.owner,
            provider=feature.provider,
            location=ResourceColumnMapping("", "", ""),
            description=feature.description,
            tags=list(feature.tags.tag),
            properties={k: v for k, v in feature.properties.property.items()},
            status=feature.status.Status._enum_type.values[feature.status.status].name,
            error=feature.status.error_message,
        )

    def _create(self, stub) -> Optional[str]:
        if hasattr(self.source, "name_variant"):
            self.source = self.source.name_variant()
        serialized = pb.FeatureVariant(
            name=self.name,
            variant=self.variant,
            source=pb.NameVariant(
                name=self.source[0],
                variant=self.source[1],
            ),
            type=self.value_type,
            is_embedding=self.is_embedding,
            dimension=self.dims,
            entity=self.entity,
            owner=self.owner,
            description=self.description,
            schedule=self.schedule,
            provider=self.provider,
            columns=self.location.proto(),
            mode=ComputationMode.PRECOMPUTED.proto(),
            tags=pb.Tags(tag=self.tags),
            properties=Properties(self.properties).serialized,
            status=pb.ResourceStatus(status=pb.ResourceStatus.NO_STATUS),
        )
        _get_and_set_equivalent_variant(serialized, "feature_variant", stub)
        stub.CreateFeatureVariant(serialized)
        return serialized.variant

    def _create_local(self, db) -> None:
        if hasattr(self.source, "name_variant"):
            self.source = self.source.name_variant()
        db.insert(
            "feature_variant",
            str(time.time()),
            self.description,
            self.entity,
            self.name,
            self.owner,
            self.provider,
            self.value_type,
            self.variant,
            "ready",
            self.location.entity,
            self.location.timestamp,
            self.location.value,
            self.source[0],
            self.source[1],
            self.is_embedding,
            self.dims,
        )
        if len(self.tags):
            db.upsert(
                "tags",
                self.name,
                self.variant,
                "feature_variant",
                json.dumps(self.tags),
            )
        if len(self.properties):
            db.upsert(
                "properties",
                self.name,
                self.variant,
                "feature_variant",
                json.dumps(self.properties),
            )

        self._write_feature_variant_and_mode(db)

    def _write_feature_variant_and_mode(self, db) -> None:
        db.insert(
            "features",
            self.name,
            self.variant,
            self.value_type,
        )
        is_on_demand = 0
        db.insert(
            "feature_computation_mode",
            self.name,
            self.variant,
            ComputationMode.PRECOMPUTED.value,
            is_on_demand,
        )

    def get_status(self):
        return ResourceStatus(self.status)

    def is_ready(self):
        return self.status == ResourceStatus.READY.value


@typechecked
@dataclass
class OnDemandFeatureVariant:
    owner: str
    variant: str
    tags: List[str] = field(default_factory=list)
    properties: dict = field(default_factory=dict)
    name: str = ""
    description: str = ""
    status: str = "READY"
    error: Optional[str] = None

    def __call__(self, fn):
        if self.description == "" and fn.__doc__ is not None:
            self.description = fn.__doc__
        if self.name == "":
            self.name = fn.__name__

        self.query = dill.dumps(fn.__code__)
        fn.name_variant = self.name_variant
        fn.query = self.query
        return fn

    def name_variant(self):
        return (self.name, self.variant)

    @staticmethod
    def operation_type() -> OperationType:
        return OperationType.CREATE

    @staticmethod
    def type() -> str:
        return "ondemand_feature"

    def _create(self, stub) -> Optional[str]:
        serialized = pb.FeatureVariant(
            name=self.name,
            variant=self.variant,
            owner=self.owner,
            description=self.description,
            function=pb.PythonFunction(query=self.query),
            mode=ComputationMode.CLIENT_COMPUTED.proto(),
            tags=pb.Tags(tag=self.tags),
            properties=Properties(self.properties).serialized,
            status=pb.ResourceStatus(status=pb.ResourceStatus.READY),
        )
        _get_and_set_equivalent_variant(serialized, "feature_variant", stub)
        stub.CreateFeatureVariant(serialized)
        return serialized.variant

    def _create_local(self, db) -> None:
        decode_query = base64.b64encode(self.query).decode("ascii")

        db.insert(
            "ondemand_feature_variant",
            str(time.time()),
            self.description,
            self.name,
            self.owner,
            self.variant,
            "ready",
            decode_query,
        )
        if self.tags and len(self.tags):
            db.upsert(
                "tags",
                self.name,
                self.variant,
                "feature_variant",
                json.dumps(self.tags),
            )
        if len(self.properties):
            db.upsert(
                "properties",
                self.name,
                self.variant,
                "feature_variant",
                json.dumps(self.properties),
            )

        self._write_feature_variant_and_mode(db)

    def _write_feature_variant_and_mode(self, db) -> None:
        db.insert(
            "features",
            self.name,
            self.variant,
            "tbd",
        )
        is_on_demand = 1

        db.insert(
            "feature_computation_mode",
            self.name,
            self.variant,
            ComputationMode.CLIENT_COMPUTED.value,
            is_on_demand,
        )

    def get(self, stub) -> "OnDemandFeatureVariant":
        name_variant = pb.NameVariant(name=self.name, variant=self.variant)
        ondemand_feature = next(stub.GetFeatureVariants(iter([name_variant])))

        return OnDemandFeatureVariant(
            name=ondemand_feature.name,
            variant=ondemand_feature.variant,
            owner=ondemand_feature.owner,
            description=ondemand_feature.description,
            tags=list(ondemand_feature.tags.tag),
            properties={k: v for k, v in ondemand_feature.properties.property.items()},
            status=ondemand_feature.status.Status._enum_type.values[
                ondemand_feature.status.status
            ].name,
            error=ondemand_feature.status.error_message,
        )

    def get_status(self):
        return ResourceStatus(self.status)

    def is_ready(self):
        return self.status == ResourceStatus.READY.value


@typechecked
@dataclass
class Label:
    name: str
    default_variant: str
    variants: List[str]

    def to_dictionary(self):
        return {
            "name": self.name,
            "default_variant": self.default_variant,
            "variants": self.variants,
        }


@typechecked
@dataclass
class LabelVariant(ResourceVariant):
    name: str
    source: Any
    value_type: str
    entity: str
    owner: str
    provider: str
    description: str
    tags: list
    properties: dict
    location: ResourceLocation
    variant: str
    created: str = None
    status: str = "NO_STATUS"
    error: Optional[str] = None

    def __post_init__(self):
        col_types = [member.value for member in ScalarType]
        if self.value_type not in col_types:
            raise ValueError(
                f"Invalid label type ({self.value_type}) must be one of: {col_types}"
            )

    @staticmethod
    def operation_type() -> OperationType:
        return OperationType.CREATE

    @staticmethod
    def type() -> str:
        return "label"

    def get(self, stub) -> "LabelVariant":
        name_variant = pb.NameVariant(name=self.name, variant=self.variant)
        label = next(stub.GetLabelVariants(iter([name_variant])))

        return LabelVariant(
            name=label.name,
            variant=label.variant,
            source=(label.source.name, label.source.variant),
            value_type=label.type,
            entity=label.entity,
            owner=label.owner,
            provider=label.provider,
            location=ResourceColumnMapping("", "", ""),
            description=label.description,
            tags=list(label.tags.tag),
            properties={k: v for k, v in label.properties.property.items()},
            status=label.status.Status._enum_type.values[label.status.status].name,
            error=label.status.error_message,
        )

    def _create(self, stub) -> Optional[str]:
        if hasattr(self.source, "name_variant"):
            self.source = self.source.name_variant()
        serialized = pb.LabelVariant(
            name=self.name,
            variant=self.variant,
            source=pb.NameVariant(
                name=self.source[0],
                variant=self.source[1],
            ),
            type=self.value_type,
            entity=self.entity,
            owner=self.owner,
            description=self.description,
            columns=self.location.proto(),
            tags=pb.Tags(tag=self.tags),
            properties=Properties(self.properties).serialized,
            status=pb.ResourceStatus(status=pb.ResourceStatus.NO_STATUS),
        )
        _get_and_set_equivalent_variant(serialized, "label_variant", stub)
        stub.CreateLabelVariant(serialized)
        return serialized.variant

    def _create_local(self, db) -> None:
        if hasattr(self.source, "name_variant"):
            self.source = self.source.name_variant()
        db.insert(
            "label_variant",
            str(time.time()),
            self.description,
            self.entity,
            self.name,
            self.owner,
            self.provider,
            self.value_type,
            self.variant,
            self.location.entity,
            self.location.timestamp,
            self.location.value,
            "ready",
            self.source[0],
            self.source[1],
        )
        if len(self.tags):
            db.upsert(
                "tags", self.name, self.variant, "label_variant", json.dumps(self.tags)
            )
        if len(self.properties):
            db.upsert(
                "properties",
                self.name,
                self.variant,
                "label_variant",
                json.dumps(self.properties),
            )
        self._create_label_resource(db)

    def _create_label_resource(self, db) -> None:
        db.insert("labels", self.value_type, self.variant, self.name)

    def get_status(self):
        return ResourceStatus(self.status)

    def is_ready(self):
        return self.status == ResourceStatus.READY.value


@typechecked
@dataclass
class EntityReference:
    name: str
    obj: Union[Entity, None]

    @staticmethod
    def operation_type() -> OperationType:
        return OperationType.GET

    @staticmethod
    def type() -> str:
        return "entity"

    def _get(self, stub):
        entityList = stub.GetEntities(iter([pb.Name(name=self.name)]))
        try:
            for entity in entityList:
                self.obj = entity
        except grpc._channel._MultiThreadedRendezvous:
            raise ValueError(f"Entity {self.name} not found.")

    def _get_local(self, db):
        local_entity = db.query_resource("entities", "name", self.name)
        if local_entity == []:
            raise ValueError(f"Entity {self.name} not found.")
        self.obj = local_entity


@typechecked
@dataclass
class ProviderReference:
    name: str
    provider_type: str
    obj: Union[Provider, None]

    @staticmethod
    def operation_type() -> OperationType:
        return OperationType.GET

    @staticmethod
    def type() -> str:
        return "provider"

    def _get(self, stub):
        providerList = stub.GetProviders(iter([pb.Name(name=self.name)]))
        try:
            for provider in providerList:
                self.obj = provider
        except grpc._channel._MultiThreadedRendezvous:
            raise ValueError(
                f"Provider {self.name} of type {self.provider_type} not found."
            )

    def _get_local(self, db):
        local_provider = db.query_resource("providers", "name", self.name)
        if local_provider == []:
            raise ValueError("Local mode provider not found.")
        self.obj = local_provider


@typechecked
@dataclass
class SourceReference:
    name: str
    variant: str
    obj: Union[SourceVariant, None]

    @staticmethod
    def operation_type() -> OperationType:
        return OperationType.GET

    @staticmethod
    def type() -> str:
        return "source"

    def _get(self, stub):
        sourceList = stub.GetSourceVariants(
            iter([pb.NameVariant(name=self.name, variant=self.variant)])
        )
        try:
            for source in sourceList:
                self.obj = source
        except grpc._channel._MultiThreadedRendezvous:
            raise ValueError(f"Source {self.name}, variant {self.variant} not found.")

    def _get_local(self, db):
        local_source = db.get_source_variant(self.name, self.variant)
        if local_source == []:
            raise ValueError(f"Source {self.name}, variant {self.variant} not found.")
        self.obj = local_source


@typechecked
@dataclass
class TrainingSet:
    name: str
    default_variant: str
    variants: List[str]

    def to_dictionary(self):
        return {
            "name": self.name,
            "default_variant": self.default_variant,
            "variants": self.variants,
        }


@typechecked
@dataclass
class TrainingSetVariant(ResourceVariant):
    name: str
    owner: str
    label: Any
    features: List[Any]
    description: str
    variant: str
    feature_lags: list = field(default_factory=list)
    tags: list = field(default_factory=list)
    properties: dict = field(default_factory=dict)
    created: str = None
    schedule: str = ""
    schedule_obj: Schedule = None
    provider: str = ""
    status: str = "NO_STATUS"
    error: Optional[str] = None

    def update_schedule(self, schedule) -> None:
        self.schedule_obj = Schedule(
            name=self.name,
            variant=self.variant,
            resource_type=6,
            schedule_string=schedule,
        )
        self.schedule = schedule

    def __post_init__(self):
        from featureform import LabelColumnResource, FeatureColumnResource

        if not isinstance(self.label, LabelColumnResource) and not valid_name_variant(
            self.label
        ):
            raise ValueError("Label must be set")
        if len(self.features) == 0:
            raise ValueError("A training-set must have atleast one feature")
        for feature in self.features:
            if not isinstance(
                feature, FeatureColumnResource
            ) and not valid_name_variant(feature):
                raise ValueError("Invalid Feature")

    @staticmethod
    def operation_type() -> OperationType:
        return OperationType.CREATE

    @staticmethod
    def type() -> str:
        return "training-set"

    def get(self, stub):
        name_variant = pb.NameVariant(name=self.name, variant=self.variant)
        ts = next(stub.GetTrainingSetVariants(iter([name_variant])))

        return TrainingSetVariant(
            created=None,
            name=ts.name,
            variant=ts.variant,
            owner=ts.owner,
            description=ts.description,
            status=ts.status.Status._enum_type.values[ts.status.status].name,
            label=(ts.label.name, ts.label.variant),
            features=[(f.name, f.variant) for f in ts.features],
            feature_lags=[],
            provider=ts.provider,
            tags=list(ts.tags.tag),
            properties={k: v for k, v in ts.properties.property.items()},
            error=ts.status.error_message,
        )

    def _create(self, stub) -> Optional[str]:
        feature_lags = []
        for lag in self.feature_lags:
            lag_duration = Duration()
            _ = lag_duration.FromTimedelta(lag["lag"])
            feature_lag = pb.FeatureLag(
                feature=lag["feature"],
                variant=lag["variant"],
                name=lag["name"],
                lag=lag_duration,
            )
            feature_lags.append(feature_lag)

        for i, f in enumerate(self.features):
            if hasattr(f, "name_variant"):
                self.features[i] = f.name_variant()

        if hasattr(self.label, "name_variant"):
            self.label = self.label.name_variant()

        serialized = pb.TrainingSetVariant(
            created=None,
            name=self.name,
            variant=self.variant,
            description=self.description,
            schedule=self.schedule,
            owner=self.owner,
            features=[pb.NameVariant(name=v[0], variant=v[1]) for v in self.features],
            label=pb.NameVariant(name=self.label[0], variant=self.label[1]),
            feature_lags=feature_lags,
            tags=pb.Tags(tag=self.tags),
            properties=Properties(self.properties).serialized,
            status=pb.ResourceStatus(status=pb.ResourceStatus.NO_STATUS),
        )
        _get_and_set_equivalent_variant(serialized, "training_set_variant", stub)
        stub.CreateTrainingSetVariant(serialized)
        return serialized.variant

    def _create_local(self, db) -> None:
        self._check_insert_training_set_resources(db)
        db.insert(
            "training_set_variant",
            str(time.time()),
            self.description,
            self.name,
            self.owner,
            self.variant,
            self.label[0],
            self.label[1],
            "ready",
        )
        if len(self.tags):
            db.upsert(
                "tags",
                self.name,
                self.variant,
                "training_set_variant",
                json.dumps(self.tags),
            )
        if len(self.properties):
            db.upsert(
                "properties",
                self.name,
                self.variant,
                "training_set_variant",
                json.dumps(self.properties),
            )
        self._create_training_set_resource(db)

    def _create_training_set_resource(self, db) -> None:
        db.insert("training_sets", "TrainingSet", self.variant, self.name)

    def _check_insert_training_set_resources(self, db) -> None:
        try:
            db.get_label_variant(self.label[0], self.label[1])
        except ValueError:
            raise LabelNotFound(
                self.label[0], self.label[1], message="Failed to register training set."
            )

        for feature_name, feature_variant in self.features:
            try:
                is_on_demand = db.get_feature_variant_on_demand(
                    feature_name, feature_variant
                )
                if is_on_demand:
                    raise InvalidTrainingSetFeatureComputationMode(
                        feature_name, feature_variant
                    )
            except InvalidTrainingSetFeatureComputationMode as e:
                raise e
            except Exception as e:
                raise FeatureNotFound(
                    feature_name,
                    feature_variant,
                    message=f"Failed to register training set. Error: {e}",
                )

            db.insert(
                "training_set_features",
                self.name,
                self.variant,
                feature_name,  # feature name
                feature_variant,  # feature variant
            )

        for feature in self.feature_lags:
            feature_name = feature["feature"]
            feature_variant = feature["variant"]
            feature_new_name = feature["name"]
            feature_lag = feature["lag"].total_seconds()

            try:
                db.get_feature_variant(feature_name, feature_variant)
            except Exception as e:
                raise FeatureNotFound(
                    feature_name,
                    feature_variant,
                    message=f"Failed to register training set. Error: {e}",
                )

            db.insert(
                "training_set_lag_features",
                self.name,
                self.variant,
                feature_name,  # feature name
                feature_variant,  # feature variant
                feature_new_name,  # feature new name
                feature_lag,  # feature_lag
            )

    def get_status(self):
        return ResourceStatus(self.status)

    def is_ready(self):
        return self.status == ResourceStatus.READY.value


@typechecked
@dataclass
class Model:
    name: str
    description: str = ""
    tags: list = field(default_factory=list)
    properties: dict = field(default_factory=dict)

    @staticmethod
    def operation_type() -> OperationType:
        return OperationType.CREATE

    def type(self) -> str:
        return "model"

    def _create(self, stub) -> None:
        properties = pb.Properties(property=self.properties)
        serialized = pb.Model(
            name=self.name,
            tags=pb.Tags(tag=self.tags),
            properties=Properties(self.properties).serialized,
        )
        stub.CreateModel(serialized)

    def _create_local(self, db) -> None:
        db.insert(
            "models",
            self.name,
            "Model",
        )
        if len(self.tags):
            db.upsert("tags", self.name, "", "models", json.dumps(self.tags))
        if len(self.properties):
            db.upsert(
                "properties", self.name, "", "models", json.dumps(self.properties)
            )

    def to_dictionary(self):
        return {
            "name": self.name,
            "description": self.description,
            "tags": self.tags,
            "properties": self.properties,
        }


Resource = Union[
    PrimaryData,
    Provider,
    Entity,
    User,
    FeatureVariant,
    LabelVariant,
    TrainingSetVariant,
    SourceVariant,
    Schedule,
    ProviderReference,
    SourceReference,
    EntityReference,
    Model,
    OnDemandFeatureVariant,
]


class ResourceRedefinedError(Exception):
    @typechecked
    def __init__(self, resource: Resource):
        variantStr = (
            f" variant {resource.variant}" if hasattr(resource, "variant") else ""
        )
        resourceId = f"{resource.name}{variantStr}"
        super().__init__(
            f"{resource.type()} resource {resourceId} defined in multiple places"
        )


class ResourceState:
    def __init__(self):
        self.__state = {}

    def reset(self):
        self.__state = {}

    @typechecked
    def add(self, resource: Resource) -> None:
        if hasattr(resource, "variant"):
            key = (
                resource.operation_type().name,
                resource.type(),
                resource.name,
                resource.variant,
            )
        else:
            key = (resource.operation_type().name, resource.type(), resource.name)
        if key in self.__state:
            if resource == self.__state[key]:
                print(f"Resource {resource.type()} already registered.")
                return
            raise ResourceRedefinedError(resource)
        self.__state[key] = resource
        if hasattr(resource, "schedule_obj") and resource.schedule_obj != None:
            my_schedule = resource.schedule_obj
            key = (my_schedule.type(), my_schedule.name)
            self.__state[key] = my_schedule

    def is_empty(self) -> bool:
        return len(self.__state) == 0

    def sorted_list(self) -> List[Resource]:
        resource_order = {
            "user": 0,
            "provider": 1,
            "source": 2,
            "entity": 3,
            "feature": 4,
            "ondemand_feature": 5,
            "label": 6,
            "training-set": 7,
            "schedule": 8,
            "model": 9,
        }

        def to_sort_key(res):
            resource_num = resource_order[res.type()]
            return resource_num

        return sorted(self.__state.values(), key=to_sort_key)

    def create_all_dryrun(self) -> None:
        for resource in self.sorted_list():
            if resource.operation_type() is OperationType.GET:
                print("Getting", resource.type(), resource.name)
            if resource.operation_type() is OperationType.CREATE:
                print("Creating", resource.type(), resource.name)

    def create_all_local(self) -> None:
        db = SQLiteMetadata()
        check_up_to_date(True, "register")
        features = []
        for resource in self.sorted_list():
            if isinstance(resource, FeatureVariant):
                features.append(resource)
            resource_variant = (
                f" {resource.variant}" if hasattr(resource, "variant") else ""
            )
            if resource.operation_type() is OperationType.GET:
                print("Getting", resource.type(), resource.name, resource_variant)
                resource._get_local(db)

            if resource.operation_type() is OperationType.CREATE:
                if resource.name != "default_user":
                    print("Creating", resource.type(), resource.name, resource_variant)
                resource._create_local(db)
        db.close()

        from .serving import LocalClientImpl

        client = LocalClientImpl()
        for feature in features:
            client.compute_feature(feature.name, feature.variant, feature.entity)
        return

    def create_all(self, stub, client_objs_for_resource: dict = None) -> None:
        check_up_to_date(False, "register")
        for resource in self.sorted_list():
            if resource.type() == "provider" and resource.name == "local-mode":
                continue
            if resource.type() == "feature" and resource.provider == "local-mode":
                raise ValueError(
                    f"Inference store must be provided for feature {resource.name} ({resource.variant})"
                )
            try:
                resource_variant = getattr(resource, "variant", "")
                rv_for_print = f" {resource_variant}" if resource_variant else ""
                if resource.operation_type() is OperationType.GET:
                    print(f"Getting {resource.type()} {resource.name}{rv_for_print}")
                    resource._get(stub)
                if resource.operation_type() is OperationType.CREATE:
                    if resource.name != "default_user":
                        print(
                            f"Creating {resource.type()} {resource.name}{rv_for_print}"
                        )

                    created_variant = resource._create(stub)

                    if isinstance(resource, ResourceVariant):
                        # look up the client object with the original resource
                        client_obj = client_objs_for_resource.get(
                            resource.to_key(), None
                        )
                        resource.variant = created_variant
                        if client_obj is not None:
                            client_obj.variant = created_variant

            except grpc.RpcError as e:
                if e.code() == grpc.StatusCode.ALREADY_EXISTS:
                    print(f"{resource.name}{rv_for_print} already exists.")
                    continue

                raise e


## Executor Providers
@typechecked
@dataclass
class DatabricksCredentials:
    """

    Credentials for a Databricks cluster.

    **Example**
    ```
    databricks = ff.DatabricksCredentials(
        username="<my_username>",
        password="<my_password>",
        host="<databricks_hostname>",
        token="<databricks_token>",
        cluster_id="<databricks_cluster>",
    )

    spark = ff.register_spark(
        name="spark",
        executor=databricks,
        ...
    )
    ```

    Args:
        username (str): Username for a Databricks cluster.
        password (str): Password for a Databricks cluster.
        host (str): The hostname of a Databricks cluster.
        token (str): The token for a Databricks cluster.
        cluster_id (str): ID of an existing Databricks cluster.
    """

    username: str = ""
    password: str = ""
    host: str = ""
    token: str = ""
    cluster_id: str = ""

    def __post_init__(self):
        host_token_provided = (
            self.username == ""
            and self.password == ""
            and self.host != ""
            and self.token != ""
        )
        username_password_provided = (
            self.username != ""
            and self.password != ""
            and self.host == ""
            and self.token == ""
        )

        if (
            not host_token_provided
            and not username_password_provided
            or host_token_provided
            and username_password_provided
        ):
            raise Exception(
                "The DatabricksCredentials requires only one credentials set ('username' and 'password' or 'host' and 'token' set.)"
            )

        if not self.cluster_id:
            raise Exception("Cluster_id of existing cluster must be provided")

        if not self._validate_cluster_id():
            raise ValueError(
                f"Invalid cluster_id: expected id in the format 'xxx-xxxxxx-xxxxxxxx' but received '{self.cluster_id}'"
            )

        if self.host and not self._validate_token():
            raise ValueError(
                f"Invalid token: expected token in the format 'dapixxxxxxxxxxxxxxxxxxxxxxxxxxxxxxx-x' but received '{self.token}'"
            )

    def _validate_cluster_id(self):
        cluster_id_regex = r"^\w{3}-\w{6}-\w{8}$"
        return re.match(cluster_id_regex, self.cluster_id)

    def _validate_token(self):
        token_regex = r"^dapi[a-zA-Z0-9]{31}-[a-zA-Z0-9]"
        return re.match(token_regex, self.token)

    def type(self):
        return "DATABRICKS"

    def config(self):
        return {
            "Username": self.username,
            "Password": self.password,
            "Host": self.host,
            "Token": self.token,
            "Cluster": self.cluster_id,
        }


@typechecked
@dataclass
class EMRCredentials:
    def __init__(
        self, emr_cluster_id: str, emr_cluster_region: str, credentials: AWSCredentials
    ):
        """

        Credentials for an EMR cluster.

        **Example**
        ```
        emr = ff.EMRCredentials(
            emr_cluster_id="<cluster_id>",
            emr_cluster_region="<cluster_region>",
            credentials="<AWS_Credentials>",
        )

        spark = ff.register_spark(
            name="spark",
            executor=emr,
            ...
        )
        ```

        Args:
            emr_cluster_id (str): ID of an existing EMR cluster.
            emr_cluster_region (str): Region of an existing EMR cluster.
            credentials (AWSCredentials): Credentials for an AWS account with access to the cluster
        """
        self.emr_cluster_id = emr_cluster_id
        self.emr_cluster_region = emr_cluster_region
        self.credentials = credentials

    def type(self):
        return "EMR"

    def config(self):
        return {
            "ClusterName": self.emr_cluster_id,
            "ClusterRegion": self.emr_cluster_region,
            "Credentials": self.credentials.config(),
        }


@typechecked
@dataclass
class SparkCredentials:
    def __init__(
        self,
        master: str,
        deploy_mode: str,
        python_version: str,
        core_site_path: str = "",
        yarn_site_path: str = "",
    ):
        """

        Credentials for a Generic Spark Cluster

        **Example**
        ```
        spark_credentials = ff.SparkCredentials(
            master="yarn",
            deploy_mode="cluster",
            python_version="3.7.12",
            core_site_path="core-site.xml",
            yarn_site_path="yarn-site.xml"
        )

        spark = ff.register_spark(
            name="spark",
            executor=spark_credentials,
            ...
        )
        ```

        Args:
            master (str): The hostname of the Spark cluster. (The same that would be passed to `spark-submit`).
            deploy_mode (str): The deploy mode of the Spark cluster. (The same that would be passed to `spark-submit`).
            python_version (str): The Python version running on the cluster. Supports 3.7-3.11
            core_site_path (str): The path to the core-site.xml file. (For Yarn clusters only)
            yarn_site_path (str): The path to the yarn-site.xml file. (For Yarn clusters only)
        """
        self.master = master.lower()
        self.deploy_mode = deploy_mode.lower()
        self.core_site_path = core_site_path
        self.yarn_site_path = yarn_site_path

        if self.deploy_mode != "cluster" and self.deploy_mode != "client":
            raise Exception(
                f"Spark does not support '{self.deploy_mode}' deploy mode. It only supports 'cluster' and 'client'."
            )

        self.python_version = self._verify_python_version(
            self.deploy_mode, python_version
        )

        self._verify_yarn_config()

    def _verify_python_version(self, deploy_mode, version):
        if deploy_mode == "cluster" and version == "":
            client_python_version = sys.version_info
            client_major = str(client_python_version.major)
            client_minor = str(client_python_version.minor)

            if client_major != MAJOR_VERSION:
                client_major = "3"
            if client_minor not in MINOR_VERSIONS:
                client_minor = "7"

            version = f"{client_major}.{client_minor}"

        if version.count(".") == 2:
            major, minor, _ = version.split(".")
        elif version.count(".") == 1:
            major, minor = version.split(".")
        else:
            raise Exception(
                "Please specify your Python version on the Spark cluster. Accepted formats: Major.Minor or Major.Minor.Patch; ex. '3.7' or '3.7.16"
            )

        if major != MAJOR_VERSION or minor not in MINOR_VERSIONS:
            raise Exception(
                f"The Python version {version} is not supported. Currently, supported versions are 3.7-3.10."
            )

        """
        The Python versions on the Docker image are 3.7.16, 3.8.16, 3.9.16, 3.10.10, and 3.11.2.
        This conditional statement sets the patch number based on the minor version. 
        """
        if minor == "10":
            patch = "10"
        elif minor == "11":
            patch = "2"
        else:
            patch = "16"

        return f"{major}.{minor}.{patch}"

    def _verify_yarn_config(self):
        if self.master == "yarn" and (
            self.core_site_path == "" or self.yarn_site_path == ""
        ):
            raise Exception(
                "Yarn requires core-site.xml and yarn-site.xml files."
                "Please copy these files from your Spark instance to local, then provide the local path in "
                "core_site_path and yarn_site_path. "
            )

    def type(self):
        return "SPARK"

    def config(self):
        core_site = (
            "" if self.core_site_path == "" else open(self.core_site_path, "r").read()
        )
        yarn_site = (
            "" if self.yarn_site_path == "" else open(self.yarn_site_path, "r").read()
        )

        return {
            "Master": self.master,
            "DeployMode": self.deploy_mode,
            "PythonVersion": self.python_version,
            "CoreSite": core_site,
            "YarnSite": yarn_site,
        }


# Looks to see if there is an existing resource variant that matches on a resources key fields
# and sets the serialized to it.
#
# i.e. for a source variant, looks for a source variant with the same name and definition
def _get_and_set_equivalent_variant(
    resource_variant_proto, variant_field, stub
) -> Optional[str]:
    if os.getenv("FF_GET_EQUIVALENT_VARIANTS"):
        # Get equivalent from stub
        equivalent = stub.GetEquivalent(
            pb.ResourceVariant(**{variant_field: resource_variant_proto})
        )

        # grpc call returns the default ResourceVariant proto when equivalent doesn't exist which explains the below check
        if equivalent != pb.ResourceVariant():
            variant_value = getattr(getattr(equivalent, variant_field), "variant")
            print(
                f"Looks like an equivalent {variant_field.replace('_', ' ')} already exists, going to use its variant: ",
                variant_value,
            )
            # TODO add confirmation from user before using equivalent variant
            resource_variant_proto.variant = variant_value
            return variant_value
    return None


@typechecked
@dataclass
class TrainingSetFeatures:
    training_set_name: str
    training_set_variant: str
    feature_name: str
    feature_variant: str

    def to_dictionary(self):
        return {
            "training_set_name": self.training_set_name,
            "training_set_variant": self.training_set_variant,
            "feature_name": self.feature_name,
            "feature_variant": self.feature_variant,
        }


ExecutorCredentials = Union[EMRCredentials, DatabricksCredentials, SparkCredentials]<|MERGE_RESOLUTION|>--- conflicted
+++ resolved
@@ -2,15 +2,10 @@
 # License, v. 2.0. If a copy of the MPL was not distributed with this
 # file, You can obtain one at https://mozilla.org/MPL/2.0/.
 
-<<<<<<< HEAD
-import sys
+import base64
+import json
 import os
 import re
-=======
-import base64
->>>>>>> cd4e3040
-import json
-import os
 import sys
 import time
 from abc import ABC
