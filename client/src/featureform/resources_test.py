--- conflicted
+++ resolved
@@ -4,13 +4,9 @@
 
 import pytest
 from .resources import ResourceRedefinedError, ResourceState, Provider, RedisConfig, CassandraConfig, FirestoreConfig, \
-<<<<<<< HEAD
-SnowflakeConfig, PostgresConfig, RedshiftConfig, BigQueryConfig, OnlineBlobConfig, AzureFileStoreConfig, K8sConfig, User, Provider, Entity, Feature, Label, TrainingSet, PrimaryData, SQLTable, \
-Source, ResourceColumnMapping, DynamodbConfig, Schedule, FileStoreProvider
-=======
-SnowflakeConfig, PostgresConfig, RedshiftConfig, BigQueryConfig, OnlineBlobConfig, AzureBlobStoreConfig, K8sConfig, User, Provider, Entity, Feature, Label, TrainingSet, PrimaryData, SQLTable, \
-Source, ResourceColumnMapping, DynamodbConfig, Schedule
->>>>>>> a067418f
+SnowflakeConfig, PostgresConfig, RedshiftConfig, BigQueryConfig, OnlineBlobConfig, AzureFileStoreConfig, K8sConfig, \
+    User, Provider, Entity, Feature, Label, TrainingSet, PrimaryData, SQLTable, Source, ResourceColumnMapping, \
+    DynamodbConfig, Schedule, FileStoreProvider
 
 
 @pytest.fixture
@@ -47,22 +43,13 @@
 
 @pytest.fixture
 def blob_store_config():
-<<<<<<< HEAD
     return AzureFileStoreConfig(
-=======
-    return AzureBlobStoreConfig(
->>>>>>> a067418f
         account_name="<account_name>",
         account_key="<account_key>",
         container_name="examplecontainer",
         root_path="example/path",
     )
 
-<<<<<<< HEAD
-=======
-
-
->>>>>>> a067418f
 @pytest.fixture
 def online_blob_config(blob_store_config):
     return OnlineBlobConfig(
