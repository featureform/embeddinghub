--- conflicted
+++ resolved
@@ -20,14 +20,14 @@
 from featureform.proto import serving_pb2
 from featureform.proto import serving_pb2_grpc
 from featureform.providers import get_provider, Scalar, VectorType
-<<<<<<< HEAD
+from pandas.core.generic import NDFrame
+from pandasql import sqldf
+from featureform.proto import serving_pb2
+from .file_utils import absolute_file_paths
+from featureform.providers import get_provider, Scalar, VectorType
 from featureform.enums import ScalarType
 from featureform import metadata
 from .register import FeatureColumnResource
-=======
-from pandas.core.generic import NDFrame
-from pandasql import sqldf
->>>>>>> a69a760f
 
 from .constants import NO_RECORD_LIMIT
 from .enums import FileFormat
