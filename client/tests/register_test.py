--- conflicted
+++ resolved
@@ -377,7 +377,6 @@
 
 
 @pytest.mark.parametrize(
-<<<<<<< HEAD
     "bucket_name, expected_error",
     [
         ("gs://bucket_name", None),
@@ -403,7 +402,14 @@
             bucket_name=bucket_name,
             root_path="",
             credentials=gcp_credentials,
-=======
+        )
+    except ValueError as ve:
+        assert str(ve) == str(expected_error)
+    except Exception as e:
+        raise e
+
+
+@pytest.mark.parametrize(
     "container_name, expected_error",
     [
         ("abfss://container_name", None),
@@ -430,7 +436,6 @@
             root_path="custom/path/in/container",
             account_name="account_name",
             account_key="azure_account_key",
->>>>>>> c196aefd
         )
     except ValueError as ve:
         assert str(ve) == str(expected_error)
