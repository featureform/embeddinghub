--- conflicted
+++ resolved
@@ -185,11 +185,7 @@
 	if err != nil {
 		return nil, err
 	}
-<<<<<<< HEAD
-	pandas_image := help.GetEnv("K8S_RUNNER_IMAGE", "featureformcom/k8s_runner:0.3.0-rc")
-	kubeConfig := kubernetes.KubernetesRunnerConfig{
-		EnvVars:  map[string]string{"NAME": jobName, "CONFIG": string(config), "ETCD_CONFIG": string(serializedETCD), "K8S_RUNNER_IMAGE": pandas_image},
-=======
+
 	pandas_image := help.GetEnv("PANDAS_RUNNER_IMAGE", "featureformcom/k8s_runner:0.3.0-rc")
 	fmt.Println("GETJOBRUNNERID:", id)
 	kubeConfig := kubernetes.KubernetesRunnerConfig{
@@ -199,7 +195,6 @@
 			"ETCD_CONFIG":      string(serializedETCD),
 			"K8S_RUNNER_IMAGE": pandas_image,
 		},
->>>>>>> e4fa0a46
 		Image:    help.GetEnv("WORKER_IMAGE", "local/worker:stable"),
 		NumTasks: 1,
 		Resource: id,
