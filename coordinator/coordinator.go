package coordinator

import (
	"context"
	"encoding/json"
	"fmt"
	"os"
	"strings"
	"time"

	"github.com/featureform/scheduling"
	sp "github.com/featureform/scheduling/storage_providers"

	db "github.com/jackc/pgx/v4"
	"go.etcd.io/etcd/api/v3/mvccpb"
	clientv3 "go.etcd.io/etcd/client/v3"
	"go.etcd.io/etcd/client/v3/concurrency"
	"go.uber.org/zap"

	cfg "github.com/featureform/config"
	"github.com/featureform/fferr"
	"github.com/featureform/filestore"
	"github.com/featureform/kubernetes"
	"github.com/featureform/metadata"
	pb "github.com/featureform/metadata/proto"
	"github.com/featureform/provider"
	pc "github.com/featureform/provider/provider_config"
	pt "github.com/featureform/provider/provider_type"
	"github.com/featureform/runner"
	"github.com/featureform/types"
)

func retryWithDelays(name string, retries int, delay time.Duration, idempotentFunction func() error) error {
	var err error
	for i := 0; i < retries; i++ {
		if err = idempotentFunction(); err == nil {
			return nil
		}
		time.Sleep(delay)
	}
	return fferr.NewInternalError(fmt.Errorf("retried %s %d times unsuccessfully: Latest error message: %v", name, retries, err))
}

type Config []byte

func templateReplace(template string, replacements map[string]string, offlineStore provider.OfflineStore) (string, error) {
	formattedString := ""
	numEscapes := strings.Count(template, "{{")
	for i := 0; i < numEscapes; i++ {
		split := strings.SplitN(template, "{{", 2)
		afterSplit := strings.SplitN(split[1], "}}", 2)
		key := strings.TrimSpace(afterSplit[0])
		replacement, has := replacements[key]
		if !has {
			return "", fferr.NewInvalidArgumentError(fmt.Errorf("value %s not found in replacements: %v", key, replacements))
		}

		if offlineStore.Type() == pt.BigQueryOffline {
			bqConfig := pc.BigQueryConfig{}
			bqConfig.Deserialize(offlineStore.Config())
			replacement = fmt.Sprintf("`%s.%s.%s`", bqConfig.ProjectId, bqConfig.DatasetId, replacement)
		} else {
			replacement = sanitize(replacement)
		}
		formattedString += fmt.Sprintf("%s%s", split[0], replacement)
		template = afterSplit[1]
	}
	formattedString += template
	return formattedString, nil
}

func getSourceMapping(template string, replacements map[string]string) ([]provider.SourceMapping, error) {
	sourceMap := []provider.SourceMapping{}
	numEscapes := strings.Count(template, "{{")
	for i := 0; i < numEscapes; i++ {
		split := strings.SplitN(template, "{{", 2)
		afterSplit := strings.SplitN(split[1], "}}", 2)
		key := strings.TrimSpace(afterSplit[0])
		replacement, has := replacements[key]
		if !has {
			return nil, fferr.NewInvalidArgumentError(fmt.Errorf("value %s not found in replacements: %v", key, replacements))
		}
		sourceMap = append(sourceMap, provider.SourceMapping{Template: sanitize(replacement), Source: replacement})
		template = afterSplit[1]
	}
	return sourceMap, nil
}

type Coordinator struct {
	Metadata    *metadata.Client
	Logger      *zap.SugaredLogger
	EtcdClient  *clientv3.Client
	KVClient    *clientv3.KV
	Spawner     JobSpawner
	Timeout     int
	TaskManager scheduling.TaskManager
}

type LockJobObj struct {
	RunId  scheduling.TaskRunID
	TaskId scheduling.TaskID
	Lock   sp.LockObject
}

type ETCDConfig struct {
	Endpoints []string
	Username  string
	Password  string
}

func (c *ETCDConfig) Serialize() (Config, error) {
	config, err := json.Marshal(c)
	if err != nil {
		return nil, fferr.NewInternalError(err)
	}
	return config, nil
}

func (c *ETCDConfig) Deserialize(config Config) error {
	err := json.Unmarshal(config, c)
	if err != nil {
		return fferr.NewInternalError(err)
	}
	return nil
}

func (c *Coordinator) AwaitPendingSource(sourceNameVariant metadata.NameVariant) (*metadata.SourceVariant, error) {
	sourceStatus := scheduling.PENDING
	for sourceStatus != scheduling.READY {
		source, err := c.Metadata.GetSourceVariant(context.Background(), sourceNameVariant)
		if err != nil {
			return nil, err
		}
<<<<<<< HEAD
		sourceStatus = source.Status()
		if sourceStatus == scheduling.FAILED {
			return nil, fmt.Errorf("source registration failed: name: %s, variant: %s", sourceNameVariant.Name, sourceNameVariant.Variant)
=======
		var sourceType fferr.ResourceType
		if source.IsTransformation() {
			sourceType = fferr.TRANSFORMATION
		} else {
			sourceType = fferr.PRIMARY_DATASET
		}
		sourceStatus := source.Status()
		if sourceStatus == metadata.FAILED {
			err := fferr.NewResourceFailedError(sourceNameVariant.Name, sourceNameVariant.Variant, sourceType, fmt.Errorf("required dataset is in a failed state"))
			return nil, err
>>>>>>> 5d25f09d
		}
		if sourceStatus == scheduling.READY {
			return source, nil
		}
		time.Sleep(1 * time.Second)
	}
	return c.Metadata.GetSourceVariant(context.Background(), sourceNameVariant)
}

func (c *Coordinator) AwaitPendingFeature(featureNameVariant metadata.NameVariant) (*metadata.FeatureVariant, error) {
	featureStatus := scheduling.PENDING
	for featureStatus != scheduling.READY {
		feature, err := c.Metadata.GetFeatureVariant(context.Background(), featureNameVariant)
		if err != nil {
			return nil, err
		}
<<<<<<< HEAD
		featureStatus = feature.Status()
		if featureStatus == scheduling.FAILED {
			return nil, fmt.Errorf("feature registration failed: name: %s, variant: %s", featureNameVariant.Name, featureNameVariant.Variant)
=======
		featureStatus := feature.Status()
		if featureStatus == metadata.FAILED {
			err := fferr.NewResourceFailedError(featureNameVariant.Name, featureNameVariant.Variant, fferr.FEATURE_VARIANT, fmt.Errorf("required feature is in a failed state"))
			return nil, err
>>>>>>> 5d25f09d
		}
		if featureStatus == scheduling.READY {
			return feature, nil
		}
		time.Sleep(1 * time.Second)
	}
	return c.Metadata.GetFeatureVariant(context.Background(), featureNameVariant)
}

func (c *Coordinator) AwaitPendingLabel(labelNameVariant metadata.NameVariant) (*metadata.LabelVariant, error) {
	labelStatus := scheduling.PENDING
	for labelStatus != scheduling.READY {
		label, err := c.Metadata.GetLabelVariant(context.Background(), labelNameVariant)
		if err != nil {
			return nil, err
		}
<<<<<<< HEAD
		labelStatus = label.Status()
		if labelStatus == scheduling.FAILED {
			return nil, fmt.Errorf("label registration failed: name: %s, variant: %s", labelNameVariant.Name, labelNameVariant.Variant)
=======
		labelStatus := label.Status()
		if labelStatus == metadata.FAILED {
			err := fferr.NewResourceFailedError(labelNameVariant.Name, labelNameVariant.Variant, fferr.LABEL_VARIANT, fmt.Errorf("required label is in a failed state"))
			return nil, err
>>>>>>> 5d25f09d
		}
		if labelStatus == scheduling.READY {
			return label, nil
		}
		time.Sleep(1 * time.Second)
	}
	return c.Metadata.GetLabelVariant(context.Background(), labelNameVariant)
}

<<<<<<< HEAD
=======
func (c *Coordinator) setPending(resID metadata.ResourceID, currentStatus metadata.ResourceStatus) error {
	if currentStatus == metadata.READY {
		return fferr.NewResourceAlreadyCompleteError(resID.Name, resID.Variant, fferr.ResourceType(resID.Type.String()), nil)
	}
	if currentStatus == metadata.FAILED {
		return fferr.NewResourceAlreadyFailedError(resID.Name, resID.Variant, fferr.ResourceType(resID.Type.String()), nil)
	}
	return c.Metadata.SetStatus(context.Background(), resID, metadata.PENDING, "")
}

>>>>>>> 5d25f09d
type JobSpawner interface {
	GetJobRunner(jobName runner.RunnerName, config runner.Config, resourceId metadata.ResourceID) (types.Runner, error)
}

type KubernetesJobSpawner struct {
	EtcdConfig clientv3.Config
}

type MemoryJobSpawner struct{}

func GetLockKey(jobKey string) string {
	return fmt.Sprintf("LOCK_%s", jobKey)
}

func (k *KubernetesJobSpawner) GetJobRunner(jobName runner.RunnerName, config runner.Config, resourceId metadata.ResourceID) (types.Runner, error) {
	etcdConfig := &ETCDConfig{Endpoints: k.EtcdConfig.Endpoints, Username: k.EtcdConfig.Username, Password: k.EtcdConfig.Password}
	serializedETCD, err := etcdConfig.Serialize()
	if err != nil {
		return nil, err
	}
	pandasImage := cfg.GetPandasRunnerImage()
	workerImage := cfg.GetWorkerImage()
	kubeConfig := kubernetes.KubernetesRunnerConfig{
		EnvVars: map[string]string{
			"NAME":             jobName.String(),
			"CONFIG":           string(config),
			"ETCD_CONFIG":      string(serializedETCD),
			"K8S_RUNNER_IMAGE": pandasImage,
		},
		JobPrefix: "runner",
		Image:     workerImage,
		NumTasks:  1,
		Resource:  resourceId,
	}
	jobRunner, err := kubernetes.NewKubernetesRunner(kubeConfig)
	if err != nil {
		return nil, err
	}
	return jobRunner, nil
}

func (k *MemoryJobSpawner) GetJobRunner(jobName runner.RunnerName, config runner.Config, resourceId metadata.ResourceID) (types.Runner, error) {
	jobRunner, err := runner.Create(jobName, config)
	if err != nil {
		return nil, err
	}
	return jobRunner, nil
}

func NewCoordinator(meta *metadata.Client, logger *zap.SugaredLogger, taskManager scheduling.TaskManager, spawner JobSpawner) (*Coordinator, error) {
	logger.Info("Creating new coordinator")
	return &Coordinator{
		Metadata:    meta,
		Logger:      logger,
		Spawner:     spawner,
		Timeout:     600,
		TaskManager: taskManager,
	}, nil
}

const MAX_ATTEMPTS = 3

func (c *Coordinator) checkError(err error, jobName string) {
	switch err.(type) {
	case *fferr.JobDoesNotExistError:
		c.Logger.Info(err)
	case *fferr.ResourceAlreadyFailedError:
		c.Logger.Infow("resource has failed previously. Ignoring....", "key", jobName)
	case *fferr.ResourceAlreadyCompleteError:
		c.Logger.Infow("resource has already completed. Ignoring....", "key", jobName)
	default:
		c.Logger.Errorw("Error executing job", "job_name", jobName, "error", err)
	}
}

func (c *Coordinator) WatchForNewJobs() error {
	c.Logger.Info("Watching for new jobs")
	// TODO: change it so we can watch for new jobs using task manager; searching for PENDING status tasks
	// JOB__TYPE__NAME__VARIANT
	runs, err := c.TaskManager.GetAllTaskRuns()
	if err != nil {
		return fferr.NewInternalError(err)
	}

	runs.FilterByStatus(scheduling.PENDING)

	for _, run := range runs {
		go func(run scheduling.TaskRunMetadata) {
			// LOCK and pass the key to the worker; if lock fails then skip
			// UNLOCK after the worker is done
			// LockTaskRun(taskID TaskID, runId TaskRunID) (sp.LockObject, error)
			lock, err := c.TaskManager.LockTaskRun(run.TaskId, run.ID)
			if err != nil {
				c.Logger.Errorw("Error locking task run", "error", err)
				return
			}
			defer func(TaskManager *scheduling.TaskManager, taskID scheduling.TaskID, runId scheduling.TaskRunID, lock sp.LockObject) {
				err := TaskManager.UnlockTaskRun(taskID, runId, lock)
				if err != nil {
					fmt.Printf("failed to unlock task: %v", err)
				}
			}(&c.TaskManager, run.TaskId, run.ID, lock)
			err = c.TaskManager.SetRunStatus(run.ID, run.TaskId, scheduling.RUNNING, err, lock)
			if err != nil {
				fmt.Printf("failed to set status to Running: %v", err)
			}
			err = c.ExecuteJob(run, lock)
			fmt.Println(err)
			if err != nil {
				c.checkError(err, run.Name)
			}
		}(run)
	}

	for {
		// TODO: change it so we can watch for new jobs using task manager
		runs, err := c.TaskManager.GetAllTaskRuns()
		if err != nil {
			return fmt.Errorf("fetch existing etcd jobs: %v", err)
		}

		runs.FilterByStatus(scheduling.PENDING)
		for _, run := range runs {
			go func(run scheduling.TaskRunMetadata) {
				// LOCK and pass the key to the worker; if lock fails then skip
				// UNLOCK after the worker is done
				// LockTaskRun(taskID TaskID, runId TaskRunID) (sp.LockObject, error)
				lock, err := c.TaskManager.LockTaskRun(run.TaskId, run.ID)
				if err != nil {
					c.Logger.Errorw("Error locking task run", "error", err)
					return
				}
				defer c.TaskManager.UnlockTaskRun(run.TaskId, run.ID, lock)
				err = c.ExecuteJob(run, lock)
				if err != nil {
					c.checkError(err, run.Name)
				}
			}(run)

		}
		time.Sleep(time.Second)
	}
}

func (c *Coordinator) WatchForUpdateEvents() error {
	c.Logger.Info("Watching for new update events")
	for {
		rch := c.EtcdClient.Watch(context.Background(), "UPDATE_EVENT_", clientv3.WithPrefix())
		for wresp := range rch {
			for _, ev := range wresp.Events {
				if ev.Type == 0 {
					go func(ev *clientv3.Event) {
						err := c.signalResourceUpdate(string(ev.Kv.Key), string(ev.Kv.Value))
						if err != nil {
							c.Logger.Errorw("Error executing update event catch: Polling search", "error", err)
						}
					}(ev)
				}

			}
		}
	}
}

func (c *Coordinator) WatchForScheduleChanges() error {
	c.Logger.Info("Watching for new update events")
	getResp, err := (*c.KVClient).Get(context.Background(), "SCHEDULEJOB_", clientv3.WithPrefix())
	if err != nil {
		return fferr.NewInternalError(err)
	}
	for _, kv := range getResp.Kvs {
		go func(kv *mvccpb.KeyValue) {
			err := c.changeJobSchedule(string(kv.Key), string(kv.Value))
			if err != nil {
				c.Logger.Errorw("Error executing job schedule change: Initial search", "error", err)
			}
		}(kv)
	}
	for {
		rch := c.EtcdClient.Watch(context.Background(), "SCHEDULEJOB_", clientv3.WithPrefix())
		for wresp := range rch {
			for _, ev := range wresp.Events {
				if ev.Type == 0 {
					go func(ev *clientv3.Event) {
						err := c.changeJobSchedule(string(ev.Kv.Key), string(ev.Kv.Value))
						if err != nil {
							c.Logger.Errorw("Error executing job schedule change: Polling search", "error", err)
						}
					}(ev)
				}

			}
		}
	}
}

func (c *Coordinator) mapNameVariantsToTables(sources []metadata.NameVariant) (map[string]string, error) {
	sourceMap := make(map[string]string)
	for _, nameVariant := range sources {
		source, err := c.Metadata.GetSourceVariant(context.Background(), nameVariant)
		if err != nil {
			return nil, err
		}
<<<<<<< HEAD
		if source.Status() != scheduling.READY {
			return nil, fmt.Errorf("source in query not ready")
=======
		if source.Status() != metadata.READY {
			return nil, fferr.NewResourceNotReadyError(source.Name(), source.Variant(), "SOURCE_VARIANT", nil)
>>>>>>> 5d25f09d
		}
		providerResourceID := provider.ResourceID{Name: source.Name(), Variant: source.Variant()}
		var tableName string
		sourceProvider, err := source.FetchProvider(c.Metadata, context.Background())
		if err != nil {
			return nil, err
		}

		if (sourceProvider.Type() == "SPARK_OFFLINE" || sourceProvider.Type() == "K8S_OFFLINE") && (source.IsDFTransformation() || source.IsSQLTransformation()) {
			providerResourceID.Type = provider.Transformation
			tableName, err = provider.GetTransformationTableName(providerResourceID)
			if err != nil {
				return nil, err
			}
		} else {
			providerResourceID.Type = provider.Primary
			tableName, err = provider.GetPrimaryTableName(providerResourceID)
			if err != nil {
				return nil, err
			}
		}
		sourceMap[nameVariant.ClientString()] = tableName
	}
	return sourceMap, nil
}

func sanitize(ident string) string {
	return db.Identifier{ident}.Sanitize()
}

func (c *Coordinator) verifyCompletionOfSources(sources []metadata.NameVariant) error {
	allReady := false
	for !allReady {
		sourceVariants, err := c.Metadata.GetSourceVariants(context.Background(), sources)
		if err != nil {
			return err
		}
		total := len(sourceVariants)
		totalReady := 0
		for _, sourceVariant := range sourceVariants {
			if sourceVariant.Status() == scheduling.READY {
				totalReady += 1
			}
<<<<<<< HEAD
			if sourceVariant.Status() == scheduling.FAILED {
				return fmt.Errorf("dependent source variant, %s, failed", sourceVariant.Name())
=======
			if sourceVariant.Status() == metadata.FAILED {
				wrapped := fferr.NewResourceFailedError(sourceVariant.Name(), sourceVariant.Variant(), fferr.SOURCE_VARIANT, fmt.Errorf("required dataset is in a failed state"))
				wrapped.AddDetail("resource_status", sourceVariant.Status().String())
				return wrapped
>>>>>>> 5d25f09d
			}
		}
		allReady = total == totalReady
		time.Sleep(1 * time.Second)
	}
	return nil
}

func (c *Coordinator) runTransformationJob(transformationConfig provider.TransformationConfig, resID metadata.ResourceID, schedule string, sourceProvider *metadata.Provider) error {
<<<<<<< HEAD
=======
	transformation, err := c.Metadata.GetSourceVariant(context.Background(), metadata.NameVariant{Name: resID.Name, Variant: resID.Variant})
	if err != nil {
		return err
	}

	err = c.setPending(resID, transformation.Status())
	if err != nil {
		return err
	}

>>>>>>> 5d25f09d
	createTransformationConfig := runner.CreateTransformationConfig{
		OfflineType:          pt.Type(sourceProvider.Type()),
		OfflineConfig:        sourceProvider.SerializedConfig(),
		TransformationConfig: transformationConfig,
		IsUpdate:             false,
	}
	c.Logger.Debugw("Transformation Serialize Config")
	serialized, err := createTransformationConfig.Serialize()
	if err != nil {
		return err
	}
	c.Logger.Debugw("Transformation Get Job Runner")
	jobRunner, err := c.Spawner.GetJobRunner(runner.CREATE_TRANSFORMATION, serialized, resID)
	if err != nil {
		return err
	}
	c.Logger.Debugw("Transformation Run Job")
	completionWatcher, err := jobRunner.Run()
	if err != nil {
		return err
	}
	c.Logger.Debugw("Transformation Waiting For Completion")
	if err := completionWatcher.Wait(); err != nil {
		return err
	}
<<<<<<< HEAD
=======
	c.Logger.Debugw("Transformation Setting Status")
	if err := retryWithDelays("set status to ready", 5, time.Millisecond*10, func() error { return c.Metadata.SetStatus(context.Background(), resID, metadata.READY, "") }); err != nil {
		return err
	}
>>>>>>> 5d25f09d
	c.Logger.Debugw("Transformation Complete")
	if schedule != "" {
		scheduleCreateTransformationConfig := runner.CreateTransformationConfig{
			OfflineType:          pt.Type(sourceProvider.Type()),
			OfflineConfig:        sourceProvider.SerializedConfig(),
			TransformationConfig: transformationConfig,
			IsUpdate:             true,
		}
		serializedUpdate, err := scheduleCreateTransformationConfig.Serialize()
		if err != nil {
			return err
		}
		jobRunnerUpdate, err := c.Spawner.GetJobRunner(runner.CREATE_TRANSFORMATION, serializedUpdate, resID)
		if err != nil {
			return err
		}
		cronRunner, isCronRunner := jobRunnerUpdate.(kubernetes.CronRunner)
		if !isCronRunner {
			return fferr.NewInternalError(fmt.Errorf("kubernetes runner does not implement schedule"))
		}
		if err := cronRunner.ScheduleJob(kubernetes.CronSchedule(schedule)); err != nil {
			return err
		}
<<<<<<< HEAD
=======
		if err := c.Metadata.SetStatus(context.Background(), resID, metadata.READY, ""); err != nil {
			return err
		}
>>>>>>> 5d25f09d
	}
	return nil
}

func (c *Coordinator) runSQLTransformationJob(transformSource *metadata.SourceVariant, resID metadata.ResourceID, offlineStore provider.OfflineStore, schedule string, sourceProvider *metadata.Provider) error {
	c.Logger.Info("Running SQL transformation job on resource: ", resID)
	templateString := transformSource.SQLTransformationQuery()
	sources := transformSource.SQLTransformationSources()

	err := c.verifyCompletionOfSources(sources)
	if err != nil {
		return err
	}

	sourceMap, err := c.mapNameVariantsToTables(sources)
	if err != nil {
		return err
	}
	sourceMapping, err := getSourceMapping(templateString, sourceMap)
	if err != nil {
		return err
	}

	var query string
	query, err = templateReplace(templateString, sourceMap, offlineStore)
	if err != nil {
		return err
	}

	c.Logger.Debugw("Created transformation query", "query", query)
	providerResourceID := provider.ResourceID{Name: resID.Name, Variant: resID.Variant, Type: provider.Transformation}
	transformationConfig := provider.TransformationConfig{
		Type:          provider.SQLTransformation,
		TargetTableID: providerResourceID,
		Query:         query,
		SourceMapping: sourceMapping,
		Args:          transformSource.TransformationArgs(),
	}

	err = c.runTransformationJob(transformationConfig, resID, schedule, sourceProvider)
	if err != nil {
		return err
	}

	return nil
}

func (c *Coordinator) runDFTransformationJob(transformSource *metadata.SourceVariant, resID metadata.ResourceID, offlineStore provider.OfflineStore, schedule string, sourceProvider *metadata.Provider) error {
	c.Logger.Info("Running DF transformation job on resource: ", resID)
	code := transformSource.DFTransformationQuery()
	sources := transformSource.DFTransformationSources()

	err := c.verifyCompletionOfSources(sources)
	if err != nil {
		return err
	}

	sourceMap, err := c.mapNameVariantsToTables(sources)
	if err != nil {
		return err
	}

	sourceMapping, err := getOrderedSourceMappings(sources, sourceMap)
	if err != nil {
		return err
	}

	c.Logger.Debugw("Created transformation query")
	providerResourceID := provider.ResourceID{Name: resID.Name, Variant: resID.Variant, Type: provider.Transformation}
	transformationConfig := provider.TransformationConfig{
		Type:          provider.DFTransformation,
		TargetTableID: providerResourceID,
		Code:          code,
		SourceMapping: sourceMapping,
		Args:          transformSource.TransformationArgs(),
	}

	err = c.runTransformationJob(transformationConfig, resID, schedule, sourceProvider)
	if err != nil {
		return err
	}

	return nil
}

func getOrderedSourceMappings(sources []metadata.NameVariant, sourceMap map[string]string) ([]provider.SourceMapping, error) {
	sourceMapping := make([]provider.SourceMapping, len(sources))
	for i, nv := range sources {
		sourceKey := nv.ClientString()
		tableName, hasKey := sourceMap[sourceKey]
		if !hasKey {
			return nil, fferr.NewInternalError(fmt.Errorf("key %s not in source map", sourceKey))
		}
		sourceMapping[i] = provider.SourceMapping{Template: sourceKey, Source: tableName}
	}
	return sourceMapping, nil
}

func (c *Coordinator) runPrimaryTableJob(source *metadata.SourceVariant, resID metadata.ResourceID, offlineStore provider.OfflineStore, schedule string, lockInfo LockJobObj) error {
	c.Logger.Info("Running primary table job on resource: ", resID)
	providerResourceID := provider.ResourceID{Name: resID.Name, Variant: resID.Variant, Type: provider.Primary}
	if !source.IsPrimaryDataSQLTable() {
		return fferr.NewInvalidArgumentError(fmt.Errorf("%s is not a primary table", source.Name()))
	}
	sourceName := source.PrimaryDataSQLTableName()
	if sourceName == "" {
		return fferr.NewInvalidArgumentError(fmt.Errorf("source name is not set"))
	}
	err := c.TaskManager.AppendRunLog(lockInfo.RunId, lockInfo.TaskId, "Starting Registration...", lockInfo.Lock)
	if err != nil {
		return err
	}
	if _, err := offlineStore.RegisterPrimaryFromSourceTable(providerResourceID, sourceName); err != nil {
		return err
	}
<<<<<<< HEAD
	err = c.TaskManager.AppendRunLog(lockInfo.RunId, lockInfo.TaskId, "Registration Complete.", lockInfo.Lock)
	if err != nil {
=======
	if err := c.Metadata.SetStatus(context.Background(), resID, metadata.READY, ""); err != nil {
>>>>>>> 5d25f09d
		return err
	}
	return nil
}

func (c *Coordinator) runRegisterSourceJob(resID metadata.ResourceID, schedule string, lockInfo LockJobObj) error {
	c.Logger.Info("Running register source job on resource: ", resID)
<<<<<<< HEAD
	err := c.TaskManager.AppendRunLog(lockInfo.RunId, lockInfo.TaskId, "Fetching Metadata...", lockInfo.Lock)
	if err != nil {
		return err
	}
	source, err := c.Metadata.GetSourceVariant(context.Background(), metadata.NameVariant{resID.Name, resID.Variant})
=======
	source, err := c.Metadata.GetSourceVariant(context.Background(), metadata.NameVariant{Name: resID.Name, Variant: resID.Variant})
>>>>>>> 5d25f09d
	if err != nil {
		return err
	}
	err = c.TaskManager.AppendRunLog(lockInfo.RunId, lockInfo.TaskId, "Fetching Provider...", lockInfo.Lock)
	if err != nil {
		return err
	}
	sourceProvider, err := source.FetchProvider(c.Metadata, context.Background())
	if err != nil {
		return err
	}
	err = c.TaskManager.AppendRunLog(lockInfo.RunId, lockInfo.TaskId, fmt.Sprintf("Initializing Offline Store: %s...", sourceProvider.Type()), lockInfo.Lock)
	if err != nil {
		return err
	}
	p, err := provider.Get(pt.Type(sourceProvider.Type()), sourceProvider.SerializedConfig())
	if err != nil {
		return err
	}
	sourceStore, err := p.AsOfflineStore()
	if err != nil {
		return err
	}
	defer func(sourceStore provider.OfflineStore) {
		err := sourceStore.Close()
		if err != nil {
			c.Logger.Errorf("could not close offline store: %v", err)
		}
	}(sourceStore)
	if source.IsSQLTransformation() {
		return c.runSQLTransformationJob(source, resID, sourceStore, schedule, sourceProvider)
	} else if source.IsDFTransformation() {
		return c.runDFTransformationJob(source, resID, sourceStore, schedule, sourceProvider)
	} else if source.IsPrimaryDataSQLTable() {
		err := c.runPrimaryTableJob(source, resID, sourceStore, schedule, lockInfo)
		fmt.Println(err)
		return err
	} else {
		return fferr.NewInternalError(fmt.Errorf("source type not implemented"))
	}
}

func (c *Coordinator) runLabelRegisterJob(resID metadata.ResourceID, schedule string, lockInfo LockJobObj) error {
	c.Logger.Info("Running label register job: ", resID)
	label, err := c.Metadata.GetLabelVariant(context.Background(), metadata.NameVariant{Name: resID.Name, Variant: resID.Variant})
	if err != nil {
		return err
	}

	sourceNameVariant := label.Source()
	c.Logger.Infow("feature obj", "name", label.Name(), "source", label.Source(), "location", label.Location(), "location_col", label.LocationColumns())

	source, err := c.AwaitPendingSource(sourceNameVariant)
	if err != nil {
		return err
	}
	sourceProvider, err := source.FetchProvider(c.Metadata, context.Background())
	if err != nil {
		return err
	}
	p, err := provider.Get(pt.Type(sourceProvider.Type()), sourceProvider.SerializedConfig())
	if err != nil {
		return err
	}
	sourceStore, err := p.AsOfflineStore()
	if err != nil {
		return err
	}
	defer func(sourceStore provider.OfflineStore) {
		err := sourceStore.Close()
		if err != nil {
			c.Logger.Errorf("could not close offline store: %v", err)
		}
	}(sourceStore)
	var sourceTableName string
	if source.IsSQLTransformation() || source.IsDFTransformation() {
		sourceResourceID := provider.ResourceID{sourceNameVariant.Name, sourceNameVariant.Variant, provider.Transformation}
		sourceTable, err := sourceStore.GetTransformationTable(sourceResourceID)
		if err != nil {
			return err
		}
		sourceTableName = sourceTable.GetName()
	} else if source.IsPrimaryDataSQLTable() {
		sourceResourceID := provider.ResourceID{sourceNameVariant.Name, sourceNameVariant.Variant, provider.Primary}
		sourceTable, err := sourceStore.GetPrimaryTable(sourceResourceID)
		if err != nil {
			return err
		}
		sourceTableName = sourceTable.GetName()
	}

	labelID := provider.ResourceID{
		Name:    resID.Name,
		Variant: resID.Variant,
		Type:    provider.Label,
	}
	tmpSchema := label.LocationColumns().(metadata.ResourceVariantColumns)
	schema := provider.ResourceSchema{
		Entity:      tmpSchema.Entity,
		Value:       tmpSchema.Value,
		TS:          tmpSchema.TS,
		SourceTable: sourceTableName,
	}
	c.Logger.Debugw("Creating Label Resource Table", "id", labelID, "schema", schema)
	_, err = sourceStore.RegisterResourceFromSourceTable(labelID, schema)
	if err != nil {
		return err
	}
	c.Logger.Debugw("Resource Table Created", "id", labelID, "schema", schema)

<<<<<<< HEAD
=======
	if err := c.Metadata.SetStatus(context.Background(), resID, metadata.READY, ""); err != nil {
		return err
	}
>>>>>>> 5d25f09d
	return nil
}

func (c *Coordinator) runFeatureMaterializeJob(resID metadata.ResourceID, schedule string, lockInfo LockJobObj) error {
	c.Logger.Info("Running feature materialization job on resource: ", resID)
	feature, err := c.Metadata.GetFeatureVariant(context.Background(), metadata.NameVariant{Name: resID.Name, Variant: resID.Variant})
	if err != nil {
		return err
	}
	c.Logger.Infow("feature variant", "name", feature.Name(), "source", feature.Source(), "location", feature.Location(), "location_col", feature.LocationColumns())

	sourceNameVariant := feature.Source()
	source, err := c.AwaitPendingSource(sourceNameVariant)
	if err != nil {
		return err
	}
	sourceProvider, err := source.FetchProvider(c.Metadata, context.Background())
	if err != nil {
		return err
	}
	p, err := provider.Get(pt.Type(sourceProvider.Type()), sourceProvider.SerializedConfig())
	if err != nil {
		return err
	}
	sourceStore, err := p.AsOfflineStore()
	if err != nil {
		return err
	}
	defer func(sourceStore provider.OfflineStore) {
		err := sourceStore.Close()
		if err != nil {
			c.Logger.Errorf("could not close offline store: %v", err)
		}
	}(sourceStore)

	var featureProvider *metadata.Provider
	if feature.Provider() != "" {
		featureProvider, err = feature.FetchProvider(c.Metadata, context.Background())
		if err != nil {
			return err
		}
	}

	var vType provider.ValueType
	if feature.IsEmbedding() {
		vType = provider.VectorType{
			ScalarType:  provider.ScalarType(feature.Type()),
			Dimension:   feature.Dimension(),
			IsEmbedding: true,
		}
	} else {
		vType = provider.ScalarType(feature.Type())
	}

	var sourceTableName string
	if source.IsSQLTransformation() || source.IsDFTransformation() {
		sourceResourceID := provider.ResourceID{Name: sourceNameVariant.Name, Variant: sourceNameVariant.Variant, Type: provider.Transformation}
		sourceTable, err := sourceStore.GetTransformationTable(sourceResourceID)
		if err != nil {
			return err
		}
		sourceTableName = sourceTable.GetName()
	} else if source.IsPrimaryDataSQLTable() {
		sourceResourceID := provider.ResourceID{Name: sourceNameVariant.Name, Variant: sourceNameVariant.Variant, Type: provider.Primary}
		sourceTable, err := sourceStore.GetPrimaryTable(sourceResourceID)
		if err != nil {
			return err
		}
		sourceTableName = sourceTable.GetName()
	}

	featID := provider.ResourceID{
		Name:    resID.Name,
		Variant: resID.Variant,
		Type:    provider.Feature,
	}
	tmpSchema := feature.LocationColumns().(metadata.ResourceVariantColumns)
	schema := provider.ResourceSchema{
		Entity:      tmpSchema.Entity,
		Value:       tmpSchema.Value,
		TS:          tmpSchema.TS,
		SourceTable: sourceTableName,
	}
	c.Logger.Debugw("Creating Resource Table", "id", featID, "schema", schema)
	_, err = sourceStore.RegisterResourceFromSourceTable(featID, schema)
	if err != nil {
		return err
	}
	c.Logger.Debugw("Resource Table Created", "id", featID, "schema", schema)

	materializedRunnerConfig := runner.MaterializedRunnerConfig{
		OfflineType:   pt.Type(sourceProvider.Type()),
		OfflineConfig: sourceProvider.SerializedConfig(),
		ResourceID:    provider.ResourceID{Name: resID.Name, Variant: resID.Variant, Type: provider.Feature},
		VType:         provider.ValueTypeJSONWrapper{ValueType: vType},
		Cloud:         runner.LocalMaterializeRunner,
		IsUpdate:      false,
	}

	if featureProvider != nil {
		materializedRunnerConfig.OnlineType = pt.Type(featureProvider.Type())
		materializedRunnerConfig.OnlineConfig = featureProvider.SerializedConfig()
	} else {
		materializedRunnerConfig.OnlineType = pt.NONE
	}

	isImportToS3Enabled, err := c.checkS3Import(featureProvider)
	if err != nil {
		return err
	}

	var materializationErr error
	if schedule != "" {
		materializationErr = c.materializeFeatureOnSchedule(resID, materializedRunnerConfig, schedule)
	} else if isImportToS3Enabled {
		materializationErr = c.materializeFeatureViaS3Import(resID, materializedRunnerConfig, sourceStore)
	} else {
		materializationErr = c.materializeFeature(resID, materializedRunnerConfig)
	}
	if materializationErr != nil {
		return materializationErr
	}

	c.Logger.Debugw("Setting status to ready", "id", featID)
<<<<<<< HEAD
=======
	if err := c.Metadata.SetStatus(context.Background(), resID, metadata.READY, ""); err != nil {
		return clientv3.ErrNoAvailableEndpoints
	}
>>>>>>> 5d25f09d
	return nil
}

func (c *Coordinator) materializeFeature(id metadata.ResourceID, config runner.MaterializedRunnerConfig) error {
	c.Logger.Infow("Starting Feature Materialization", "id", id)
	serialized, err := config.Serialize()
	if err != nil {
		return err
	}
	jobRunner, err := c.Spawner.GetJobRunner(runner.MATERIALIZE, serialized, id)
	if err != nil {
		return err
	}
	completionWatcher, err := jobRunner.Run()
	if err != nil {
		return err
	}
	if err := completionWatcher.Wait(); err != nil {
		return err
	}
	return nil
}

func (c *Coordinator) materializeFeatureOnSchedule(id metadata.ResourceID, config runner.MaterializedRunnerConfig, schedule string) error {
	c.Logger.Infow("Scheduling Feature Materialization", "id", id)
	config.IsUpdate = true
	serialized, err := config.Serialize()
	if err != nil {
		return err
	}
	jobRunnerUpdate, err := c.Spawner.GetJobRunner(runner.MATERIALIZE, serialized, id)
	if err != nil {
		return err
	}
	cronRunner, isCronRunner := jobRunnerUpdate.(kubernetes.CronRunner)
	if !isCronRunner {
		return err
	}
	if err := cronRunner.ScheduleJob(kubernetes.CronSchedule(schedule)); err != nil {
		return err
	}
	return nil
}

func (c *Coordinator) materializeFeatureViaS3Import(id metadata.ResourceID, config runner.MaterializedRunnerConfig, sourceStore provider.OfflineStore) error {
	c.Logger.Infow("Materializing Feature Via S3 Import", "id", id)
	sparkOfflineStore, isSparkOfflineStore := sourceStore.(*provider.SparkOfflineStore)
	if !isSparkOfflineStore {
		return fferr.NewInvalidArgumentError(fmt.Errorf("offline store is not spark offline store"))
	}
	if sparkOfflineStore.Store.FilestoreType() != filestore.S3 {
		return fferr.NewInvalidArgumentError(fmt.Errorf("offline file store must be S3; %s is not supported", sparkOfflineStore.Store.FilestoreType()))
	}
	serialized, err := config.Serialize()
	if err != nil {
		return err
	}
	jobRunner, err := c.Spawner.GetJobRunner(runner.S3_IMPORT_DYNAMODB, serialized, id)
	if err != nil {
		return err
	}
	completionWatcher, err := jobRunner.Run()
	if err != nil {
		return err
	}
	if err := completionWatcher.Wait(); err != nil {
		return err
	}
	c.Logger.Info("Successfully materialized feature via S3 import to DynamoDB", "id", id)
	return nil
}

func (c *Coordinator) checkS3Import(featureProvider *metadata.Provider) (bool, error) {
	if featureProvider != nil && featureProvider.Type() == string(pt.DynamoDBOnline) {
		c.Logger.Debugw("Feature provider is DynamoDB")
		config := pc.DynamodbConfig{}
		if err := config.Deserialize(featureProvider.SerializedConfig()); err != nil {
			return false, err
		}
		return config.ImportFromS3, nil
	}
	return false, nil
}

func (c *Coordinator) runTrainingSetJob(resID metadata.ResourceID, schedule string, lockInfo LockJobObj) error {
	c.Logger.Info("Running training set job on resource: ", "name", resID.Name, "variant", resID.Variant)
	ts, err := c.Metadata.GetTrainingSetVariant(context.Background(), metadata.NameVariant{Name: resID.Name, Variant: resID.Variant})
	if err != nil {
		return err
	}

	providerEntry, err := ts.FetchProvider(c.Metadata, context.Background())
	if err != nil {
		return err
	}
	p, err := provider.Get(pt.Type(providerEntry.Type()), providerEntry.SerializedConfig())
	if err != nil {
		return err
	}
	store, err := p.AsOfflineStore()
	if err != nil {
		return err
	}
	defer func(store provider.OfflineStore) {
		err := store.Close()
		if err != nil {
			c.Logger.Errorf("could not close offline store: %v", err)
		}
	}(store)
	providerResID := provider.ResourceID{Name: resID.Name, Variant: resID.Variant, Type: provider.TrainingSet}

	if _, err := store.GetTrainingSet(providerResID); err == nil {
		return err
	}
	features := ts.Features()
	featureList := make([]provider.ResourceID, len(features))
	for i, feature := range features {
		featureList[i] = provider.ResourceID{Name: feature.Name, Variant: feature.Variant, Type: provider.Feature}
		featureResource, err := c.Metadata.GetFeatureVariant(context.Background(), feature)
		if err != nil {
			return err
		}
		sourceNameVariant := featureResource.Source()
		_, err = c.AwaitPendingSource(sourceNameVariant)
		if err != nil {
			return err
		}
		_, err = c.AwaitPendingFeature(metadata.NameVariant{Name: feature.Name, Variant: feature.Variant})
		if err != nil {
			return err
		}
	}

	lagFeatures := ts.LagFeatures()
	lagFeaturesList := make([]provider.LagFeatureDef, len(lagFeatures))
	for i, lagFeature := range lagFeatures {
		lagFeaturesList[i] = provider.LagFeatureDef{
			FeatureName:    lagFeature.GetFeature(),
			FeatureVariant: lagFeature.GetVariant(),
			LagName:        lagFeature.GetName(),
			LagDelta:       lagFeature.GetLag().AsDuration(), // see if need to convert it to time.Duration
		}
	}

	label, err := ts.FetchLabel(c.Metadata, context.Background())
	if err != nil {
		return err
	}
	labelSourceNameVariant := label.Source()
	_, err = c.AwaitPendingSource(labelSourceNameVariant)
	if err != nil {
		return err
	}
	label, err = c.AwaitPendingLabel(metadata.NameVariant{Name: label.Name(), Variant: label.Variant()})
	if err != nil {
		return err
	}
	trainingSetDef := provider.TrainingSetDef{
		ID:          providerResID,
		Label:       provider.ResourceID{Name: label.Name(), Variant: label.Variant(), Type: provider.Label},
		Features:    featureList,
		LagFeatures: lagFeaturesList,
	}
	tsRunnerConfig := runner.TrainingSetRunnerConfig{
		OfflineType:   pt.Type(providerEntry.Type()),
		OfflineConfig: providerEntry.SerializedConfig(),
		Def:           trainingSetDef,
		IsUpdate:      false,
	}
	serialized, _ := tsRunnerConfig.Serialize()
	jobRunner, err := c.Spawner.GetJobRunner(runner.CREATE_TRAINING_SET, serialized, resID)
	if err != nil {
		return err
	}
	completionWatcher, err := jobRunner.Run()
	if err != nil {
		return err
	}
	if err := completionWatcher.Wait(); err != nil {
		return err
	}
<<<<<<< HEAD
=======
	if err := c.Metadata.SetStatus(context.Background(), resID, metadata.READY, ""); err != nil {
		return err
	}
>>>>>>> 5d25f09d
	if schedule != "" {
		scheduleTrainingSetRunnerConfig := runner.TrainingSetRunnerConfig{
			OfflineType:   pt.Type(providerEntry.Type()),
			OfflineConfig: providerEntry.SerializedConfig(),
			Def:           trainingSetDef,
			IsUpdate:      true,
		}
		serializedUpdate, err := scheduleTrainingSetRunnerConfig.Serialize()
		if err != nil {
			return err
		}
		jobRunnerUpdate, err := c.Spawner.GetJobRunner(runner.CREATE_TRAINING_SET, serializedUpdate, resID)
		if err != nil {
			return err
		}
		cronRunner, isCronRunner := jobRunnerUpdate.(kubernetes.CronRunner)
		if !isCronRunner {
			return fferr.NewInternalError(fmt.Errorf("kubernetes runner does not implement schedule"))
		}
		if err := cronRunner.ScheduleJob(kubernetes.CronSchedule(schedule)); err != nil {
			return err
		}
<<<<<<< HEAD
=======
		if err := c.Metadata.SetStatus(context.Background(), resID, metadata.READY, ""); err != nil {
			return err
		}
>>>>>>> 5d25f09d
	}
	return nil
}

func (c *Coordinator) getJob(taskRun scheduling.TaskRunMetadata) (*metadata.CoordinatorJob, error) {
	// JOB__TYPE__NAME__VARIANT
	// Pull the information for CoordinatorJob from task run
	// change parameter to accept task id and run id
	c.Logger.Debugf("Checking existence of task with id %s and run id\n", taskRun.TaskId, taskRun.ID)
	taskMetadata, err := c.TaskManager.GetTaskByID(taskRun.TaskId)
	if err != nil {
		return nil, fmt.Errorf("could not get task metadata: %v", err)
	}

	if taskMetadata.Target == nil {
		return nil, fmt.Errorf("no task target found for task %s", taskRun.TaskId)
	}
	if taskMetadata.TargetType != scheduling.NameVariantTarget {
		return nil, fmt.Errorf("task target type is not name variant for task %s", taskRun.TaskId)
	}

	targetResource := taskMetadata.Target.(scheduling.NameVariant)
	resourceType := pb.ResourceType_value[targetResource.ResourceType]

	job := &metadata.CoordinatorJob{
		Resource: metadata.ResourceID{
			Name:    targetResource.Name,
			Variant: targetResource.Variant,
			Type:    metadata.ResourceType(resourceType),
		},
		Attempts: 0,
	}

	return job, nil
}

func (c *Coordinator) incrementJobAttempts(mtx *concurrency.Mutex, job *metadata.CoordinatorJob, jobKey string) error {
	job.Attempts += 1
	serializedJob, err := job.Serialize()
	if err != nil {
		return err
	}
	txn := (*c.KVClient).Txn(context.Background())
	response, err := txn.If(mtx.IsOwner()).Then(clientv3.OpPut(jobKey, string(serializedJob))).Commit()
	if err != nil {
		return fferr.NewInternalError(err)
	}
	isOwner := response.Succeeded //response.Succeeded sets true if transaction "if" statement true
	if !isOwner {
		return fferr.NewInternalError(fmt.Errorf("was not owner of lock"))
	}
	return nil
}

func (c *Coordinator) deleteJob(mtx *concurrency.Mutex, key string) error {
	c.Logger.Info("Deleting job with key: ", key)
	txn := (*c.KVClient).Txn(context.Background())
	response, err := txn.If(mtx.IsOwner()).Then(clientv3.OpDelete(key)).Commit()
	if err != nil {
		return fferr.NewInternalError(err)
	}
	isOwner := response.Succeeded //response.Succeeded sets true if transaction "if" statement true
	if !isOwner {
		return fferr.NewInternalError(fmt.Errorf("was not owner of lock"))
	}
	responseData := response.Responses[0] //OpDelete always returns single response
	numDeleted := responseData.GetResponseDeleteRange().Deleted
	if numDeleted != 1 { //returns 0 if delete key did not exist
		return fferr.NewInternalError(fmt.Errorf("job Already deleted"))
	}
	c.Logger.Info("Successfully deleted job with key: ", key)
	return nil
}

func (c *Coordinator) hasJob(id metadata.ResourceID) (bool, error) {
	getResp, err := (*c.KVClient).Get(context.Background(), metadata.GetJobKey(id), clientv3.WithPrefix())
	if err != nil {
		return false, fferr.NewInternalError(fmt.Errorf("fetch jobs from etcd with prefix %s: %v", metadata.GetJobKey(id), err))
	}
	responseLength := len(getResp.Kvs)
	if responseLength > 0 {
		return true, nil
	}
	return false, nil
}

func (c *Coordinator) createJobLock(jobKey string, s *concurrency.Session) (*concurrency.Mutex, error) {
	mtx := concurrency.NewMutex(s, GetLockKey(jobKey))
	if err := mtx.Lock(context.Background()); err != nil {
		c.Logger.Errorw("could not create job lock restarting.....", "error", err)
		os.Exit(1)
	}
	return mtx, nil
}

func (c *Coordinator) ExecuteJob(taskRun scheduling.TaskRunMetadata, lock sp.LockObject) error {
	// TODO: will need to modify to get the task id and task run id?
	// Lock the run and set status to running in the task manager
	// then
	c.Logger.Info("Executing new task with id ", taskRun.TaskId, " and run id ", taskRun.ID)
	err := c.TaskManager.AppendRunLog(taskRun.ID, taskRun.TaskId, "Starting Execution...", lock)
	if err != nil {
		return err
	}

	// TODO: do we need to modify getJob to use task manager to get the task run information?
	// OR is the key related to the resource
	job, err := c.getJob(taskRun)
	if err != nil {
		return err
	}
	c.Logger.Debugf("Task %s with Run %s is on attempt %d", taskRun.TaskId, taskRun.ID, job.Attempts)
	if job.Attempts > MAX_ATTEMPTS {
		return fmt.Errorf("job failed after %d attempts. Cancelling coordinator flow", MAX_ATTEMPTS)
	}
	job.Attempts += 1
	type jobFunction func(metadata.ResourceID, string, LockJobObj) error
	fns := map[metadata.ResourceType]jobFunction{
		metadata.TRAINING_SET_VARIANT: c.runTrainingSetJob,
		metadata.FEATURE_VARIANT:      c.runFeatureMaterializeJob,
		metadata.LABEL_VARIANT:        c.runLabelRegisterJob,
		metadata.SOURCE_VARIANT:       c.runRegisterSourceJob,
	}
	jobFunc, has := fns[job.Resource.Type]
	if !has {
		return fferr.NewInvalidResourceTypeError(job.Resource.Name, job.Resource.Variant, fferr.ResourceType(job.Resource.Type.String()), nil)
	}

	if err := jobFunc(job.Resource, job.Schedule, LockJobObj{TaskId: taskRun.TaskId, RunId: taskRun.ID, Lock: lock}); err != nil {
		fmt.Println("ERROR", err)
		switch err.(type) {
		case *fferr.ResourceAlreadyFailedError:
			return err
		default:
			// TODO: set up status and error message in task manager
			//runID TaskRunID, taskID TaskID, status Status, err error, lock sp.LockObject
			err := c.TaskManager.SetRunStatus(taskRun.ID, taskRun.TaskId, scheduling.FAILED, err, lock)
			if err != nil {
				return fmt.Errorf("set run status in task manager: %v", err)
			}

			// TODO: update the end time too
			endTime := time.Now().UTC()
			err = c.TaskManager.SetRunEndTime(taskRun.ID, taskRun.TaskId, endTime, lock)
			if err != nil {
				return fmt.Errorf("set run end time in task manager: %v", err)
			}
			fmt.Println(err)
			return fmt.Errorf("%s job failed: %w", job.Resource.Type, err)
		}
	}
	endTime := time.Now().UTC()
	err = c.TaskManager.SetRunEndTime(taskRun.ID, taskRun.TaskId, endTime, lock)
	if err != nil {
		return fmt.Errorf("set run end time in task manager: %v", err)
	}
	err = c.TaskManager.SetRunStatus(taskRun.ID, taskRun.TaskId, scheduling.READY, nil, lock)
	if err != nil {
		return fmt.Errorf("set run status in task manager: %v", err)
	}

	return nil
}

type ResourceUpdatedEvent struct {
	ResourceID metadata.ResourceID
	Completed  time.Time
}

func (c *ResourceUpdatedEvent) Serialize() (Config, error) {
	config, err := json.Marshal(c)
	if err != nil {
		return nil, fferr.NewInternalError(err)
	}
	return config, nil
}

func (c *ResourceUpdatedEvent) Deserialize(config Config) error {
	err := json.Unmarshal(config, c)
	if err != nil {
		return fferr.NewInternalError(err)
	}
	return nil
}

func (c *Coordinator) signalResourceUpdate(key string, value string) error {
	c.Logger.Info("Updating metadata with latest resource update status and time", key)
	s, err := concurrency.NewSession(c.EtcdClient, concurrency.WithTTL(1))
	if err != nil {
		return fferr.NewInternalError(fmt.Errorf("create new concurrency session for resource update job: %v", err))
	}
	defer s.Close()
	mtx, err := c.createJobLock(key, s)
	if err != nil {
		return err
	}
	defer func() {
		if err := mtx.Unlock(context.Background()); err != nil {
			c.Logger.Debugw("Error unlocking mutex:", "error", err)
		}
	}()
	resUpdatedEvent := &ResourceUpdatedEvent{}
	if err := resUpdatedEvent.Deserialize(Config(value)); err != nil {
		return err
	}
<<<<<<< HEAD
=======
	if err := c.Metadata.SetStatus(context.Background(), resUpdatedEvent.ResourceID, metadata.READY, ""); err != nil {
		return err
	}
>>>>>>> 5d25f09d
	c.Logger.Info("Succesfully set update status for update job with key: ", key)
	if err := c.deleteJob(mtx, key); err != nil {
		return err
	}
	return nil
}

func (c *Coordinator) changeJobSchedule(key string, value string) error {
	c.Logger.Info("Updating schedule of currently made cronjob in kubernetes: ", key)
	s, err := concurrency.NewSession(c.EtcdClient, concurrency.WithTTL(1))
	if err != nil {
		return err
	}
	defer func(s *concurrency.Session) {
		err := s.Close()
		if err != nil {
			c.Logger.Debugw("Error closing scheduling session", "error", err)
		}
	}(s)
	mtx, err := c.createJobLock(key, s)
	if err != nil {
		return err
	}
	defer func() {
		if err := mtx.Unlock(context.Background()); err != nil {
			c.Logger.Debugw("Error unlocking mutex:", "error", err)
		}
	}()
	coordinatorScheduleJob := &metadata.CoordinatorScheduleJob{}
	if err := coordinatorScheduleJob.Deserialize(Config(value)); err != nil {
		return err
	}
	namespace, err := kubernetes.GetCurrentNamespace()
	if err != nil {
		return err
	}
	jobName := kubernetes.CreateJobName(coordinatorScheduleJob.Resource)
	jobClient, err := kubernetes.NewKubernetesJobClient(jobName, namespace)
	if err != nil {
		return err
	}
	cronJob, err := jobClient.GetCronJob()
	if err != nil {
		return err
	}
	cronJob.Spec.Schedule = coordinatorScheduleJob.Schedule
	if _, err := jobClient.UpdateCronJob(cronJob); err != nil {
		return err
	}
<<<<<<< HEAD
=======
	if err := c.Metadata.SetStatus(context.Background(), coordinatorScheduleJob.Resource, metadata.READY, ""); err != nil {
		return err
	}
>>>>>>> 5d25f09d
	c.Logger.Info("Successfully updated schedule for job in kubernetes with key: ", key)
	if err := c.deleteJob(mtx, key); err != nil {
		return err
	}
	return nil
}<|MERGE_RESOLUTION|>--- conflicted
+++ resolved
@@ -131,22 +131,16 @@
 		if err != nil {
 			return nil, err
 		}
-<<<<<<< HEAD
-		sourceStatus = source.Status()
-		if sourceStatus == scheduling.FAILED {
-			return nil, fmt.Errorf("source registration failed: name: %s, variant: %s", sourceNameVariant.Name, sourceNameVariant.Variant)
-=======
 		var sourceType fferr.ResourceType
 		if source.IsTransformation() {
 			sourceType = fferr.TRANSFORMATION
 		} else {
 			sourceType = fferr.PRIMARY_DATASET
 		}
-		sourceStatus := source.Status()
-		if sourceStatus == metadata.FAILED {
+		sourceStatus = source.Status()
+		if sourceStatus == scheduling.FAILED {
 			err := fferr.NewResourceFailedError(sourceNameVariant.Name, sourceNameVariant.Variant, sourceType, fmt.Errorf("required dataset is in a failed state"))
 			return nil, err
->>>>>>> 5d25f09d
 		}
 		if sourceStatus == scheduling.READY {
 			return source, nil
@@ -163,16 +157,10 @@
 		if err != nil {
 			return nil, err
 		}
-<<<<<<< HEAD
 		featureStatus = feature.Status()
 		if featureStatus == scheduling.FAILED {
-			return nil, fmt.Errorf("feature registration failed: name: %s, variant: %s", featureNameVariant.Name, featureNameVariant.Variant)
-=======
-		featureStatus := feature.Status()
-		if featureStatus == metadata.FAILED {
 			err := fferr.NewResourceFailedError(featureNameVariant.Name, featureNameVariant.Variant, fferr.FEATURE_VARIANT, fmt.Errorf("required feature is in a failed state"))
 			return nil, err
->>>>>>> 5d25f09d
 		}
 		if featureStatus == scheduling.READY {
 			return feature, nil
@@ -189,16 +177,10 @@
 		if err != nil {
 			return nil, err
 		}
-<<<<<<< HEAD
 		labelStatus = label.Status()
 		if labelStatus == scheduling.FAILED {
-			return nil, fmt.Errorf("label registration failed: name: %s, variant: %s", labelNameVariant.Name, labelNameVariant.Variant)
-=======
-		labelStatus := label.Status()
-		if labelStatus == metadata.FAILED {
 			err := fferr.NewResourceFailedError(labelNameVariant.Name, labelNameVariant.Variant, fferr.LABEL_VARIANT, fmt.Errorf("required label is in a failed state"))
 			return nil, err
->>>>>>> 5d25f09d
 		}
 		if labelStatus == scheduling.READY {
 			return label, nil
@@ -208,19 +190,6 @@
 	return c.Metadata.GetLabelVariant(context.Background(), labelNameVariant)
 }
 
-<<<<<<< HEAD
-=======
-func (c *Coordinator) setPending(resID metadata.ResourceID, currentStatus metadata.ResourceStatus) error {
-	if currentStatus == metadata.READY {
-		return fferr.NewResourceAlreadyCompleteError(resID.Name, resID.Variant, fferr.ResourceType(resID.Type.String()), nil)
-	}
-	if currentStatus == metadata.FAILED {
-		return fferr.NewResourceAlreadyFailedError(resID.Name, resID.Variant, fferr.ResourceType(resID.Type.String()), nil)
-	}
-	return c.Metadata.SetStatus(context.Background(), resID, metadata.PENDING, "")
-}
-
->>>>>>> 5d25f09d
 type JobSpawner interface {
 	GetJobRunner(jobName runner.RunnerName, config runner.Config, resourceId metadata.ResourceID) (types.Runner, error)
 }
@@ -424,13 +393,8 @@
 		if err != nil {
 			return nil, err
 		}
-<<<<<<< HEAD
 		if source.Status() != scheduling.READY {
-			return nil, fmt.Errorf("source in query not ready")
-=======
-		if source.Status() != metadata.READY {
 			return nil, fferr.NewResourceNotReadyError(source.Name(), source.Variant(), "SOURCE_VARIANT", nil)
->>>>>>> 5d25f09d
 		}
 		providerResourceID := provider.ResourceID{Name: source.Name(), Variant: source.Variant()}
 		var tableName string
@@ -474,15 +438,10 @@
 			if sourceVariant.Status() == scheduling.READY {
 				totalReady += 1
 			}
-<<<<<<< HEAD
 			if sourceVariant.Status() == scheduling.FAILED {
-				return fmt.Errorf("dependent source variant, %s, failed", sourceVariant.Name())
-=======
-			if sourceVariant.Status() == metadata.FAILED {
 				wrapped := fferr.NewResourceFailedError(sourceVariant.Name(), sourceVariant.Variant(), fferr.SOURCE_VARIANT, fmt.Errorf("required dataset is in a failed state"))
 				wrapped.AddDetail("resource_status", sourceVariant.Status().String())
 				return wrapped
->>>>>>> 5d25f09d
 			}
 		}
 		allReady = total == totalReady
@@ -492,19 +451,6 @@
 }
 
 func (c *Coordinator) runTransformationJob(transformationConfig provider.TransformationConfig, resID metadata.ResourceID, schedule string, sourceProvider *metadata.Provider) error {
-<<<<<<< HEAD
-=======
-	transformation, err := c.Metadata.GetSourceVariant(context.Background(), metadata.NameVariant{Name: resID.Name, Variant: resID.Variant})
-	if err != nil {
-		return err
-	}
-
-	err = c.setPending(resID, transformation.Status())
-	if err != nil {
-		return err
-	}
-
->>>>>>> 5d25f09d
 	createTransformationConfig := runner.CreateTransformationConfig{
 		OfflineType:          pt.Type(sourceProvider.Type()),
 		OfflineConfig:        sourceProvider.SerializedConfig(),
@@ -530,13 +476,6 @@
 	if err := completionWatcher.Wait(); err != nil {
 		return err
 	}
-<<<<<<< HEAD
-=======
-	c.Logger.Debugw("Transformation Setting Status")
-	if err := retryWithDelays("set status to ready", 5, time.Millisecond*10, func() error { return c.Metadata.SetStatus(context.Background(), resID, metadata.READY, "") }); err != nil {
-		return err
-	}
->>>>>>> 5d25f09d
 	c.Logger.Debugw("Transformation Complete")
 	if schedule != "" {
 		scheduleCreateTransformationConfig := runner.CreateTransformationConfig{
@@ -560,12 +499,6 @@
 		if err := cronRunner.ScheduleJob(kubernetes.CronSchedule(schedule)); err != nil {
 			return err
 		}
-<<<<<<< HEAD
-=======
-		if err := c.Metadata.SetStatus(context.Background(), resID, metadata.READY, ""); err != nil {
-			return err
-		}
->>>>>>> 5d25f09d
 	}
 	return nil
 }
@@ -681,12 +614,8 @@
 	if _, err := offlineStore.RegisterPrimaryFromSourceTable(providerResourceID, sourceName); err != nil {
 		return err
 	}
-<<<<<<< HEAD
 	err = c.TaskManager.AppendRunLog(lockInfo.RunId, lockInfo.TaskId, "Registration Complete.", lockInfo.Lock)
 	if err != nil {
-=======
-	if err := c.Metadata.SetStatus(context.Background(), resID, metadata.READY, ""); err != nil {
->>>>>>> 5d25f09d
 		return err
 	}
 	return nil
@@ -694,15 +623,11 @@
 
 func (c *Coordinator) runRegisterSourceJob(resID metadata.ResourceID, schedule string, lockInfo LockJobObj) error {
 	c.Logger.Info("Running register source job on resource: ", resID)
-<<<<<<< HEAD
 	err := c.TaskManager.AppendRunLog(lockInfo.RunId, lockInfo.TaskId, "Fetching Metadata...", lockInfo.Lock)
 	if err != nil {
 		return err
 	}
 	source, err := c.Metadata.GetSourceVariant(context.Background(), metadata.NameVariant{resID.Name, resID.Variant})
-=======
-	source, err := c.Metadata.GetSourceVariant(context.Background(), metadata.NameVariant{Name: resID.Name, Variant: resID.Variant})
->>>>>>> 5d25f09d
 	if err != nil {
 		return err
 	}
@@ -813,12 +738,6 @@
 	}
 	c.Logger.Debugw("Resource Table Created", "id", labelID, "schema", schema)
 
-<<<<<<< HEAD
-=======
-	if err := c.Metadata.SetStatus(context.Background(), resID, metadata.READY, ""); err != nil {
-		return err
-	}
->>>>>>> 5d25f09d
 	return nil
 }
 
@@ -943,12 +862,6 @@
 	}
 
 	c.Logger.Debugw("Setting status to ready", "id", featID)
-<<<<<<< HEAD
-=======
-	if err := c.Metadata.SetStatus(context.Background(), resID, metadata.READY, ""); err != nil {
-		return clientv3.ErrNoAvailableEndpoints
-	}
->>>>>>> 5d25f09d
 	return nil
 }
 
@@ -1130,12 +1043,6 @@
 	if err := completionWatcher.Wait(); err != nil {
 		return err
 	}
-<<<<<<< HEAD
-=======
-	if err := c.Metadata.SetStatus(context.Background(), resID, metadata.READY, ""); err != nil {
-		return err
-	}
->>>>>>> 5d25f09d
 	if schedule != "" {
 		scheduleTrainingSetRunnerConfig := runner.TrainingSetRunnerConfig{
 			OfflineType:   pt.Type(providerEntry.Type()),
@@ -1158,12 +1065,6 @@
 		if err := cronRunner.ScheduleJob(kubernetes.CronSchedule(schedule)); err != nil {
 			return err
 		}
-<<<<<<< HEAD
-=======
-		if err := c.Metadata.SetStatus(context.Background(), resID, metadata.READY, ""); err != nil {
-			return err
-		}
->>>>>>> 5d25f09d
 	}
 	return nil
 }
@@ -1369,12 +1270,6 @@
 	if err := resUpdatedEvent.Deserialize(Config(value)); err != nil {
 		return err
 	}
-<<<<<<< HEAD
-=======
-	if err := c.Metadata.SetStatus(context.Background(), resUpdatedEvent.ResourceID, metadata.READY, ""); err != nil {
-		return err
-	}
->>>>>>> 5d25f09d
 	c.Logger.Info("Succesfully set update status for update job with key: ", key)
 	if err := c.deleteJob(mtx, key); err != nil {
 		return err
@@ -1424,12 +1319,6 @@
 	if _, err := jobClient.UpdateCronJob(cronJob); err != nil {
 		return err
 	}
-<<<<<<< HEAD
-=======
-	if err := c.Metadata.SetStatus(context.Background(), coordinatorScheduleJob.Resource, metadata.READY, ""); err != nil {
-		return err
-	}
->>>>>>> 5d25f09d
 	c.Logger.Info("Successfully updated schedule for job in kubernetes with key: ", key)
 	if err := c.deleteJob(mtx, key); err != nil {
 		return err
