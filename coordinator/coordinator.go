package coordinator

import (
	"context"
	"encoding/json"
	"fmt"
	"os"
	"strings"
	"time"

	help "github.com/featureform/helpers"
	"github.com/featureform/types"

	db "github.com/jackc/pgx/v4"
	"go.uber.org/zap"

	"github.com/featureform/kubernetes"
	"github.com/featureform/metadata"
	"github.com/featureform/provider"
	"github.com/featureform/runner"
	mvccpb "go.etcd.io/etcd/api/v3/mvccpb"
	clientv3 "go.etcd.io/etcd/client/v3"
	"go.etcd.io/etcd/client/v3/concurrency"
)

func retryWithDelays(name string, retries int, delay time.Duration, idempotentFunction func() error) error {
	var err error
	for i := 0; i < retries; i++ {
		if err = idempotentFunction(); err == nil {
			return nil
		}
		time.Sleep(delay)
	}
	return fmt.Errorf("retried %s %d times unsuccesfully: Latest error message: %v", name, retries, err)
}

type Config []byte

func templateReplace(template string, replacements map[string]string, offlineStore provider.OfflineStore) (string, error) {
	formattedString := ""
	numEscapes := strings.Count(template, "{{")
	for i := 0; i < numEscapes; i++ {
		split := strings.SplitN(template, "{{", 2)
		afterSplit := strings.SplitN(split[1], "}}", 2)
		key := strings.TrimSpace(afterSplit[0])
		replacement, has := replacements[key]
		if !has {
			return "", fmt.Errorf("no key set")
		}

		if offlineStore.Type() == provider.BigQueryOffline {
			bqConfig := provider.BigQueryConfig{}
			bqConfig.Deserialize(offlineStore.Config())
			replacement = fmt.Sprintf("`%s.%s.%s`", bqConfig.ProjectId, bqConfig.DatasetId, replacement)
		} else {
			replacement = sanitize(replacement)
		}
		formattedString += fmt.Sprintf("%s%s", split[0], replacement)
		template = afterSplit[1]
	}
	formattedString += template
	return formattedString, nil
}

func getSourceMapping(template string, replacements map[string]string) ([]provider.SourceMapping, error) {
	sourceMap := []provider.SourceMapping{}
	numEscapes := strings.Count(template, "{{")
	for i := 0; i < numEscapes; i++ {
		split := strings.SplitN(template, "{{", 2)
		afterSplit := strings.SplitN(split[1], "}}", 2)
		key := strings.TrimSpace(afterSplit[0])
		replacement, has := replacements[key]
		if !has {
			return nil, fmt.Errorf("no key set")
		}
		sourceMap = append(sourceMap, provider.SourceMapping{Template: sanitize(replacement), Source: replacement})
		template = afterSplit[1]
	}
	return sourceMap, nil
}

type Coordinator struct {
	Metadata   *metadata.Client
	Logger     *zap.SugaredLogger
	EtcdClient *clientv3.Client
	KVClient   *clientv3.KV
	Spawner    JobSpawner
	Timeout    int
}

type ETCDConfig struct {
	Endpoints []string
	Username  string
	Password  string
}

func (c *ETCDConfig) Serialize() (Config, error) {
	config, err := json.Marshal(c)
	if err != nil {
		panic(err)
	}
	return config, nil
}

func (c *ETCDConfig) Deserialize(config Config) error {
	err := json.Unmarshal(config, c)
	if err != nil {
		return fmt.Errorf("deserialize etcd config: %v", err)
	}
	return nil
}

func (c *Coordinator) AwaitPendingSource(sourceNameVariant metadata.NameVariant) (*metadata.SourceVariant, error) {
	sourceStatus := metadata.PENDING
	for sourceStatus != metadata.READY {
		source, err := c.Metadata.GetSourceVariant(context.Background(), sourceNameVariant)
		if err != nil {
			return nil, err
		}
		sourceStatus := source.Status()
		if sourceStatus == metadata.FAILED {
			return nil, fmt.Errorf("source registration failed: name: %s, variant: %s", sourceNameVariant.Name, sourceNameVariant.Variant)
		}
		if sourceStatus == metadata.READY {
			return source, nil
		}
		time.Sleep(3 * time.Second)
	}
	return c.Metadata.GetSourceVariant(context.Background(), sourceNameVariant)
}

func (c *Coordinator) AwaitPendingFeature(featureNameVariant metadata.NameVariant) (*metadata.FeatureVariant, error) {
	featureStatus := metadata.PENDING
	for featureStatus != metadata.READY {
		feature, err := c.Metadata.GetFeatureVariant(context.Background(), featureNameVariant)
		if err != nil {
			return nil, err
		}
		featureStatus := feature.Status()
		if featureStatus == metadata.FAILED {
			return nil, fmt.Errorf("feature registration failed: name: %s, variant: %s", featureNameVariant.Name, featureNameVariant.Variant)
		}
		if featureStatus == metadata.READY {
			return feature, nil
		}
		time.Sleep(1 * time.Second)
	}
	return c.Metadata.GetFeatureVariant(context.Background(), featureNameVariant)
}

func (c *Coordinator) AwaitPendingLabel(labelNameVariant metadata.NameVariant) (*metadata.LabelVariant, error) {
	labelStatus := metadata.PENDING
	for labelStatus != metadata.READY {
		label, err := c.Metadata.GetLabelVariant(context.Background(), labelNameVariant)
		if err != nil {
			return nil, err
		}
		labelStatus := label.Status()
		if labelStatus == metadata.FAILED {
			return nil, fmt.Errorf("label registration failed: name: %s, variant: %s", labelNameVariant.Name, labelNameVariant.Variant)
		}
		if labelStatus == metadata.READY {
			return label, nil
		}
		time.Sleep(1 * time.Second)
	}
	return c.Metadata.GetLabelVariant(context.Background(), labelNameVariant)
}

type JobSpawner interface {
	GetJobRunner(jobName string, config runner.Config, etcdEndpoints []string, id metadata.ResourceID) (types.Runner, error)
}

type KubernetesJobSpawner struct{}

type MemoryJobSpawner struct{}

func GetLockKey(jobKey string) string {
	return fmt.Sprintf("LOCK_%s", jobKey)
}

func (k *KubernetesJobSpawner) GetJobRunner(jobName string, config runner.Config, etcdEndpoints []string, id metadata.ResourceID) (types.Runner, error) {
	etcdConfig := &ETCDConfig{Endpoints: etcdEndpoints, Username: os.Getenv("ETCD_USERNAME"), Password: os.Getenv("ETCD_PASSWORD")}
	serializedETCD, err := etcdConfig.Serialize()
	if err != nil {
		return nil, err
	}

	pandas_image := help.GetEnv("PANDAS_RUNNER_IMAGE", "featureformcom/k8s_runner:0.3.0-rc")
	fmt.Println("GETJOBRUNNERID:", id)
	kubeConfig := kubernetes.KubernetesRunnerConfig{
		EnvVars: map[string]string{
			"NAME":             jobName,
			"CONFIG":           string(config),
			"ETCD_CONFIG":      string(serializedETCD),
			"K8S_RUNNER_IMAGE": pandas_image,
		},
		Image:    help.GetEnv("WORKER_IMAGE", "local/worker:stable"),
		NumTasks: 1,
		Resource: id,
	}
	jobRunner, err := kubernetes.NewKubernetesRunner(kubeConfig)
	if err != nil {
		return nil, err
	}
	return jobRunner, nil
}

func (k *MemoryJobSpawner) GetJobRunner(jobName string, config runner.Config, etcdEndpoints []string, id metadata.ResourceID) (types.Runner, error) {
	jobRunner, err := runner.Create(jobName, config)
	if err != nil {
		return nil, err
	}
	return jobRunner, nil
}

func NewCoordinator(meta *metadata.Client, logger *zap.SugaredLogger, cli *clientv3.Client, spawner JobSpawner) (*Coordinator, error) {
	logger.Info("Creating new coordinator")
	kvc := clientv3.NewKV(cli)
	return &Coordinator{
		Metadata:   meta,
		Logger:     logger,
		EtcdClient: cli,
		KVClient:   &kvc,
		Spawner:    spawner,
		Timeout:    600,
	}, nil
}

const MAX_ATTEMPTS = 1

func (c *Coordinator) WatchForNewJobs() error {
	c.Logger.Info("Watching for new jobs")
	getResp, err := (*c.KVClient).Get(context.Background(), "JOB_", clientv3.WithPrefix())
	if err != nil {
		return fmt.Errorf("get existing etcd jobs: %v", err)
	}
	for _, kv := range getResp.Kvs {
		time.Sleep(1 * time.Second)
		go func(kv *mvccpb.KeyValue) {
			err := c.ExecuteJob(string(kv.Key))
			if err != nil {
				switch err.(type) {
				case JobDoesNotExistError:
					c.Logger.Info(err)
				case ResourceAlreadyFailedError:
					c.Logger.Infow("resource has failed previously. Ignoring....", "key", string(kv.Key))
				case ResourceAlreadyCompleteError:
					c.Logger.Infow("resource has already completed. Ignoring....", "key", string(kv.Key))
				default:
					c.Logger.Errorw("Error executing job: Initial search", "error", err)
				}
			}
		}(kv)
	}
	for {
		rch := c.EtcdClient.Watch(context.Background(), "JOB_", clientv3.WithPrefix())
		for wresp := range rch {
			for _, ev := range wresp.Events {
				time.Sleep(1 * time.Second)
				if ev.Type == 0 {
					go func(ev *clientv3.Event) {
						err := c.ExecuteJob(string(ev.Kv.Key))
						if err != nil {
							re, ok := err.(*JobDoesNotExistError)
							if ok {
								c.Logger.Infow(re.Error())
							} else {
								c.Logger.Errorw("Error executing job: Polling search", "error", err)
							}
						}
					}(ev)
				}

			}
		}
	}
}

func (c *Coordinator) WatchForUpdateEvents() error {
	c.Logger.Info("Watching for new update events")
	for {
		rch := c.EtcdClient.Watch(context.Background(), "UPDATE_EVENT_", clientv3.WithPrefix())
		for wresp := range rch {
			for _, ev := range wresp.Events {
				if ev.Type == 0 {
					go func(ev *clientv3.Event) {
						err := c.signalResourceUpdate(string(ev.Kv.Key), string(ev.Kv.Value))
						if err != nil {
							c.Logger.Errorw("Error executing update event catch: Polling search", "error", err)
						}
					}(ev)
				}

			}
		}
	}
	return nil
}

func (c *Coordinator) WatchForScheduleChanges() error {
	c.Logger.Info("Watching for new update events")
	getResp, err := (*c.KVClient).Get(context.Background(), "SCHEDULEJOB_", clientv3.WithPrefix())
	if err != nil {
		return fmt.Errorf("fetch existing etcd schedule jobs: %v", err)
	}
	for _, kv := range getResp.Kvs {
		go func(kv *mvccpb.KeyValue) {
			err := c.changeJobSchedule(string(kv.Key), string(kv.Value))
			if err != nil {
				c.Logger.Errorw("Error executing job schedule change: Initial search", "error", err)
			}
		}(kv)
	}
	for {
		rch := c.EtcdClient.Watch(context.Background(), "SCHEDULEJOB_", clientv3.WithPrefix())
		for wresp := range rch {
			for _, ev := range wresp.Events {
				if ev.Type == 0 {
					go func(ev *clientv3.Event) {
						err := c.changeJobSchedule(string(ev.Kv.Key), string(ev.Kv.Value))
						if err != nil {
							c.Logger.Errorw("Error executing job schedule change: Polling search", "error", err)
						}
					}(ev)
				}

			}
		}
	}
	return nil
}

func (c *Coordinator) mapNameVariantsToTables(sources []metadata.NameVariant) (map[string]string, error) {
	sourceMap := make(map[string]string)
	for _, nameVariant := range sources {
		source, err := c.Metadata.GetSourceVariant(context.Background(), nameVariant)
		if err != nil {
			return nil, err
		}
		if source.Status() != metadata.READY {
			return nil, fmt.Errorf("source in query not ready")
		}
		providerResourceID := provider.ResourceID{Name: source.Name(), Variant: source.Variant()}
		var tableName string
		sourceProvider, err := source.FetchProvider(c.Metadata, context.Background())
		if err != nil {
			return nil, fmt.Errorf("could not fetch source provider: %v", err)
		}

		if (sourceProvider.Type() == "SPARK_OFFLINE" || sourceProvider.Type() == "K8S_OFFLINE") && (source.IsDFTransformation() || source.IsSQLTransformation()) {
			providerResourceID.Type = provider.Transformation
			tableName, err = provider.GetTransformationTableName(providerResourceID)
			if err != nil {
				return nil, err
			}
		} else {
			providerResourceID.Type = provider.Primary
			tableName, err = provider.GetPrimaryTableName(providerResourceID)
			if err != nil {
				return nil, err
			}
		}
		sourceMap[nameVariant.ClientString()] = tableName
	}
	return sourceMap, nil
}

func sanitize(ident string) string {
	return db.Identifier{ident}.Sanitize()
}

func (c *Coordinator) verifyCompletionOfSources(sources []metadata.NameVariant) error {
	allReady := false
	for !allReady {
		sourceVariants, err := c.Metadata.GetSourceVariants(context.Background(), sources)
		if err != nil {
			return fmt.Errorf("could not get source variant: %v ", err)
		}
		total := len(sourceVariants)
		totalReady := 0
		for _, sourceVariant := range sourceVariants {
			if sourceVariant.Status() == metadata.READY {
				totalReady += 1
			}
			if sourceVariant.Status() == metadata.FAILED {
				return fmt.Errorf("dependent source variant failed")
			}
		}
		allReady = total == totalReady
	}
	return nil
}

func (c *Coordinator) runTransformationJob(transformationConfig provider.TransformationConfig, resID metadata.ResourceID, schedule string, sourceProvider *metadata.Provider) error {
	transformation, err := c.Metadata.GetSourceVariant(context.Background(), metadata.NameVariant{resID.Name, resID.Variant})
	if err != nil {
		return fmt.Errorf("get label variant: %v", err)
	}
	status := transformation.Status()

	if status == metadata.READY {
		return ResourceAlreadyCompleteError{
			resourceID: resID,
		}
	}
	if status == metadata.FAILED {
		return ResourceAlreadyFailedError{
			resourceID: resID,
		}
	}

	createTransformationConfig := runner.CreateTransformationConfig{
		OfflineType:          provider.Type(sourceProvider.Type()),
		OfflineConfig:        sourceProvider.SerializedConfig(),
		TransformationConfig: transformationConfig,
		IsUpdate:             false,
	}
	c.Logger.Debugw("Transformation Serialize Config")
	serialized, err := createTransformationConfig.Serialize()
	if err != nil {
		return fmt.Errorf("serialize transformation config: %v", err)
	}
	c.Logger.Debugw("Transformation Get Job Runner")
	jobRunner, err := c.Spawner.GetJobRunner(runner.CREATE_TRANSFORMATION, serialized, c.EtcdClient.Endpoints(), resID)
	if err != nil {
		return fmt.Errorf("spawn create transformation job runner: %v", err)
	}
	c.Logger.Debugw("Transformation Run Job")
	completionWatcher, err := jobRunner.Run()
	if err != nil {
		return fmt.Errorf("run transformation job runner: %v", err)
	}
	c.Logger.Debugw("Transformation Waiting For Completion")
	if err := completionWatcher.Wait(); err != nil {
		return fmt.Errorf("wait for transformation job runner completion: %v", err)
	}
	c.Logger.Debugw("Transformation Setting Status")
	if err := retryWithDelays("set status to ready", 5, time.Millisecond*1000, func() error { return c.Metadata.SetStatus(context.Background(), resID, metadata.READY, "") }); err != nil {
		return fmt.Errorf("set transformation job runner done status: %v", err)
	}
	c.Logger.Debugw("Transformation Complete")
	if schedule != "" {
		scheduleCreateTransformationConfig := runner.CreateTransformationConfig{
			OfflineType:          provider.Type(sourceProvider.Type()),
			OfflineConfig:        sourceProvider.SerializedConfig(),
			TransformationConfig: transformationConfig,
			IsUpdate:             true,
		}
		serializedUpdate, err := scheduleCreateTransformationConfig.Serialize()
		if err != nil {
			return fmt.Errorf("serialize schedule transformation config: %v", err)
		}
		jobRunnerUpdate, err := c.Spawner.GetJobRunner(runner.CREATE_TRANSFORMATION, serializedUpdate, c.EtcdClient.Endpoints(), resID)
		if err != nil {
			return fmt.Errorf("run ransformation schedule job runner: %v", err)
		}
		cronRunner, isCronRunner := jobRunnerUpdate.(kubernetes.CronRunner)
		if !isCronRunner {
			return fmt.Errorf("kubernetes runner does not implement schedule")
		}
		if err := cronRunner.ScheduleJob(kubernetes.CronSchedule(schedule)); err != nil {
			return fmt.Errorf("schedule transformation job in kubernetes: %v", err)
		}
		if err := c.Metadata.SetStatus(context.Background(), resID, metadata.READY, ""); err != nil {
			return fmt.Errorf("set transformation succesful schedule status: %v", err)
		}
	}
	return nil
}

func (c *Coordinator) runSQLTransformationJob(transformSource *metadata.SourceVariant, resID metadata.ResourceID, offlineStore provider.OfflineStore, schedule string, sourceProvider *metadata.Provider) error {
	c.Logger.Info("Running SQL transformation job on resource: ", resID)
	templateString := transformSource.SQLTransformationQuery()
	sources := transformSource.SQLTransformationSources()

	err := c.verifyCompletionOfSources(sources)
	if err != nil {
		return fmt.Errorf("the sources were not completed: %s", err)
	}

	sourceMap, err := c.mapNameVariantsToTables(sources)
	if err != nil {
		return fmt.Errorf("map name: %v sources: %v", err, sources)
	}
	sourceMapping, err := getSourceMapping(templateString, sourceMap)
	if err != nil {
		return fmt.Errorf("getSourceMapping replace: %v source map: %v, template: %s", err, sourceMap, templateString)
	}

	var query string
	query, err = templateReplace(templateString, sourceMap, offlineStore)
	if err != nil {
		return fmt.Errorf("template replace: %v source map: %v, template: %s", err, sourceMap, templateString)
	}

	c.Logger.Debugw("Created transformation query", "query", query)
	providerResourceID := provider.ResourceID{Name: resID.Name, Variant: resID.Variant, Type: provider.Transformation}
	transformationConfig := provider.TransformationConfig{Type: provider.SQLTransformation, TargetTableID: providerResourceID, Query: query, SourceMapping: sourceMapping}

	err = c.runTransformationJob(transformationConfig, resID, schedule, sourceProvider)
	if err != nil {
		return err
	}

	return nil
}

func (c *Coordinator) runDFTransformationJob(transformSource *metadata.SourceVariant, resID metadata.ResourceID, offlineStore provider.OfflineStore, schedule string, sourceProvider *metadata.Provider) error {
	c.Logger.Info("Running DF transformation job on resource: ", resID)
	code := transformSource.DFTransformationQuery()
	sources := transformSource.DFTransformationSources()

	err := c.verifyCompletionOfSources(sources)
	if err != nil {
		return fmt.Errorf("the sources were not completed: %s", err)
	}

	sourceMap, err := c.mapNameVariantsToTables(sources)
	if err != nil {
		return fmt.Errorf("map name: %v sources: %v", err, sources)
	}

	sourceMapping := []provider.SourceMapping{}
	for nameVariantClient, transformationTableName := range sourceMap {
		sourceMapping = append(sourceMapping, provider.SourceMapping{Template: nameVariantClient, Source: transformationTableName})
	}

	c.Logger.Debugw("Created transformation query")
	providerResourceID := provider.ResourceID{Name: resID.Name, Variant: resID.Variant, Type: provider.Transformation}
	transformationConfig := provider.TransformationConfig{Type: provider.DFTransformation, TargetTableID: providerResourceID, Code: code, SourceMapping: sourceMapping}

	err = c.runTransformationJob(transformationConfig, resID, schedule, sourceProvider)
	if err != nil {
		return err
	}

	return nil
}

func (c *Coordinator) runPrimaryTableJob(transformSource *metadata.SourceVariant, resID metadata.ResourceID, offlineStore provider.OfflineStore, schedule string) error {
	c.Logger.Info("Running primary table job on resource: ", resID)
	providerResourceID := provider.ResourceID{Name: resID.Name, Variant: resID.Variant, Type: provider.Primary}
	sourceName := transformSource.PrimaryDataSQLTableName()
	if sourceName == "" {
		return fmt.Errorf("no source name set")
	}
	if _, err := offlineStore.RegisterPrimaryFromSourceTable(providerResourceID, sourceName); err != nil {
		return fmt.Errorf("register primary table from source table in offline store: %v", err)
	}
	if err := c.Metadata.SetStatus(context.Background(), resID, metadata.READY, ""); err != nil {
		return fmt.Errorf("set done status for registering primary table: %v", err)
	}
	return nil
}

func (c *Coordinator) runRegisterSourceJob(resID metadata.ResourceID, schedule string) error {
	c.Logger.Info("Running register source job on resource: ", resID)
	source, err := c.Metadata.GetSourceVariant(context.Background(), metadata.NameVariant{resID.Name, resID.Variant})
	if err != nil {
		return fmt.Errorf("get source variant from metadata: %v", err)
	}
	sourceProvider, err := source.FetchProvider(c.Metadata, context.Background())
	if err != nil {
		return fmt.Errorf("fetch source's dependent provider in metadata: %v", err)
	}
	p, err := provider.Get(provider.Type(sourceProvider.Type()), sourceProvider.SerializedConfig())
	if err != nil {
		return fmt.Errorf("get source's dependent provider in offline store: %v", err)
	}
	sourceStore, err := p.AsOfflineStore()
	if err != nil {
		return fmt.Errorf("convert source provider to offline store interface: %v", err)
	}
	defer func(sourceStore provider.OfflineStore) {
		err := sourceStore.Close()
		if err != nil {
			c.Logger.Errorf("could not close offline store: %v", err)
		}
	}(sourceStore)
	if source.IsSQLTransformation() {
		return c.runSQLTransformationJob(source, resID, sourceStore, schedule, sourceProvider)
	} else if source.IsDFTransformation() {
		return c.runDFTransformationJob(source, resID, sourceStore, schedule, sourceProvider)
	} else if source.IsPrimaryDataSQLTable() {
		return c.runPrimaryTableJob(source, resID, sourceStore, schedule)
	} else {
		return fmt.Errorf("source type not implemented")
	}
}

func (c *Coordinator) runLabelRegisterJob(resID metadata.ResourceID, schedule string) error {
	c.Logger.Info("Running label register job: ", resID)
	label, err := c.Metadata.GetLabelVariant(context.Background(), metadata.NameVariant{resID.Name, resID.Variant})
	if err != nil {
		return fmt.Errorf("get label variant: %v", err)
	}
	status := label.Status()
	if status == metadata.READY {
		return ResourceAlreadyCompleteError{
			resourceID: resID,
		}
	}
	if status == metadata.FAILED {
		return ResourceAlreadyFailedError{
			resourceID: resID,
		}
	}
	if err := c.Metadata.SetStatus(context.Background(), resID, metadata.PENDING, ""); err != nil {
		return fmt.Errorf("set pending status for label variant: %v", err)
	}

	sourceNameVariant := label.Source()
	c.Logger.Infow("feature obj", "name", label.Name(), "source", label.Source(), "location", label.Location(), "location_col", label.LocationColumns())

	source, err := c.AwaitPendingSource(sourceNameVariant)
	if err != nil {
		return fmt.Errorf("source of could not complete job: %v", err)
	}
	sourceProvider, err := source.FetchProvider(c.Metadata, context.Background())
	if err != nil {
		return fmt.Errorf("could not fetch online provider: %v", err)
	}
	p, err := provider.Get(provider.Type(sourceProvider.Type()), sourceProvider.SerializedConfig())
	if err != nil {
		return fmt.Errorf("could not get offline provider config: %v", err)
	}
	sourceStore, err := p.AsOfflineStore()
	if err != nil {
		return fmt.Errorf("convert source provider to offline store interface: %v", err)
	}
	defer func(sourceStore provider.OfflineStore) {
		err := sourceStore.Close()
		if err != nil {
			c.Logger.Errorf("could not close offline store: %v", err)
		}
	}(sourceStore)
	var sourceTableName string
	if source.IsSQLTransformation() || source.IsDFTransformation() {
		sourceResourceID := provider.ResourceID{sourceNameVariant.Name, sourceNameVariant.Variant, provider.Transformation}
		sourceTable, err := sourceStore.GetTransformationTable(sourceResourceID)
		if err != nil {
			return err
		}
		sourceTableName = sourceTable.GetName()
	} else if source.IsPrimaryDataSQLTable() {
		sourceResourceID := provider.ResourceID{sourceNameVariant.Name, sourceNameVariant.Variant, provider.Primary}
		sourceTable, err := sourceStore.GetPrimaryTable(sourceResourceID)
		if err != nil {
			return err
		}
		sourceTableName = sourceTable.GetName()
	}

	labelID := provider.ResourceID{
		Name:    resID.Name,
		Variant: resID.Variant,
		Type:    provider.Label,
	}
	tmpSchema := label.LocationColumns().(metadata.ResourceVariantColumns)
	schema := provider.ResourceSchema{
		Entity:      tmpSchema.Entity,
		Value:       tmpSchema.Value,
		TS:          tmpSchema.TS,
		SourceTable: sourceTableName,
	}
	c.Logger.Debugw("Creating Label Resource Table", "id", labelID, "schema", schema)
	_, err = sourceStore.RegisterResourceFromSourceTable(labelID, schema)
	if err != nil {
		return fmt.Errorf("register from source: %v", err)
	}
	c.Logger.Debugw("Resource Table Created", "id", labelID, "schema", schema)

	if err := c.Metadata.SetStatus(context.Background(), resID, metadata.READY, ""); err != nil {
		return fmt.Errorf("set ready status for label variant: %v", err)
	}
	return nil
}

func (c *Coordinator) runFeatureMaterializeJob(resID metadata.ResourceID, schedule string) error {
	c.Logger.Info("Running feature materialization job on resource: ", resID)
	feature, err := c.Metadata.GetFeatureVariant(context.Background(), metadata.NameVariant{resID.Name, resID.Variant})
	if err != nil {
		return fmt.Errorf("get feature variant from metadata: %v", err)
	}
	status := feature.Status()
	featureType := feature.Type()
	if status == metadata.READY {
		return ResourceAlreadyCompleteError{
			resourceID: resID,
		}
	}
	if status == metadata.FAILED {
		return ResourceAlreadyFailedError{
			resourceID: resID,
		}
	}
	if err := c.Metadata.SetStatus(context.Background(), resID, metadata.PENDING, ""); err != nil {
		return fmt.Errorf("set feature variant status to pending: %v", err)
	}

	sourceNameVariant := feature.Source()
	c.Logger.Infow("feature obj", "name", feature.Name(), "source", feature.Source(), "location", feature.Location(), "location_col", feature.LocationColumns())

	source, err := c.AwaitPendingSource(sourceNameVariant)
	if err != nil {
		return fmt.Errorf("source of could not complete job: %v", err)
	}
	sourceProvider, err := source.FetchProvider(c.Metadata, context.Background())
	if err != nil {
		return fmt.Errorf("could not fetch online provider: %v", err)
	}
	p, err := provider.Get(provider.Type(sourceProvider.Type()), sourceProvider.SerializedConfig())
	if err != nil {
		return err
	}
	sourceStore, err := p.AsOfflineStore()
	if err != nil {
		return err
	}
	defer func(sourceStore provider.OfflineStore) {
		err := sourceStore.Close()
		if err != nil {
			c.Logger.Errorf("could not close offline store: %v", err)
		}
	}(sourceStore)
	featureProvider, err := feature.FetchProvider(c.Metadata, context.Background())
	if err != nil {
		return fmt.Errorf("could not fetch  onlineprovider: %v", err)
	}
	materializedRunnerConfig := runner.MaterializedRunnerConfig{
		OnlineType:    provider.Type(featureProvider.Type()),
		OfflineType:   provider.Type(sourceProvider.Type()),
		OnlineConfig:  featureProvider.SerializedConfig(),
		OfflineConfig: sourceProvider.SerializedConfig(),
		ResourceID:    provider.ResourceID{Name: resID.Name, Variant: resID.Variant, Type: provider.Feature},
		VType:         provider.ValueType(featureType),
		Cloud:         runner.LocalMaterializeRunner,
		IsUpdate:      false,
	}
	serialized, err := materializedRunnerConfig.Serialize()
	if err != nil {
		return fmt.Errorf("could not get online provider config: %v", err)
	}
	var sourceTableName string
	if source.IsSQLTransformation() || source.IsDFTransformation() {
		sourceResourceID := provider.ResourceID{sourceNameVariant.Name, sourceNameVariant.Variant, provider.Transformation}
		sourceTable, err := sourceStore.GetTransformationTable(sourceResourceID)
		if err != nil {
			return err
		}
		sourceTableName = sourceTable.GetName()
	} else if source.IsPrimaryDataSQLTable() {
		sourceResourceID := provider.ResourceID{sourceNameVariant.Name, sourceNameVariant.Variant, provider.Primary}
		sourceTable, err := sourceStore.GetPrimaryTable(sourceResourceID)
		if err != nil {
			return err
		}
		sourceTableName = sourceTable.GetName()
	}

	featID := provider.ResourceID{
		Name:    resID.Name,
		Variant: resID.Variant,
		Type:    provider.Feature,
	}
	tmpSchema := feature.LocationColumns().(metadata.ResourceVariantColumns)
	schema := provider.ResourceSchema{
		Entity:      tmpSchema.Entity,
		Value:       tmpSchema.Value,
		TS:          tmpSchema.TS,
		SourceTable: sourceTableName,
	}
	c.Logger.Debugw("Creating Resource Table", "id", featID, "schema", schema)
	_, err = sourceStore.RegisterResourceFromSourceTable(featID, schema)
	if err != nil {
		return fmt.Errorf("materialize feature register: %v", err)
	}
	c.Logger.Debugw("Resource Table Created", "id", featID, "schema", schema)
	needsOnlineMaterialization := strings.Split(string(featureProvider.Type()), "_")[1] == "ONLINE"
	if needsOnlineMaterialization {
		c.Logger.Info("Starting Materialize")
		jobRunner, err := c.Spawner.GetJobRunner(runner.MATERIALIZE, serialized, c.EtcdClient.Endpoints(), resID)
		if err != nil {
			return fmt.Errorf("could not use store as online store: %v", err)
		}
		completionWatcher, err := jobRunner.Run()
		if err != nil {
			return fmt.Errorf("creating watcher for completion runner: %v", err)
		}
		if err := completionWatcher.Wait(); err != nil {
			return fmt.Errorf("completion watcher running: %v", err)
		}
	}
	if err := c.Metadata.SetStatus(context.Background(), resID, metadata.READY, ""); err != nil {
		return fmt.Errorf("materialize set success: %v", err)
	}
	if schedule != "" && needsOnlineMaterialization {
		scheduleMaterializeRunnerConfig := runner.MaterializedRunnerConfig{
			OnlineType:    provider.Type(featureProvider.Type()),
			OfflineType:   provider.Type(sourceProvider.Type()),
			OnlineConfig:  featureProvider.SerializedConfig(),
			OfflineConfig: sourceProvider.SerializedConfig(),
			ResourceID:    provider.ResourceID{Name: resID.Name, Variant: resID.Variant, Type: provider.Feature},
			VType:         provider.ValueType(featureType),
			Cloud:         runner.LocalMaterializeRunner,
			IsUpdate:      true,
		}
		serializedUpdate, err := scheduleMaterializeRunnerConfig.Serialize()
		if err != nil {
			return fmt.Errorf("serialize materialize runner config: %v", err)
		}
		jobRunnerUpdate, err := c.Spawner.GetJobRunner(runner.MATERIALIZE, serializedUpdate, c.EtcdClient.Endpoints(), resID)
		if err != nil {
			return fmt.Errorf("creating materialize job schedule job runner: %v", err)
		}
		cronRunner, isCronRunner := jobRunnerUpdate.(kubernetes.CronRunner)
		if !isCronRunner {
			return fmt.Errorf("kubernetes runner does not implement schedule")
		}
		if err := cronRunner.ScheduleJob(kubernetes.CronSchedule(schedule)); err != nil {
			return fmt.Errorf("schedule materialize job in kubernetes: %v", err)
		}
		if err := c.Metadata.SetStatus(context.Background(), resID, metadata.READY, ""); err != nil {
			return fmt.Errorf("set succesful update status for materialize job in kubernetes: %v", err)
		}
	}
	return nil
}

func (c *Coordinator) runTrainingSetJob(resID metadata.ResourceID, schedule string) error {
	c.Logger.Info("Running training set job on resource: ", "name", resID.Name, "variant", resID.Variant)
	ts, err := c.Metadata.GetTrainingSetVariant(context.Background(), metadata.NameVariant{resID.Name, resID.Variant})
	if err != nil {
		return fmt.Errorf("fetch training set variant from metadata: %v", err)
	}
	status := ts.Status()
	if status == metadata.READY {
		return ResourceAlreadyCompleteError{
			resourceID: resID,
		}
	}
	if status == metadata.FAILED {
		return ResourceAlreadyFailedError{
			resourceID: resID,
		}
	}
	if err := c.Metadata.SetStatus(context.Background(), resID, metadata.PENDING, ""); err != nil {
		return fmt.Errorf("set training set variant status to pending: %v", err)
	}
	providerEntry, err := ts.FetchProvider(c.Metadata, context.Background())
	if err != nil {
		return fmt.Errorf("fetch training set variant offline provider: %v", err)
	}
	p, err := provider.Get(provider.Type(providerEntry.Type()), providerEntry.SerializedConfig())
	if err != nil {
		return fmt.Errorf("fetch offline store interface of training set provider: %v", err)
	}
	store, err := p.AsOfflineStore()
	if err != nil {
		return fmt.Errorf("convert training set provider to offline store interface: %v", err)
	}
	defer func(store provider.OfflineStore) {
		err := store.Close()
		if err != nil {
			c.Logger.Errorf("could not close offline store: %v", err)
		}
	}(store)
	providerResID := provider.ResourceID{Name: resID.Name, Variant: resID.Variant, Type: provider.TrainingSet}
<<<<<<< HEAD
	if _, err := store.GetTrainingSet(providerResID); err == nil {
		return fmt.Errorf("training set already exists: %v", err)
=======
	if _, err := store.GetTrainingSet(providerResID); err != nil {
		return fmt.Errorf("could not get training set: %v: %w", resID, err)
>>>>>>> fca595d6
	}
	features := ts.Features()
	featureList := make([]provider.ResourceID, len(features))
	for i, feature := range features {
		featureList[i] = provider.ResourceID{Name: feature.Name, Variant: feature.Variant, Type: provider.Feature}
		featureResource, err := c.Metadata.GetFeatureVariant(context.Background(), feature)
		if err != nil {
			return fmt.Errorf("failed to get fetch dependent feature: %v", err)
		}
		sourceNameVariant := featureResource.Source()
		_, err = c.AwaitPendingSource(sourceNameVariant)
		if err != nil {
			return fmt.Errorf("source of feature could not complete job: %v", err)
		}
		_, err = c.AwaitPendingFeature(metadata.NameVariant{feature.Name, feature.Variant})
		if err != nil {
			return fmt.Errorf("feature could not complete job: %v", err)
		}
	}

	lagFeatures := ts.LagFeatures()
	lagFeaturesList := make([]provider.LagFeatureDef, len(lagFeatures))
	for i, lagFeature := range lagFeatures {
		lagFeaturesList[i] = provider.LagFeatureDef{
			FeatureName:    lagFeature.GetFeature(),
			FeatureVariant: lagFeature.GetVariant(),
			LagName:        lagFeature.GetName(),
			LagDelta:       lagFeature.GetLag().AsDuration(), // see if need to convert it to time.Duration
		}
	}

	label, err := ts.FetchLabel(c.Metadata, context.Background())
	if err != nil {
		return fmt.Errorf("fetch training set label: %v", err)
	}
	labelSourceNameVariant := label.Source()
	_, err = c.AwaitPendingSource(labelSourceNameVariant)
	if err != nil {
		return fmt.Errorf("source of label could not complete job: %v", err)
	}
	label, err = c.AwaitPendingLabel(metadata.NameVariant{label.Name(), label.Variant()})
	if err != nil {
		return fmt.Errorf("label could not complete job: %v", err)
	}
	trainingSetDef := provider.TrainingSetDef{
		ID:          providerResID,
		Label:       provider.ResourceID{Name: label.Name(), Variant: label.Variant(), Type: provider.Label},
		Features:    featureList,
		LagFeatures: lagFeaturesList,
	}
	tsRunnerConfig := runner.TrainingSetRunnerConfig{
		OfflineType:   provider.Type(providerEntry.Type()),
		OfflineConfig: providerEntry.SerializedConfig(),
		Def:           trainingSetDef,
		IsUpdate:      false,
	}
	serialized, _ := tsRunnerConfig.Serialize()
	jobRunner, err := c.Spawner.GetJobRunner(runner.CREATE_TRAINING_SET, serialized, c.EtcdClient.Endpoints(), resID)
	if err != nil {
		return fmt.Errorf("create training set job runner: %v", err)
	}
	completionWatcher, err := jobRunner.Run()
	if err != nil {
		return fmt.Errorf("start training set job runner: %v", err)
	}
	if err := completionWatcher.Wait(); err != nil {
		return fmt.Errorf("wait for training set job runner completion: %v", err)
	}
	if err := c.Metadata.SetStatus(context.Background(), resID, metadata.READY, ""); err != nil {
		return fmt.Errorf("set training set job runner status: %v", err)
	}
	if schedule != "" {
		scheduleTrainingSetRunnerConfig := runner.TrainingSetRunnerConfig{
			OfflineType:   provider.Type(providerEntry.Type()),
			OfflineConfig: providerEntry.SerializedConfig(),
			Def:           trainingSetDef,
			IsUpdate:      true,
		}
		serializedUpdate, err := scheduleTrainingSetRunnerConfig.Serialize()
		if err != nil {
			return fmt.Errorf("serialize training set schedule runner config: %v", err)
		}
		jobRunnerUpdate, err := c.Spawner.GetJobRunner(runner.CREATE_TRAINING_SET, serializedUpdate, c.EtcdClient.Endpoints(), resID)
		if err != nil {
			return fmt.Errorf("spawn training set job runner: %v", err)
		}
		cronRunner, isCronRunner := jobRunnerUpdate.(kubernetes.CronRunner)
		if !isCronRunner {
			return fmt.Errorf("kubernetes runner does not implement schedule")
		}
		if err := cronRunner.ScheduleJob(kubernetes.CronSchedule(schedule)); err != nil {
			return fmt.Errorf("schedule training set job in kubernetes: %v", err)
		}
		if err := c.Metadata.SetStatus(context.Background(), resID, metadata.READY, ""); err != nil {
			return fmt.Errorf("update training set scheduler job status: %v", err)
		}
	}
	return nil
}

func (c *Coordinator) getJob(mtx *concurrency.Mutex, key string) (*metadata.CoordinatorJob, error) {
	c.Logger.Debugf("Checking existence of job with key %s\n", key)
	txn := (*c.KVClient).Txn(context.Background())
	response, err := txn.If(mtx.IsOwner()).Then(clientv3.OpGet(key)).Commit()
	if err != nil {
		return nil, fmt.Errorf("transaction did not succeed: %v", err)
	}
	isOwner := response.Succeeded //response.Succeeded sets true if transaction "if" statement true
	if !isOwner {
		return nil, fmt.Errorf("was not owner of lock")
	}
	responseData := response.Responses[0]
	responseKVs := responseData.GetResponseRange().GetKvs()
	if len(responseKVs) == 0 {
		return nil, &JobDoesNotExistError{key: key}
	}
	responseValue := responseKVs[0].Value //Only single response for single key
	job := &metadata.CoordinatorJob{}
	if err := job.Deserialize(responseValue); err != nil {
		return nil, fmt.Errorf("could not deserialize coordinator job: %v", err)
	}
	return job, nil
}

func (c *Coordinator) incrementJobAttempts(mtx *concurrency.Mutex, job *metadata.CoordinatorJob, jobKey string) error {
	job.Attempts += 1
	serializedJob, err := job.Serialize()
	if err != nil {
		return fmt.Errorf("could not serialize coordinator job. %v", err)
	}
	txn := (*c.KVClient).Txn(context.Background())
	response, err := txn.If(mtx.IsOwner()).Then(clientv3.OpPut(jobKey, string(serializedJob))).Commit()
	if err != nil {
		return fmt.Errorf("could not set iterated coordinator job. %v", err)
	}
	isOwner := response.Succeeded //response.Succeeded sets true if transaction "if" statement true
	if !isOwner {
		return fmt.Errorf("was not owner of lock")
	}
	return nil
}

func (c *Coordinator) deleteJob(mtx *concurrency.Mutex, key string) error {
	c.Logger.Info("Deleting job with key: ", key)
	txn := (*c.KVClient).Txn(context.Background())
	response, err := txn.If(mtx.IsOwner()).Then(clientv3.OpDelete(key)).Commit()
	if err != nil {
		return fmt.Errorf("delete job transaction failed: %v", err)
	}
	isOwner := response.Succeeded //response.Succeeded sets true if transaction "if" statement true
	if !isOwner {
		return fmt.Errorf("was not owner of lock")
	}
	responseData := response.Responses[0] //OpDelete always returns single response
	numDeleted := responseData.GetResponseDeleteRange().Deleted
	if numDeleted != 1 { //returns 0 if delete key did not exist
		return fmt.Errorf("job Already deleted")
	}
	c.Logger.Info("Succesfully deleted job with key: ", key)
	return nil
}

func (c *Coordinator) hasJob(id metadata.ResourceID) (bool, error) {
	getResp, err := (*c.KVClient).Get(context.Background(), metadata.GetJobKey(id), clientv3.WithPrefix())
	if err != nil {
		return false, fmt.Errorf("fetch jobs from etcd with prefix %s: %v", metadata.GetJobKey(id), err)
	}
	responseLength := len(getResp.Kvs)
	if responseLength > 0 {
		return true, nil
	}
	return false, nil
}

func (c *Coordinator) createJobLock(jobKey string, s *concurrency.Session) (*concurrency.Mutex, error) {
	mtx := concurrency.NewMutex(s, GetLockKey(jobKey))
	if err := mtx.Lock(context.Background()); err != nil {
		return nil, fmt.Errorf("create job lock in etcd with key %s: %v", GetLockKey(jobKey), err)
	}
	return mtx, nil
}

func (c *Coordinator) ExecuteJob(jobKey string) error {
	c.Logger.Info("Executing new job with key ", jobKey)
	s, err := concurrency.NewSession(c.EtcdClient, concurrency.WithTTL(1))
	if err != nil {
		return fmt.Errorf("new session: %v", err)
	}
	defer s.Close()
	mtx, err := c.createJobLock(jobKey, s)
	if err != nil {
		return fmt.Errorf("job lock: %v", err)
	}
	defer func() {
		if err := mtx.Unlock(context.Background()); err != nil {
			c.Logger.Debugw("Error unlocking mutex:", "error", err)
		}
	}()
	job, err := c.getJob(mtx, jobKey)
	if err != nil {
		return err
	}
	c.Logger.Debugf("Job %s is on attempt %d", jobKey, job.Attempts)
	if job.Attempts > MAX_ATTEMPTS {
		if err := c.deleteJob(mtx, jobKey); err != nil {
			c.Logger.Debugw("Error deleting job", "error", err)
			return fmt.Errorf("job delete: %v", err)
		}
		return fmt.Errorf("job failed after %d attempts. Cancelling coordinator flow", MAX_ATTEMPTS)
	}
	if err := c.incrementJobAttempts(mtx, job, jobKey); err != nil {
		return fmt.Errorf("increment attempt: %v", err)
	}
	type jobFunction func(metadata.ResourceID, string) error
	fns := map[metadata.ResourceType]jobFunction{
		metadata.TRAINING_SET_VARIANT: c.runTrainingSetJob,
		metadata.FEATURE_VARIANT:      c.runFeatureMaterializeJob,
		metadata.LABEL_VARIANT:        c.runLabelRegisterJob,
		metadata.SOURCE_VARIANT:       c.runRegisterSourceJob,
	}
	jobFunc, has := fns[job.Resource.Type]
	if !has {
		return fmt.Errorf("not a valid resource type for running jobs")
	}
	if err := jobFunc(job.Resource, job.Schedule); err != nil {
		switch err.(type) {
		case ResourceAlreadyFailedError:
			return err
		default:
			statusErr := c.Metadata.SetStatus(context.Background(), job.Resource, metadata.FAILED, err.Error())
			return fmt.Errorf("%s job failed: %v: %v", job.Resource.Type, err, statusErr)
		}
	}
	c.Logger.Info("Succesfully executed job with key: ", jobKey)
	if err := c.deleteJob(mtx, jobKey); err != nil {
		c.Logger.Debugw("Error deleting job", "error", err)
		return fmt.Errorf("job delete: %v", err)
	}
	return nil
}

type ResourceUpdatedEvent struct {
	ResourceID metadata.ResourceID
	Completed  time.Time
}

func (c *ResourceUpdatedEvent) Serialize() (Config, error) {
	config, err := json.Marshal(c)
	if err != nil {
		panic(err)
	}
	return config, nil
}

func (c *ResourceUpdatedEvent) Deserialize(config Config) error {
	err := json.Unmarshal(config, c)
	if err != nil {
		return fmt.Errorf("deserialize resource update event: %v", err)
	}
	return nil
}

func (c *Coordinator) signalResourceUpdate(key string, value string) error {
	c.Logger.Info("Updating metdata with latest resource update status and time", key)
	s, err := concurrency.NewSession(c.EtcdClient, concurrency.WithTTL(1))
	if err != nil {
		return fmt.Errorf("create new concurrency session for resource update job: %v", err)
	}
	defer s.Close()
	mtx, err := c.createJobLock(key, s)
	if err != nil {
		return fmt.Errorf("create lock on resource update job with key %s: %v", key, err)
	}
	defer func() {
		if err := mtx.Unlock(context.Background()); err != nil {
			c.Logger.Debugw("Error unlocking mutex:", "error", err)
		}
	}()
	resUpdatedEvent := &ResourceUpdatedEvent{}
	if err := resUpdatedEvent.Deserialize(Config(value)); err != nil {
		return fmt.Errorf("deserialize resource update event: %v", err)
	}
	if err := c.Metadata.SetStatus(context.Background(), resUpdatedEvent.ResourceID, metadata.READY, ""); err != nil {
		return fmt.Errorf("set resource update status: %v", err)
	}
	c.Logger.Info("Succesfully set update status for update job with key: ", key)
	if err := c.deleteJob(mtx, key); err != nil {
		return fmt.Errorf("delete resource update job: %v", err)
	}
	return nil
}

func (c *Coordinator) changeJobSchedule(key string, value string) error {
	c.Logger.Info("Updating schedule of currently made cronjob in kubernetes: ", key)
	s, err := concurrency.NewSession(c.EtcdClient, concurrency.WithTTL(1))
	if err != nil {
		return fmt.Errorf("create new concurrency session for resource update job: %v", err)
	}
	defer s.Close()
	mtx, err := c.createJobLock(key, s)
	if err != nil {
		return fmt.Errorf("create lock on resource update job with key %s: %v", key, err)
	}
	defer func() {
		if err := mtx.Unlock(context.Background()); err != nil {
			c.Logger.Debugw("Error unlocking mutex:", "error", err)
		}
	}()
	coordinatorScheduleJob := &metadata.CoordinatorScheduleJob{}
	if err := coordinatorScheduleJob.Deserialize(Config(value)); err != nil {
		return fmt.Errorf("deserialize coordiantor schedule job: %v", err)
	}
	namespace, err := kubernetes.GetCurrentNamespace()
	if err != nil {
		return fmt.Errorf("could not get kubernetes namespace: %v", err)
	}
	jobClient, err := kubernetes.NewKubernetesJobClient(kubernetes.GetCronJobName(coordinatorScheduleJob.Resource), namespace)
	if err != nil {
		return fmt.Errorf("create new kubernetes job client: %v", err)
	}
	cronJob, err := jobClient.GetCronJob()
	if err != nil {
		return fmt.Errorf("fetch cron job from kuberentes with name %s: %v", kubernetes.GetCronJobName(coordinatorScheduleJob.Resource), err)
	}
	cronJob.Spec.Schedule = coordinatorScheduleJob.Schedule
	if _, err := jobClient.UpdateCronJob(cronJob); err != nil {
		return fmt.Errorf("update kubernetes cron job: %v", err)
	}
	if err := c.Metadata.SetStatus(context.Background(), coordinatorScheduleJob.Resource, metadata.READY, ""); err != nil {
		return fmt.Errorf("set schedule job update status in metadata: %v", err)
	}
	c.Logger.Info("Succesfully updated schedule for job in kubernetes with key: ", key)
	if err := c.deleteJob(mtx, key); err != nil {
		return fmt.Errorf("delete update schedule job in etcd: %v", err)
	}
	return nil
}<|MERGE_RESOLUTION|>--- conflicted
+++ resolved
@@ -867,13 +867,9 @@
 		}
 	}(store)
 	providerResID := provider.ResourceID{Name: resID.Name, Variant: resID.Variant, Type: provider.TrainingSet}
-<<<<<<< HEAD
+
 	if _, err := store.GetTrainingSet(providerResID); err == nil {
-		return fmt.Errorf("training set already exists: %v", err)
-=======
-	if _, err := store.GetTrainingSet(providerResID); err != nil {
-		return fmt.Errorf("could not get training set: %v: %w", resID, err)
->>>>>>> fca595d6
+		return fmt.Errorf("training set (%v) already exists: %v", resID, err)
 	}
 	features := ts.Features()
 	featureList := make([]provider.ResourceID, len(features))
