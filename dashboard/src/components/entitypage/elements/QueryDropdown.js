--- conflicted
+++ resolved
@@ -1,6 +1,5 @@
 import PrometheusGraph from "./PrometheusGraph";
 import React from "react";
-<<<<<<< HEAD
 function QueryDropdown({ query, type, name, query_type, add_labels }) {
   return (
     <PrometheusGraph
@@ -10,20 +9,7 @@
       query_type={query_type}
       add_labels={add_labels}
     />
-=======
-function QueryDropdown({ type, name, query_type, add_labels }) {
-  return (
-    <div>
-      <Container>
-        <PrometheusGraph
-          type={type}
-          name={name}
-          query_type={query_type}
-          add_labels={add_labels}
-        />
-      </Container>
-    </div>
->>>>>>> 251a7d59
+
   );
 }
 
