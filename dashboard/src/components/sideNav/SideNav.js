--- conflicted
+++ resolved
@@ -74,8 +74,7 @@
               onClick={(event) => handleMenuClick(event, '/tasks')}
               sx={{ padding: '0 0 0 6em' }}
             >
-<<<<<<< HEAD
-              <ListItemText primary='Jobs' />
+              <ListItemText primary='Tasks' />
             </ListItemButton>
             <ListItemButton
               onClick={(event) => handleMenuClick(event, '/triggers')}
@@ -83,10 +82,6 @@
             >
               <ListItemText primary='Triggers' />
             </ListItemButton>
-=======
-              <ListItemText primary='Tasks' />
-            </ListItemButton>
->>>>>>> 00f6721b
           </List>
         </Collapse>
       </Drawer>
