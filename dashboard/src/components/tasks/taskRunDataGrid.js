--- conflicted
+++ resolved
@@ -9,18 +9,9 @@
   const [content, setContent] = useState({});
 
   const handleRowSelect = (selectedRow) => {
-<<<<<<< HEAD
     let foundTaskRun = taskRunList?.find((q) => q.rowId === selectedRow.row.rowId && q.taskId === selectedRow.row.taskId);
-    console.log(foundTaskRun)
     setContent(foundTaskRun ?? {});
     setOpen((prev) => content !== selectedRow.row.name || !prev);
-=======
-    let foundTaskItem = taskRunList?.find(
-      (q) => q.taskRun.runId === selectedRow.row.taskRun.runId
-    );
-    setContent(foundTaskItem.taskRun ?? {});
-    setOpen((prev) => content !== selectedRow.row.taskRun.name || !prev);
->>>>>>> 5d25f09d
   };
 
   function handleClose() {
@@ -29,14 +20,9 @@
 
   const columns = [
     {
-<<<<<<< HEAD
-      field: 'id',
-      headerName: 'UUID',
-=======
       field: 'runId',
       headerName: 'Run Id',
       flex: 1,
->>>>>>> 5d25f09d
       width: 100,
       editable: false,
       sortable: false,
@@ -44,29 +30,6 @@
       hide: true,
     },
     {
-<<<<<<< HEAD
-      field: 'taskId',
-      headerName: 'Task ID',
-      width: 100,
-      editable: false,
-      sortable: false,
-      filterable: false,
-      hide: false,
-    },
-    {
-      field: 'runId',
-      headerName: 'Run ID',
-      width: 100,
-      editable: false,
-      sortable: false,
-      filterable: false,
-      hide: false,
-    },
-    {
-      field: 'type',
-      headerName: 'Task Type',
-      width: 150,
-=======
       field: 'name',
       headerName: 'Job Run Name',
       flex: 1,
@@ -83,7 +46,6 @@
       headerName: 'Resource',
       flex: 1,
       width: 175,
->>>>>>> 5d25f09d
       editable: false,
       sortable: false,
       filterable: false,
@@ -92,16 +54,10 @@
       },
     },
     {
-<<<<<<< HEAD
-      field: 'resourceName',
-      headerName: 'Resource Name',
-      width: 200,
-=======
       field: 'variant',
       headerName: 'Variant',
       flex: 1,
       width: 175,
->>>>>>> 5d25f09d
       editable: false,
       sortable: false,
       filterable: false,
@@ -110,24 +66,10 @@
       },
     },
     {
-<<<<<<< HEAD
-      field: 'resourceVariant',
-      headerName: 'Resource Variant',
-      width: 200,
-      editable: false,
-      sortable: false,
-      filterable: false,
-    },
-    {
-      field: 'provider',
-      headerName: 'Provider',
-      width: 200,
-=======
       field: 'jobType',
       headerName: 'Job Type',
       flex: 1,
       width: 175,
->>>>>>> 5d25f09d
       editable: false,
       sortable: false,
       filterable: false,
@@ -202,16 +144,8 @@
           horizontal: 'right',
         }}
       >
-<<<<<<< HEAD
         <TaskRunCard handleClose={handleClose} taskId={content.taskId} taskRunId={content.runId} />
-=======
-        <TaskRunCard
-          handleClose={handleClose}
-          searchId={content?.runId ?? ''}
-        />
->>>>>>> 5d25f09d
       </Popover>
-      {console.log(taskRunList)}
       <DataGrid
         autoHeight
         sx={{
