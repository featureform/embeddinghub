--- conflicted
+++ resolved
@@ -4,13 +4,9 @@
 	"context"
 	"encoding/json"
 	"fmt"
-<<<<<<< HEAD
-	"strconv"
-=======
 	"net/url"
 	"strconv"
 	"strings"
->>>>>>> 8a4ba479
 	"sync"
 	"sync/atomic"
 
