module github.com/featureform

go 1.17

require (
	github.com/alicebob/miniredis v2.5.0+incompatible
	github.com/avast/retry-go/v4 v4.0.3
	github.com/gin-contrib/cors v1.3.1
	github.com/gin-gonic/gin v1.7.7
	github.com/go-redis/redis/v8 v8.11.5
	github.com/gocql/gocql v1.1.0
	github.com/google/uuid v1.3.0
	github.com/jackc/pgx/v4 v4.15.0
	github.com/joho/godotenv v1.4.0
	github.com/prometheus/client_golang v1.12.1
	github.com/prometheus/client_model v0.2.0
	github.com/snowflakedb/gosnowflake v1.6.8
	github.com/stretchr/testify v1.7.0
	github.com/typesense/typesense-go v0.4.0
	go.etcd.io/etcd/client/v3 v3.5.2
	go.uber.org/zap v1.19.1
	golang.org/x/sync v0.0.0-20210220032951-036812b2e83c
<<<<<<< HEAD
	google.golang.org/api v0.80.0
=======
>>>>>>> 4509929b
	google.golang.org/grpc v1.46.2
	google.golang.org/protobuf v1.28.0
	k8s.io/api v0.23.5
	k8s.io/apimachinery v0.23.5
	k8s.io/client-go v0.23.5
)

require (
	cloud.google.com/go v0.102.0 // indirect
	cloud.google.com/go/compute v1.6.1 // indirect
<<<<<<< HEAD
=======
	github.com/gocql/gocql v1.1.0 // indirect
>>>>>>> 4509929b
	github.com/golang/groupcache v0.0.0-20210331224755-41bb18bfe9da // indirect
	github.com/golang/snappy v0.0.3 // indirect
	github.com/googleapis/gax-go/v2 v2.4.0 // indirect
	github.com/hailocab/go-hostpool v0.0.0-20160125115350-e80d13ce29ed // indirect
	go.opencensus.io v0.23.0 // indirect
<<<<<<< HEAD
=======
	google.golang.org/api v0.80.0 // indirect
>>>>>>> 4509929b
)

require (
	cloud.google.com/go/firestore v1.6.1
	github.com/Azure/azure-pipeline-go v0.2.3 // indirect
	github.com/Azure/azure-storage-blob-go v0.14.0 // indirect
	github.com/alicebob/gopher-json v0.0.0-20200520072559-a9ecdc9d1d3a // indirect
	github.com/apache/arrow/go/arrow v0.0.0-20211112161151-bc219186db40 // indirect
	github.com/aws/aws-sdk-go-v2 v1.16.2 // indirect
	github.com/aws/aws-sdk-go-v2/aws/protocol/eventstream v1.4.1 // indirect
	github.com/aws/aws-sdk-go-v2/credentials v1.11.2 // indirect
	github.com/aws/aws-sdk-go-v2/internal/configsources v1.1.9 // indirect
	github.com/aws/aws-sdk-go-v2/internal/endpoints/v2 v2.4.3 // indirect
	github.com/aws/aws-sdk-go-v2/internal/v4a v1.0.0 // indirect
	github.com/aws/aws-sdk-go-v2/service/internal/accept-encoding v1.9.1 // indirect
	github.com/aws/aws-sdk-go-v2/service/internal/checksum v1.1.3 // indirect
	github.com/aws/aws-sdk-go-v2/service/internal/presigned-url v1.9.3 // indirect
	github.com/aws/aws-sdk-go-v2/service/internal/s3shared v1.13.3 // indirect
	github.com/aws/aws-sdk-go-v2/service/s3 v1.26.4 // indirect
	github.com/aws/smithy-go v1.11.2 // indirect
	github.com/beorn7/perks v1.0.1 // indirect
	github.com/cespare/xxhash/v2 v2.1.2 // indirect
	github.com/coreos/go-semver v0.3.0 // indirect
	github.com/coreos/go-systemd/v22 v22.3.2 // indirect
	github.com/davecgh/go-spew v1.1.1 // indirect
	github.com/deepmap/oapi-codegen v1.9.0 // indirect
	github.com/dgryski/go-rendezvous v0.0.0-20200823014737-9f7001d12a5f // indirect
	github.com/form3tech-oss/jwt-go v3.2.5+incompatible // indirect
	github.com/gabriel-vasile/mimetype v1.4.0 // indirect
	github.com/gin-contrib/sse v0.1.0 // indirect
	github.com/go-logr/logr v1.2.0 // indirect
	github.com/go-playground/locales v0.14.0 // indirect
	github.com/go-playground/universal-translator v0.18.0 // indirect
	github.com/go-playground/validator/v10 v10.9.0 // indirect
	github.com/gocql/gocql v1.1.0 // indirect
	github.com/gogo/protobuf v1.3.2 // indirect
	github.com/golang/protobuf v1.5.2 // indirect
	github.com/golang/snappy v0.0.3 // indirect
	github.com/gomodule/redigo v1.8.8 // indirect
	github.com/google/flatbuffers v2.0.6+incompatible // indirect
	github.com/google/go-cmp v0.5.8 // indirect
	github.com/google/gofuzz v1.1.0 // indirect
	github.com/googleapis/gnostic v0.5.5 // indirect
	github.com/hailocab/go-hostpool v0.0.0-20160125115350-e80d13ce29ed // indirect
	github.com/imdario/mergo v0.3.12 // indirect
	github.com/gomodule/redigo v1.8.8 // indirect
	github.com/google/flatbuffers v2.0.6+incompatible // indirect
	github.com/gorhill/cronexpr v0.0.0-20180427100037-88b0669f7d75
	github.com/jackc/chunkreader/v2 v2.0.1 // indirect
	github.com/jackc/pgconn v1.11.0 // indirect
	github.com/jackc/pgio v1.0.0 // indirect
	github.com/jackc/pgpassfile v1.0.0 // indirect
	github.com/jackc/pgproto3/v2 v2.2.0 // indirect
	github.com/jackc/pgservicefile v0.0.0-20200714003250-2b9c44734f2b // indirect
	github.com/jackc/pgtype v1.10.0 // indirect
	github.com/jackc/puddle v1.2.1 // indirect
	github.com/jmespath/go-jmespath v0.4.0 // indirect
	github.com/json-iterator/go v1.1.12 // indirect
	github.com/leodido/go-urn v1.2.1 // indirect
	github.com/lib/pq v1.10.4
	github.com/mattn/go-ieproxy v0.0.3 // indirect
	github.com/mattn/go-isatty v0.0.14 // indirect
	github.com/matttproud/golang_protobuf_extensions v1.0.2-0.20181231171920-c182affec369 // indirect
	github.com/modern-go/concurrent v0.0.0-20180306012644-bacd9c7ef1dd // indirect
	github.com/modern-go/reflect2 v1.0.2 // indirect
	github.com/mrz1836/go-sanitize v1.1.5
	github.com/pierrec/lz4/v4 v4.1.14 // indirect
	github.com/pkg/browser v0.0.0-20210911075715-681adbf594b8 // indirect
	github.com/pmezard/go-difflib v1.0.0 // indirect
	github.com/prometheus/common v0.32.1 // indirect
	github.com/prometheus/procfs v0.7.3 // indirect
	github.com/sirupsen/logrus v1.8.1 // indirect
	github.com/sony/gobreaker v0.5.0 // indirect
	github.com/spf13/pflag v1.0.5 // indirect
	github.com/stoicperlman/fls v0.0.0-20171222144224-f073b7a01081 // indirect
	github.com/ugorji/go/codec v1.2.6 // indirect
	github.com/yuin/gopher-lua v0.0.0-20210529063254-f4c35e4016d9 // indirect
	go.etcd.io/etcd/api/v3 v3.5.2
	go.etcd.io/etcd/client/pkg/v3 v3.5.2 // indirect
	golang.org/x/crypto v0.0.0-20211117183948-ae814b36b871 // indirect
	golang.org/x/net v0.0.0-20220425223048-2871e0cb64e4 // indirect
	golang.org/x/oauth2 v0.0.0-20220411215720-9780585627b5 // indirect
	golang.org/x/sys v0.0.0-20220503163025-988cb79eb6c6 // indirect
	golang.org/x/term v0.0.0-20210927222741-03fcf44c2211 // indirect
	golang.org/x/text v0.3.7 // indirect
	golang.org/x/time v0.0.0-20210723032227-1f47c861a9ac // indirect
	golang.org/x/xerrors v0.0.0-20220517211312-f3a8303e98df // indirect
	google.golang.org/appengine v1.6.7 // indirect
	google.golang.org/genproto v0.0.0-20220523171625-347a074981d8 // indirect
	gopkg.in/inf.v0 v0.9.1 // indirect
	gopkg.in/yaml.v2 v2.4.0 // indirect
	gopkg.in/yaml.v3 v3.0.0-20210107192922-496545a6307b // indirect
	k8s.io/klog/v2 v2.30.0 // indirect
	k8s.io/kube-openapi v0.0.0-20211115234752-e816edb12b65 // indirect
	k8s.io/utils v0.0.0-20211116205334-6203023598ed // indirect
	sigs.k8s.io/json v0.0.0-20211020170558-c049b76a60c6 // indirect
	sigs.k8s.io/structured-merge-diff/v4 v4.2.1 // indirect
	sigs.k8s.io/yaml v1.2.0 // indirect
)

require (
	github.com/alicebob/gopher-json v0.0.0-20200520072559-a9ecdc9d1d3a // indirect
	github.com/aws/aws-sdk-go-v2/feature/s3/manager v1.11.4 // indirect
	github.com/gomodule/redigo v1.8.8 // indirect
	github.com/google/flatbuffers v2.0.6+incompatible // indirect
	github.com/gorhill/cronexpr v0.0.0-20180427100037-88b0669f7d75
	github.com/klauspost/compress v1.15.1 // indirect
	github.com/lib/pq v1.10.4
	github.com/mattn/go-ieproxy v0.0.3 // indirect
	github.com/pierrec/lz4/v4 v4.1.14 // indirect
	github.com/yuin/gopher-lua v0.0.0-20210529063254-f4c35e4016d9 // indirect
	go.etcd.io/etcd/api/v3 v3.5.2
	go.uber.org/atomic v1.9.0 // indirect
	go.uber.org/multierr v1.7.0 // indirect
	golang.org/x/sys v0.0.0-20220408201424-a24fb2fb8a0f // indirect
	golang.org/x/term v0.0.0-20210927222741-03fcf44c2211 // indirect
)<|MERGE_RESOLUTION|>--- conflicted
+++ resolved
@@ -20,10 +20,7 @@
 	go.etcd.io/etcd/client/v3 v3.5.2
 	go.uber.org/zap v1.19.1
 	golang.org/x/sync v0.0.0-20210220032951-036812b2e83c
-<<<<<<< HEAD
 	google.golang.org/api v0.80.0
-=======
->>>>>>> 4509929b
 	google.golang.org/grpc v1.46.2
 	google.golang.org/protobuf v1.28.0
 	k8s.io/api v0.23.5
@@ -34,19 +31,13 @@
 require (
 	cloud.google.com/go v0.102.0 // indirect
 	cloud.google.com/go/compute v1.6.1 // indirect
-<<<<<<< HEAD
-=======
 	github.com/gocql/gocql v1.1.0 // indirect
->>>>>>> 4509929b
 	github.com/golang/groupcache v0.0.0-20210331224755-41bb18bfe9da // indirect
 	github.com/golang/snappy v0.0.3 // indirect
 	github.com/googleapis/gax-go/v2 v2.4.0 // indirect
 	github.com/hailocab/go-hostpool v0.0.0-20160125115350-e80d13ce29ed // indirect
 	go.opencensus.io v0.23.0 // indirect
-<<<<<<< HEAD
-=======
 	google.golang.org/api v0.80.0 // indirect
->>>>>>> 4509929b
 )
 
 require (
