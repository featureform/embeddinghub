--- conflicted
+++ resolved
@@ -153,24 +153,16 @@
 		completionMode = batchv1.NonIndexedCompletion
 	}
 
-<<<<<<< HEAD
 	backoffLimit := helpers.GetEnvInt32("K8S_JOB_BACKOFF_LIMIT", 0)
 	ttlLimitSeconds := helpers.GetEnvInt32("K8S_JOB_TTL_LIMIT_SECONDS", 60)
 
-=======
->>>>>>> 5d868e84
 	var pullPolicy v1.PullPolicy
 	if helpers.IsDebugEnv() {
 		pullPolicy = v1.PullAlways
 	} else {
 		pullPolicy = v1.PullIfNotPresent
 	}
-
-<<<<<<< HEAD
-=======
-	backoffLimit := int32(0)
-	ttlLimit := int32(3600)
->>>>>>> 5d868e84
+  
 	return batchv1.JobSpec{
 		Completions:             &config.NumTasks,
 		Parallelism:             &config.NumTasks,
