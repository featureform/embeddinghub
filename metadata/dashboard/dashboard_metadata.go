--- conflicted
+++ resolved
@@ -9,13 +9,9 @@
 	"encoding/json"
 	"fmt"
 	"net/http"
-<<<<<<< HEAD
-	"reflect"
 	"slices"
 	"sort"
 	"strconv"
-=======
->>>>>>> d79b5503
 	"strings"
 	"time"
 
