--- conflicted
+++ resolved
@@ -8,15 +8,6 @@
 	"context"
 	"encoding/json"
 	"fmt"
-	"github.com/featureform/scheduling"
-	sp "github.com/featureform/scheduling/storage_providers"
-	"net/http"
-	"reflect"
-	"slices"
-	"sort"
-	"strings"
-	"time"
-
 	filestore "github.com/featureform/filestore"
 	help "github.com/featureform/helpers"
 	"github.com/featureform/metadata"
@@ -25,13 +16,20 @@
 	"github.com/featureform/proto"
 	"github.com/featureform/provider"
 	pt "github.com/featureform/provider/provider_type"
+	"github.com/featureform/scheduling"
 	sc "github.com/featureform/scheduling"
+	sp "github.com/featureform/scheduling/storage_providers"
 	"github.com/featureform/serving"
 	"github.com/gin-contrib/cors"
 	"github.com/gin-gonic/gin"
 	"github.com/pkg/errors"
 	"go.uber.org/zap"
 	"golang.org/x/sync/errgroup"
+	"net/http"
+	"reflect"
+	"slices"
+	"sort"
+	"strings"
 )
 
 var SearchClient search.Searcher
@@ -1546,61 +1544,6 @@
 	return nil
 }
 
-<<<<<<< HEAD
-=======
-// todox: eventually remove
-func CreateDummyTaskRuns(count int) {
-	taskMetadataStaticList = []sc.TaskMetadata{
-		{ID: 0, Name: "Test_job", TaskType: sc.ResourceCreation, Target: sc.NameVariant{
-			Name:    "transaction",
-			Variant: "default",
-		}, TargetType: sc.NameVariantTarget, DateCreated: time.Now().Truncate(0).UTC()},
-		{ID: 1, Name: "Nicole_Puppers", TaskType: sc.Monitoring, Target: sc.NameVariant{
-			Name:    "avg_transactions",
-			Variant: "v1",
-		}, TargetType: sc.NameVariantTarget, DateCreated: time.Now().Truncate(0).UTC()},
-		{ID: 2, Name: "Sandbox_Test", TaskType: sc.ResourceCreation, Target: sc.NameVariant{
-			Name:    "transaction",
-			Variant: "default",
-		}, TargetType: sc.NameVariantTarget, DateCreated: time.Now().Truncate(0).UTC()},
-		{ID: 3, Name: "Production_Data_Set", TaskType: sc.HealthCheck, Target: sc.NameVariant{
-			Name:    "speed_dating",
-			Variant: "left_overs",
-		}, TargetType: sc.NameVariantTarget, DateCreated: time.Now().Truncate(0).UTC()},
-		{ID: 4, Name: "MySQL Task", TaskType: sc.ResourceCreation, Target: sc.NameVariant{
-			Name:    "testing_name",
-			Variant: "testing_variant",
-		}, TargetType: sc.NameVariantTarget, DateCreated: time.Now().Truncate(0).UTC()},
-	}
-	taskRunStaticList = []sc.TaskRunMetadata{}
-	dummyStates := []sc.Status{sc.Failed, sc.Pending, sc.Running, sc.Success}
-	for i := 1; i <= count; i++ {
-		status := dummyStates[rand.Intn(len(dummyStates))]
-		runTime := time.Now()
-		taskRunStaticList = append(taskRunStaticList, (createTaskRun(i, status, runTime)))
-	}
-}
-
-func createTaskRun(id int, status sc.Status, timeParam time.Time) sc.TaskRunMetadata {
-
-	//todox: check against existing task metadata list
-	foundTaskMetadata := taskMetadataStaticList[rand.Intn(len(taskMetadataStaticList))]
-
-	return sc.TaskRunMetadata{
-		ID:          sc.TaskRunID(id),
-		TaskId:      foundTaskMetadata.ID,
-		Name:        foundTaskMetadata.Name,
-		Trigger:     sc.OneOffTrigger{TriggerName: "Apply"},
-		TriggerType: sc.OneOffTriggerType,
-		Status:      status,
-		StartTime:   timeParam.Add(-5 * time.Minute),
-		EndTime:     timeParam.Add(10 * time.Minute),
-		Logs:        []string{"log 1", "log 2"},
-		Error:       "No errors for now.",
-	}
-}
-
->>>>>>> 5d25f09d
 func filter[T any](ss []T, test func(T) bool) (ret []T) {
 	for _, s := range ss {
 		if test(s) {
@@ -1610,7 +1553,6 @@
 	return ret
 }
 
-<<<<<<< HEAD
 type TaskDefinition struct {
 	ID       int    `json:"id"`
 	Name     string `json:"name"`
@@ -1618,49 +1560,12 @@
 	Provider string `json:"provider"`
 	Resource string `json:"resource"`
 	Variant  string `json:"variant"`
-=======
-func mockTaskRunFind(searchId int) sc.TaskRunMetadata {
-	result := sc.TaskRunMetadata{ID: sc.TaskRunID(-1)} //sentinel result
-	searchTaskId := sc.TaskRunID(searchId)
-	for _, n := range taskRunStaticList {
-		if n.ID == searchTaskId {
-			result = n
-			break
-		}
-	}
-	return result
-}
-
-func mockTaskFind(searchId int) sc.TaskMetadata {
-	result := sc.TaskMetadata{ID: sc.TaskID(-1)} //sentinel result
-	searchTaskId := sc.TaskID(searchId)
-	for _, n := range taskMetadataStaticList {
-		if n.ID == searchTaskId {
-			result = n
-			break
-		}
-	}
-	return result
->>>>>>> 5d25f09d
 }
 
 // This will be updated in the Triggers PR
 type TaskRunResponse struct {
-<<<<<<< HEAD
-	UniqueID        string    `json:"id"`
-	ID              int       `json:"runId"`
-	TaskID          int       `json:"taskId"`
-	Name            string    `json:"name"`
-	Type            string    `json:"type"`
-	ResourceName    string    `json:"resourceName"`
-	ResourceVariant string    `json:"resourceVariant"`
-	Status          string    `json:"status"`
-	LastRunTime     time.Time `json:"lastRunTime"`
-	TriggeredBy     string    `json:"triggeredBy"`
-=======
 	Task    sc.TaskMetadata    `json:"task"`
 	TaskRun sc.TaskRunMetadata `json:"taskRun"`
->>>>>>> 5d25f09d
 }
 
 type TaskRunsPostBody struct {
@@ -1701,7 +1606,6 @@
 		return
 	}
 
-<<<<<<< HEAD
 	runs, err := m.TaskManager.GetAllTaskRuns()
 	if err != nil {
 		fetchError := m.GetTagError(500, err, c, "GetTaskRuns - Failed to fetch task runs")
@@ -1720,11 +1624,6 @@
 
 		taskListResponse = append(taskListResponse, makeRunResponse(task, run))
 	}
-=======
-	// todox: swap for api call
-	taskListCopy := make([]sc.TaskRunMetadata, len(taskRunStaticList))
-	_ = copy(taskListCopy, taskRunStaticList)
->>>>>>> 5d25f09d
 
 	// status filter, break out
 	taskListCopy = filter(taskListCopy, func(t sc.TaskRunMetadata) bool {
@@ -1800,55 +1699,27 @@
 	var taskID scheduling.TaskID
 	var taskRunID scheduling.TaskRunID
 
-<<<<<<< HEAD
 	err := taskID.FromString(strTaskID)
 	if err != nil {
-		fetchError := &FetchError{StatusCode: 400, Type: "GetTaskRunDetails - Could not convert the given taskId"}
-=======
-	if taskRunId == "" {
 		fetchError := &FetchError{StatusCode: http.StatusBadRequest, Type: "GetTaskRunDetails - Could not find the taskRunId parameter"}
->>>>>>> 5d25f09d
 		m.logger.Errorw(fetchError.Error(), "Metadata error")
 		c.JSON(fetchError.StatusCode, fetchError.Error())
 		return
 	}
 
-<<<<<<< HEAD
 	err = taskRunID.FromString(strTaskRunId)
 	if err != nil {
 		fetchError := &FetchError{StatusCode: 400, Type: "GetTaskRunDetails - Could not convert the given taskRunId"}
-=======
-	searchId, err := strconv.Atoi(taskRunId)
-	if err != nil {
-		fetchError := &FetchError{StatusCode: http.StatusBadRequest, Type: "GetTaskRunDetails - taskRunId is not a number!"}
->>>>>>> 5d25f09d
 		m.logger.Errorw(fetchError.Error(), "Metadata error")
 		c.JSON(fetchError.StatusCode, fetchError.Error())
 		return
 	}
-<<<<<<< HEAD
 
 	runs, err := m.TaskManager.GetTaskRuns(taskID)
 	if err != nil {
 		fetchError := m.GetTagError(500, err, c, "GetTaskRuns - Failed to fetch task")
 		c.JSON(fetchError.StatusCode, fetchError.Error())
 		return
-=======
-
-	noResultTaskId := sc.TaskRunID(-1)
-
-	//todox: replace mock find with lib call
-	taskRunResult := mockTaskRunFind(searchId)
-
-	//todox: create mock collect
-	otherRuns := []sc.TaskRunMetadata{}
-	if taskRunResult.ID != noResultTaskId {
-		for _, loopRunItem := range taskRunStaticList {
-			if loopRunItem.TaskId == taskRunResult.TaskId && loopRunItem.ID != taskRunResult.ID {
-				otherRuns = append(otherRuns, loopRunItem)
-			}
-		}
->>>>>>> 5d25f09d
 	}
 
 	var otherRuns []OtherRunResponse
@@ -1863,15 +1734,7 @@
 	logs := strings.Join(selectedRun.Logs, "\n")
 	logsWithError := fmt.Sprintf("%s\n%s", logs, selectedRun.Error)
 	resp := TaskRunDetailResponse{
-<<<<<<< HEAD
-		ID:        string(selectedRun.ID),
-		Name:      selectedRun.Name,
-		Status:    selectedRun.Status.String(),
-		Logs:      logsWithError,
-		Details:   "Details go here",
-=======
 		TaskRun:   taskRunResult,
->>>>>>> 5d25f09d
 		OtherRuns: otherRuns,
 	}
 
@@ -1896,59 +1759,6 @@
 	router.POST("/data/:type/:resource/gettags", m.GetTags)
 	router.POST("/data/:type/:resource/tags", m.PostTags)
 	router.POST("/data/taskruns", m.GetTaskRuns)
-<<<<<<< HEAD
 	router.GET("/data/taskruns/taskrundetail/:taskId/:taskRunId", m.GetTaskRunDetails)
 	router.Run(port)
-=======
-	router.GET("/data/taskruns/taskrundetail/:taskRunId", m.GetTaskRunDetails)
-
-	router.Run(port)
-}
-
-func main() {
-	logger := zap.NewExample().Sugar()
-	metadataHost := help.GetEnv("METADATA_HOST", "localhost")
-	metadataPort := help.GetEnv("METADATA_PORT", "8080")
-	searchHost := help.GetEnv("MEILISEARCH_HOST", "localhost")
-	searchPort := help.GetEnv("MEILISEARCH_PORT", "7700")
-	searchEndpoint := fmt.Sprintf("http://%s:%s", searchHost, searchPort)
-	searchApiKey := help.GetEnv("MEILISEARCH_APIKEY", "xyz")
-	logger.Infof("Connecting to typesense at: %s\n", searchEndpoint)
-	sc, err := search.NewMeilisearch(&search.MeilisearchParams{
-		Host:   searchHost,
-		Port:   searchPort,
-		ApiKey: searchApiKey,
-	})
-	if err != nil {
-		logger.Panicw("Failed to create new meil search", err)
-	}
-	CreateDummyTaskRuns(360)
-
-	SearchClient = sc
-	metadataAddress := fmt.Sprintf("%s:%s", metadataHost, metadataPort)
-	logger.Infof("Looking for metadata at: %s\n", metadataAddress)
-	client, err := metadata.NewClient(metadataAddress, logger)
-	if err != nil {
-		logger.Panicw("Failed to connect", "error", err)
-	}
-
-	etcdHost := help.GetEnv("ETCD_HOST", "localhost")
-	etcdPort := help.GetEnv("ETCD_PORT", "2379")
-	storageProvider := metadata.EtcdStorageProvider{
-		Config: metadata.EtcdConfig{
-			Nodes: []metadata.EtcdNode{
-				{Host: etcdHost, Port: etcdPort},
-			},
-		},
-	}
-
-	metadataServer, err := NewMetadataServer(logger, client, &storageProvider)
-	if err != nil {
-		logger.Panicw("Failed to create server", "error", err)
-	}
-	metadataHTTPPort := help.GetEnv("METADATA_HTTP_PORT", "3001")
-	metadataServingPort := fmt.Sprintf(":%s", metadataHTTPPort)
-	logger.Infof("Serving HTTP Metadata on port: %s\n", metadataServingPort)
-	metadataServer.Start(metadataServingPort)
->>>>>>> 5d25f09d
-}+}
