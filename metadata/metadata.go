--- conflicted
+++ resolved
@@ -88,13 +88,10 @@
 	return c == FeatureVariantCategory(category)
 }
 
-<<<<<<< HEAD
-=======
 func (c FeatureVariantCategory) String() string {
 	return pb.FeatureVariantCategory_name[int32(c)]
 }
 
->>>>>>> 3517e673
 var parentMapping = map[ResourceType]ResourceType{
 	FEATURE_VARIANT:      FEATURE,
 	LABEL_VARIANT:        LABEL,
