// This Source Code Form is subject to the terms of the Mozilla Public
// License, v. 2.0. If a copy of the MPL was not distributed with this
// file, You can obtain one at https://mozilla.org/MPL/2.0/.

// TODO: need to figure out entry point for GetStatus
// modify if status is not in proto then check the task manager

package metadata

import (
	"context"
	"fmt"
	"io"
	"net"
	"strings"
	"time"

	"github.com/featureform/ffsync"
	"github.com/featureform/helpers"

	"github.com/featureform/fferr"
	"github.com/featureform/lib"

	"github.com/pkg/errors"

	"golang.org/x/exp/slices"

	pb "github.com/featureform/metadata/proto"
	"github.com/featureform/metadata/search"
	pc "github.com/featureform/provider/provider_config"
	pt "github.com/featureform/provider/provider_type"
	"github.com/featureform/scheduling"
<<<<<<< HEAD
	sp "github.com/featureform/scheduling/storage_providers"
=======
	"github.com/google/uuid"
>>>>>>> e337b558
	"go.uber.org/zap"
	"google.golang.org/grpc"
	"google.golang.org/protobuf/proto"
	tspb "google.golang.org/protobuf/types/known/timestamppb"
)

const TIME_FORMAT = time.RFC1123

type operation int

const (
	create_op operation = iota
)

type ResourceType int32

const (
	FEATURE              ResourceType = ResourceType(pb.ResourceType_FEATURE)
	FEATURE_VARIANT                   = ResourceType(pb.ResourceType_FEATURE_VARIANT)
	LABEL                             = ResourceType(pb.ResourceType_LABEL)
	LABEL_VARIANT                     = ResourceType(pb.ResourceType_LABEL_VARIANT)
	USER                              = ResourceType(pb.ResourceType_USER)
	ENTITY                            = ResourceType(pb.ResourceType_ENTITY)
	PROVIDER                          = ResourceType(pb.ResourceType_PROVIDER)
	SOURCE                            = ResourceType(pb.ResourceType_SOURCE)
	SOURCE_VARIANT                    = ResourceType(pb.ResourceType_SOURCE_VARIANT)
	TRAINING_SET                      = ResourceType(pb.ResourceType_TRAINING_SET)
	TRAINING_SET_VARIANT              = ResourceType(pb.ResourceType_TRAINING_SET_VARIANT)
	MODEL                             = ResourceType(pb.ResourceType_MODEL)
)

func (r ResourceType) String() string {
	return pb.ResourceType_name[int32(r)]
}

func (r ResourceType) Serialized() pb.ResourceType {
	return pb.ResourceType(r)
}

type ComputationMode int32

const (
	PRECOMPUTED     ComputationMode = ComputationMode(pb.ComputationMode_PRECOMPUTED)
	CLIENT_COMPUTED                 = ComputationMode(pb.ComputationMode_CLIENT_COMPUTED)
)

func (cm ComputationMode) Equals(mode pb.ComputationMode) bool {
	return cm == ComputationMode(mode)
}

func (cm ComputationMode) String() string {
	return pb.ComputationMode_name[int32(cm)]
}

var parentMapping = map[ResourceType]ResourceType{
	FEATURE_VARIANT:      FEATURE,
	LABEL_VARIANT:        LABEL,
	SOURCE_VARIANT:       SOURCE,
	TRAINING_SET_VARIANT: TRAINING_SET,
}

func (serv *MetadataServer) needsJob(res Resource) bool {
	if res.ID().Type == TRAINING_SET_VARIANT ||
		res.ID().Type == SOURCE_VARIANT ||
		res.ID().Type == LABEL_VARIANT {
		return true
	}
	if res.ID().Type == FEATURE_VARIANT {
		if fv, ok := res.(*featureVariantResource); !ok {
			serv.Logger.Errorf("resource has type FEATURE VARIANT but failed to cast %s", res.ID())
			return false
		} else {
			return PRECOMPUTED.Equals(fv.serialized.Mode)
		}
	}
	return false
}

type ResourceID struct {
	Name    string
	Variant string
	Type    ResourceType
}

func (id ResourceID) Proto() *pb.NameVariant {
	return &pb.NameVariant{
		Name:    id.Name,
		Variant: id.Variant,
	}
}

func (id ResourceID) Parent() (ResourceID, bool) {
	parentType, has := parentMapping[id.Type]
	if !has {
		return ResourceID{}, false
	}
	return ResourceID{
		Name: id.Name,
		Type: parentType,
	}, true
}

func (id ResourceID) String() string {
	if id.Variant == "" {
		return fmt.Sprintf("%s %s", id.Type, id.Name)
	}
	return fmt.Sprintf("%s %s (%s)", id.Type, id.Name, id.Variant)
}

var bannedStrings = [...]string{"__"}
var bannedPrefixes = [...]string{"_"}
var bannedSuffixes = [...]string{"_"}

func resourceNamedSafely(id ResourceID) error {
	for _, substr := range bannedStrings {
		if strings.Contains(id.Name, substr) {
			return fferr.NewInvalidResourceVariantNameError(id.Name, id.Variant, fferr.ResourceType(id.Type.String()), fmt.Errorf("resource name contains banned string %s", substr))
		}
		if strings.Contains(id.Variant, substr) {
			return fferr.NewInvalidResourceVariantNameError(id.Name, id.Variant, fferr.ResourceType(id.Type.String()), fmt.Errorf("resource variant %s contains banned string %s", id.Name, substr))
		}
	}
	for _, substr := range bannedPrefixes {
		if strings.HasPrefix(id.Name, substr) {
			return fferr.NewInvalidResourceVariantNameError(id.Name, id.Variant, fferr.ResourceType(id.Type.String()), fmt.Errorf("resource name %s contains banned prefix %s", id.Name, substr))
		}
		if strings.HasPrefix(id.Variant, substr) {
			return fferr.NewInvalidResourceVariantNameError(id.Name, id.Variant, fferr.ResourceType(id.Type.String()), fmt.Errorf("resource variant %s contains banned prefix %s", id.Name, substr))
		}
	}
	for _, substr := range bannedSuffixes {
		if strings.HasSuffix(id.Name, substr) {
			return fferr.NewInvalidResourceVariantNameError(id.Name, id.Variant, fferr.ResourceType(id.Type.String()), fmt.Errorf("resource name %s contains banned suffix %s", id.Name, substr))
		}
		if strings.HasSuffix(id.Variant, substr) {
			return fferr.NewInvalidResourceVariantNameError(id.Name, id.Variant, fferr.ResourceType(id.Type.String()), fmt.Errorf("resource variant %s contains banned suffix %s", id.Name, substr))
		}
	}
	return nil
}

type ResourceVariant interface {
	IsEquivalent(ResourceVariant) (bool, error)
	ToResourceVariantProto() *pb.ResourceVariant
}

type Resource interface {
	Notify(ResourceLookup, operation, Resource) error
	ID() ResourceID
	Schedule() string
	Dependencies(ResourceLookup) (ResourceLookup, error)
	Proto() proto.Message
	GetStatus() *pb.ResourceStatus
	UpdateStatus(pb.ResourceStatus) error
	UpdateSchedule(string) error
	Update(ResourceLookup, Resource) error
}

func isDirectDependency(lookup ResourceLookup, dependency, parent Resource) (bool, error) {
	depId := dependency.ID()
	deps, depsErr := parent.Dependencies(lookup)
	if depsErr != nil {
		return false, depsErr
	}
	return deps.Has(depId)
}

type ResourceLookup interface {
	Lookup(ResourceID) (Resource, error)
	Has(ResourceID) (bool, error)
	Set(ResourceID, Resource) error
	Submap([]ResourceID) (ResourceLookup, error)
	ListForType(ResourceType) ([]Resource, error)
	List() ([]Resource, error)
	HasJob(ResourceID) (bool, error)
	SetJob(ResourceID, string) error
	SetStatus(ResourceID, pb.ResourceStatus) error
	SetSchedule(ResourceID, string) error
}

type SearchWrapper struct {
	Searcher search.Searcher
	ResourceLookup
}

func (wrapper SearchWrapper) Set(id ResourceID, res Resource) error {
	if err := wrapper.ResourceLookup.Set(id, res); err != nil {
		return err
	}

	var allTags []string
	switch res.(type) {
	case *sourceVariantResource:
		allTags = res.(*sourceVariantResource).serialized.Tags.Tag

	case *featureVariantResource:
		allTags = res.(*featureVariantResource).serialized.Tags.Tag

	case *labelVariantResource:
		allTags = res.(*labelVariantResource).serialized.Tags.Tag

	case *trainingSetVariantResource:
		allTags = res.(*trainingSetVariantResource).serialized.Tags.Tag
	}

	doc := search.ResourceDoc{
		Name:    id.Name,
		Type:    id.Type.String(),
		Tags:    allTags,
		Variant: id.Variant,
	}
	return wrapper.Searcher.Upsert(doc)
}

type LocalResourceLookup map[ResourceID]Resource

func (lookup LocalResourceLookup) Lookup(id ResourceID) (Resource, error) {
	res, has := lookup[id]
	if !has {
		wrapped := fferr.NewKeyNotFoundError(id.String(), nil)
		wrapped.AddDetail("resource_type", id.Type.String())
		return nil, wrapped
	}
	return res, nil
}

func (lookup LocalResourceLookup) Has(id ResourceID) (bool, error) {
	_, has := lookup[id]
	return has, nil
}

func (lookup LocalResourceLookup) Set(id ResourceID, res Resource) error {
	lookup[id] = res
	return nil
}

func (lookup LocalResourceLookup) Submap(ids []ResourceID) (ResourceLookup, error) {
	resources := make(LocalResourceLookup, len(ids))
	for _, id := range ids {
		resource, has := lookup[id]
		if !has {
			wrapped := fferr.NewDatasetNotFoundError(id.Name, id.Variant, fmt.Errorf("resource not found"))
			wrapped.AddDetail("resource_type", id.Type.String())
			return nil, wrapped
		}
		resources[id] = resource
	}
	return resources, nil
}

func (lookup LocalResourceLookup) ListForType(t ResourceType) ([]Resource, error) {
	resources := make([]Resource, 0)
	for id, res := range lookup {
		if id.Type == t {
			resources = append(resources, res)
		}
	}
	return resources, nil
}

func (lookup LocalResourceLookup) List() ([]Resource, error) {
	resources := make([]Resource, 0, len(lookup))
	for _, res := range lookup {
		resources = append(resources, res)
	}
	return resources, nil
}

func (lookup LocalResourceLookup) SetStatus(id ResourceID, status pb.ResourceStatus) error {
	res, has := lookup[id]
	if !has {
		wrapped := fferr.NewDatasetNotFoundError(id.Name, id.Variant, fmt.Errorf("resource not found"))
		wrapped.AddDetail("resource_type", id.Type.String())
		return wrapped
	}
	if err := res.UpdateStatus(status); err != nil {
		return err
	}
	lookup[id] = res
	return nil
}

func (lookup LocalResourceLookup) SetJob(id ResourceID, schedule string) error {
	return nil
}

func (lookup LocalResourceLookup) SetSchedule(id ResourceID, schedule string) error {
	res, has := lookup[id]
	if !has {
		wrapped := fferr.NewDatasetNotFoundError(id.Name, id.Variant, fmt.Errorf("resource not found"))
		wrapped.AddDetail("resource_type", id.Type.String())
		return wrapped
	}
	if err := res.UpdateSchedule(schedule); err != nil {
		return err
	}
	lookup[id] = res
	return nil
}

func (lookup LocalResourceLookup) HasJob(id ResourceID) (bool, error) {
	return false, nil
}

type SourceResource struct {
	serialized *pb.Source
}

func (resource *SourceResource) ID() ResourceID {
	return ResourceID{
		Name: resource.serialized.Name,
		Type: SOURCE,
	}
}

func (resource *SourceResource) Schedule() string {
	return ""
}

func (resource *SourceResource) Dependencies(lookup ResourceLookup) (ResourceLookup, error) {
	return make(LocalResourceLookup), nil
}

func (resource *SourceResource) Proto() proto.Message {
	return resource.serialized
}

func (this *SourceResource) Notify(lookup ResourceLookup, op operation, that Resource) error {
	otherId := that.ID()
	isVariant := otherId.Type == SOURCE_VARIANT && otherId.Name == this.serialized.Name
	if !isVariant {
		return nil
	}
	if slices.Contains(this.serialized.Variants, otherId.Variant) {
		fmt.Printf("source %s already has variant %s\n", this.serialized.Name, otherId.Variant)
		return nil
	}
	this.serialized.Variants = append(this.serialized.Variants, otherId.Variant)
	return nil
}

func (resource *SourceResource) GetStatus() *pb.ResourceStatus {
	return resource.serialized.GetStatus()
}

func (resource *SourceResource) UpdateStatus(status pb.ResourceStatus) error {
	resource.serialized.Status = &status
	return nil
}

func (resource *SourceResource) UpdateSchedule(schedule string) error {
	return fferr.NewInternalError(fmt.Errorf("not implemented"))
}

func (resource *SourceResource) Update(lookup ResourceLookup, updateRes Resource) error {
	wrapped := fferr.NewDatasetAlreadyExistsError(resource.ID().Name, resource.ID().Variant, nil)
	wrapped.AddDetail("resource_type", resource.ID().Type.String())
	return wrapped
}

type sourceVariantResource struct {
	serialized *pb.SourceVariant
}

func (resource *sourceVariantResource) ID() ResourceID {
	return ResourceID{
		Name:    resource.serialized.Name,
		Variant: resource.serialized.Variant,
		Type:    SOURCE_VARIANT,
	}
}

func (resource *sourceVariantResource) Schedule() string {
	return resource.serialized.Schedule
}

func (resource *sourceVariantResource) Dependencies(lookup ResourceLookup) (ResourceLookup, error) {
	serialized := resource.serialized
	depIds := []ResourceID{
		{
			Name: serialized.Owner,
			Type: USER,
		},
		{
			Name: serialized.Provider,
			Type: PROVIDER,
		},
		{
			Name: serialized.Name,
			Type: SOURCE,
		},
	}
	deps, err := lookup.Submap(depIds)
	if err != nil {
		return nil, err
	}
	return deps, nil
}

func (resource *sourceVariantResource) Proto() proto.Message {
	return resource.serialized
}

func (sourceVariantResource *sourceVariantResource) Notify(lookup ResourceLookup, op operation, that Resource) error {
	id := that.ID()
	t := id.Type
	key := id.Proto()
	serialized := sourceVariantResource.serialized
	switch t {
	case TRAINING_SET_VARIANT:
		serialized.Trainingsets = append(serialized.Trainingsets, key)
	case FEATURE_VARIANT:
		serialized.Features = append(serialized.Features, key)
	case LABEL_VARIANT:
		serialized.Labels = append(serialized.Labels, key)
	}
	return nil
}

func (resource *sourceVariantResource) GetStatus() *pb.ResourceStatus {
	return resource.serialized.GetStatus()
}

func (resource *sourceVariantResource) UpdateStatus(status pb.ResourceStatus) error {
	resource.serialized.LastUpdated = tspb.Now()
	resource.serialized.Status = &status
	return nil
}

func (resource *sourceVariantResource) UpdateSchedule(schedule string) error {
	resource.serialized.Schedule = schedule
	return nil
}

func (resource *sourceVariantResource) Update(lookup ResourceLookup, updateRes Resource) error {
	deserialized := updateRes.Proto()
	variantUpdate, ok := deserialized.(*pb.SourceVariant)
	if !ok {
		return fferr.NewInternalError(fmt.Errorf("failed to deserialize existing source variant record"))
	}
	resource.serialized.Tags = UnionTags(resource.serialized.Tags, variantUpdate.Tags)
	resource.serialized.Properties = mergeProperties(resource.serialized.Properties, variantUpdate.Properties)
	return nil
}

func (resource *sourceVariantResource) IsEquivalent(other ResourceVariant) (bool, error) {
	/**
	Key Fields for a SourceVariant are
	- Name
	- Definition
	- Owner
	- Provider
	*/
	otherVariant, ok := other.(*sourceVariantResource)
	if !ok {
		return false, nil
	}

	thisProto := resource.serialized
	otherProto := otherVariant.serialized

	isDefinitionEqual := false
	var err error
	switch thisDef := thisProto.Definition.(type) {
	case *pb.SourceVariant_Transformation:
		if otherDef, ok := otherProto.Definition.(*pb.SourceVariant_Transformation); ok {
			isDefinitionEqual, err = isSourceProtoDefinitionEqual(thisDef, otherDef)
			if err != nil {
				return false, fferr.NewInternalError(fmt.Errorf("error comparing source definitions: %v", err))
			}

		}
	case *pb.SourceVariant_PrimaryData:
		if otherDef, ok := otherProto.Definition.(*pb.SourceVariant_PrimaryData); ok {
			isDefinitionEqual = proto.Equal(thisDef.PrimaryData, otherDef.PrimaryData)
		}
	}

	if thisProto.GetName() == otherProto.GetName() &&
		thisProto.GetOwner() == otherProto.GetOwner() &&
		thisProto.GetProvider() == otherProto.GetProvider() &&
		isDefinitionEqual {

		return true, nil
	}
	return false, nil
}

func isSourceProtoDefinitionEqual(thisDef, otherDef *pb.SourceVariant_Transformation) (bool, error) {
	isDefinitionEqual := false
	switch thisDef.Transformation.Type.(type) {
	case *pb.Transformation_DFTransformation:
		if otherDef, ok := otherDef.Transformation.Type.(*pb.Transformation_DFTransformation); ok {
			sourceTextEqual := thisDef.Transformation.GetDFTransformation().SourceText == otherDef.DFTransformation.SourceText
			inputsEqual, err := lib.EqualProtoContents(thisDef.Transformation.GetDFTransformation().Inputs, otherDef.DFTransformation.Inputs)
			if err != nil {
				return false, fferr.NewInternalError(fmt.Errorf("error comparing transformation inputs: %v", err))
			}
			isDefinitionEqual = sourceTextEqual &&
				inputsEqual
		}
	case *pb.Transformation_SQLTransformation:
		if _, ok := otherDef.Transformation.Type.(*pb.Transformation_SQLTransformation); ok {
			isDefinitionEqual = thisDef.Transformation.GetSQLTransformation().Query == otherDef.Transformation.GetSQLTransformation().Query
		}
	}

	kubernetesArgsEqual := proto.Equal(thisDef.Transformation.GetKubernetesArgs(), otherDef.Transformation.GetKubernetesArgs())
	return isDefinitionEqual && kubernetesArgsEqual, nil
}

func (resource *sourceVariantResource) ToResourceVariantProto() *pb.ResourceVariant {
	return &pb.ResourceVariant{Resource: &pb.ResourceVariant_SourceVariant{SourceVariant: resource.serialized}}
}

type featureResource struct {
	serialized *pb.Feature
}

func (resource *featureResource) ID() ResourceID {
	return ResourceID{
		Name: resource.serialized.Name,
		Type: FEATURE,
	}
}

func (resource *featureResource) Schedule() string {
	return ""
}

func (resource *featureResource) Dependencies(lookup ResourceLookup) (ResourceLookup, error) {
	return make(LocalResourceLookup), nil
}

func (resource *featureResource) Proto() proto.Message {
	return resource.serialized
}

func (this *featureResource) Notify(lookup ResourceLookup, op operation, that Resource) error {
	otherId := that.ID()
	isVariant := otherId.Type == FEATURE_VARIANT && otherId.Name == this.serialized.Name
	if !isVariant {
		return nil
	}
	if slices.Contains(this.serialized.Variants, otherId.Variant) {
		fmt.Printf("source %s already has variant %s\n", this.serialized.Name, otherId.Variant)
		return nil
	}
	this.serialized.Variants = append(this.serialized.Variants, otherId.Variant)
	return nil
}

func (resource *featureResource) GetStatus() *pb.ResourceStatus {
	return resource.serialized.GetStatus()
}

func (resource *featureResource) UpdateStatus(status pb.ResourceStatus) error {
	resource.serialized.Status = &status
	return nil
}

func (resource *featureResource) UpdateSchedule(schedule string) error {
	return fferr.NewInternalError(fmt.Errorf("not implemented"))
}

func (resource *featureResource) Update(lookup ResourceLookup, updateRes Resource) error {
	wrapped := fferr.NewDatasetAlreadyExistsError(resource.ID().Name, resource.ID().Variant, nil)
	wrapped.AddDetail("resource_type", resource.ID().Type.String())
	return wrapped
}

type featureVariantResource struct {
	serialized *pb.FeatureVariant
}

func (resource *featureVariantResource) ID() ResourceID {
	return ResourceID{
		Name:    resource.serialized.Name,
		Variant: resource.serialized.Variant,
		Type:    FEATURE_VARIANT,
	}
}

func (resource *featureVariantResource) Schedule() string {
	return resource.serialized.Schedule
}

func (resource *featureVariantResource) Dependencies(lookup ResourceLookup) (ResourceLookup, error) {
	serialized := resource.serialized
	depIds := []ResourceID{
		{
			Name: serialized.Owner,
			Type: USER,
		},
		{
			Name: serialized.Name,
			Type: FEATURE,
		},
	}
	if PRECOMPUTED.Equals(serialized.Mode) {
		depIds = append(depIds, ResourceID{
			Name:    serialized.Source.Name,
			Variant: serialized.Source.Variant,
			Type:    SOURCE_VARIANT,
		},
			ResourceID{
				Name: serialized.Entity,
				Type: ENTITY,
			})

		// Only add the Provider if it is non-empty
		if serialized.Provider != "" {
			depIds = append(depIds, ResourceID{
				Name: serialized.Provider,
				Type: PROVIDER,
			})
		}
	}
	deps, err := lookup.Submap(depIds)
	if err != nil {
		return nil, err
	}
	return deps, nil
}

func (resource *featureVariantResource) Proto() proto.Message {
	return resource.serialized
}

func (this *featureVariantResource) Notify(lookup ResourceLookup, op operation, that Resource) error {
	if !PRECOMPUTED.Equals(this.serialized.Mode) {
		return nil
	}
	id := that.ID()
	relevantOp := op == create_op && id.Type == TRAINING_SET_VARIANT
	if !relevantOp {
		return nil
	}
	key := id.Proto()
	this.serialized.Trainingsets = append(this.serialized.Trainingsets, key)
	return nil
}

func (resource *featureVariantResource) GetStatus() *pb.ResourceStatus {
	return resource.serialized.GetStatus()
}

func (resource *featureVariantResource) UpdateStatus(status pb.ResourceStatus) error {
	resource.serialized.LastUpdated = tspb.Now()
	resource.serialized.Status = &status
	return nil
}

func (resource *featureVariantResource) UpdateSchedule(schedule string) error {
	resource.serialized.Schedule = schedule
	return nil
}

func (resource *featureVariantResource) Update(lookup ResourceLookup, updateRes Resource) error {
	deserialized := updateRes.Proto()
	variantUpdate, ok := deserialized.(*pb.FeatureVariant)
	if !ok {
		return fferr.NewInternalError(fmt.Errorf("failed to deserialize existing feature variant record"))
	}
	resource.serialized.Tags = UnionTags(resource.serialized.Tags, variantUpdate.Tags)
	resource.serialized.Properties = mergeProperties(resource.serialized.Properties, variantUpdate.Properties)
	return nil
}

func (resource *featureVariantResource) IsEquivalent(other ResourceVariant) (bool, error) {
	/**
	Key Fields for a FeatureVariant are
	- Name
	- Source
	- Function
	- Provider
	- Entity
	- Owner
	- Type
	*/

	otherVariant, ok := other.(*featureVariantResource)
	if !ok {
		return false, nil
	}

	thisProto := resource.serialized
	otherProto := otherVariant.serialized

	isEquivalentLocation := false
	if thisProto.GetFunction() != nil {
		isEquivalentLocation = proto.Equal(thisProto.GetFunction(), otherProto.GetFunction())
	} else {
		isEquivalentLocation = proto.Equal(thisProto.GetColumns(), otherProto.GetColumns())
	}

	if thisProto.GetName() == otherProto.GetName() &&
		proto.Equal(thisProto.GetSource(), otherProto.GetSource()) &&
		thisProto.GetProvider() == otherProto.GetProvider() &&
		thisProto.GetEntity() == otherProto.GetEntity() &&
		thisProto.Type == otherProto.Type &&
		isEquivalentLocation &&
		thisProto.Owner == otherProto.Owner {

		return true, nil
	}
	return false, nil
}

func (resource *featureVariantResource) ToResourceVariantProto() *pb.ResourceVariant {
	return &pb.ResourceVariant{Resource: &pb.ResourceVariant_FeatureVariant{FeatureVariant: resource.serialized}}
}

func (resource *featureVariantResource) GetDefinition() string {
	def := ""
	if resource.serialized.Type == "ondemand_feature" {
		def = resource.serialized.GetAdditionalParameters().GetOndemand().GetDefinition()
	}
	return def
}

type labelResource struct {
	serialized *pb.Label
}

func (resource *labelResource) ID() ResourceID {
	return ResourceID{
		Name: resource.serialized.Name,
		Type: LABEL,
	}
}

func (resource *labelResource) Schedule() string {
	return ""
}

func (resource *labelResource) Dependencies(lookup ResourceLookup) (ResourceLookup, error) {
	return make(LocalResourceLookup), nil
}

func (resource *labelResource) Proto() proto.Message {
	return resource.serialized
}

func (this *labelResource) Notify(lookup ResourceLookup, op operation, that Resource) error {
	otherId := that.ID()
	isVariant := otherId.Type == LABEL_VARIANT && otherId.Name == this.serialized.Name
	if !isVariant {
		return nil
	}
	if slices.Contains(this.serialized.Variants, otherId.Variant) {
		fmt.Printf("source %s already has variant %s\n", this.serialized.Name, otherId.Variant)
		return nil
	}
	this.serialized.Variants = append(this.serialized.Variants, otherId.Variant)
	return nil
}

func (resource *labelResource) GetStatus() *pb.ResourceStatus {
	return resource.serialized.GetStatus()
}

func (resource *labelResource) UpdateStatus(status pb.ResourceStatus) error {
	resource.serialized.Status = &status
	return nil
}

func (resource *labelResource) UpdateSchedule(schedule string) error {
	return fferr.NewInternalError(fmt.Errorf("not implemented"))
}

func (resource *labelResource) Update(lookup ResourceLookup, updateRes Resource) error {
	wrapped := fferr.NewDatasetAlreadyExistsError(resource.ID().Name, resource.ID().Variant, nil)
	wrapped.AddDetail("resource_type", resource.ID().Type.String())
	return wrapped
}

type labelVariantResource struct {
	serialized *pb.LabelVariant
}

func (resource *labelVariantResource) ID() ResourceID {
	return ResourceID{
		Name:    resource.serialized.Name,
		Variant: resource.serialized.Variant,
		Type:    LABEL_VARIANT,
	}
}

func (resource *labelVariantResource) Schedule() string {
	return ""
}

func (resource *labelVariantResource) Dependencies(lookup ResourceLookup) (ResourceLookup, error) {
	serialized := resource.serialized
	depIds := []ResourceID{
		{
			Name:    serialized.Source.Name,
			Variant: serialized.Source.Variant,
			Type:    SOURCE_VARIANT,
		},
		{
			Name: serialized.Entity,
			Type: ENTITY,
		},
		{
			Name: serialized.Owner,
			Type: USER,
		},
		{
			Name: serialized.Provider,
			Type: PROVIDER,
		},
		{
			Name: serialized.Name,
			Type: LABEL,
		},
	}
	deps, err := lookup.Submap(depIds)
	if err != nil {
		return nil, err
	}
	return deps, nil
}

func (resource *labelVariantResource) Proto() proto.Message {
	return resource.serialized
}

func (this *labelVariantResource) Notify(lookup ResourceLookup, op operation, that Resource) error {
	id := that.ID()
	releventOp := op == create_op && id.Type == TRAINING_SET_VARIANT
	if !releventOp {
		return nil
	}
	key := id.Proto()
	this.serialized.Trainingsets = append(this.serialized.Trainingsets, key)
	return nil
}

func (resource *labelVariantResource) GetStatus() *pb.ResourceStatus {
	return resource.serialized.GetStatus()
}

func (resource *labelVariantResource) UpdateStatus(status pb.ResourceStatus) error {
	resource.serialized.Status = &status
	return nil
}

func (resource *labelVariantResource) UpdateSchedule(schedule string) error {
	return fferr.NewInternalError(fmt.Errorf("not implemented"))
}

func (resource *labelVariantResource) Update(lookup ResourceLookup, updateRes Resource) error {
	deserialized := updateRes.Proto()
	variantUpdate, ok := deserialized.(*pb.LabelVariant)
	if !ok {
		return fferr.NewInternalError(fmt.Errorf("failed to deserialize existing label variant record"))
	}
	resource.serialized.Tags = UnionTags(resource.serialized.Tags, variantUpdate.Tags)
	resource.serialized.Properties = mergeProperties(resource.serialized.Properties, variantUpdate.Properties)
	return nil
}

func (resource *labelVariantResource) IsEquivalent(other ResourceVariant) (bool, error) {
	/**
	Key Fields for a LabelVariant are
	- Name
	- Source
	- Columns
	- Owner
	- Entity
	- Type
	*/
	otherVariant, ok := other.(*labelVariantResource)
	if !ok {
		return false, nil
	}

	thisProto := resource.serialized
	otherProto := otherVariant.serialized

	if thisProto.GetName() == otherProto.GetName() &&
		proto.Equal(thisProto.GetSource(), otherProto.GetSource()) &&
		proto.Equal(thisProto.GetColumns(), otherProto.GetColumns()) &&
		thisProto.Entity == otherProto.Entity &&
		thisProto.Type == otherProto.Type &&
		thisProto.Owner == otherProto.Owner {

		return true, nil
	}

	return false, nil
}

func (resource *labelVariantResource) ToResourceVariantProto() *pb.ResourceVariant {
	return &pb.ResourceVariant{Resource: &pb.ResourceVariant_LabelVariant{LabelVariant: resource.serialized}}
}

type trainingSetResource struct {
	serialized *pb.TrainingSet
}

func (resource *trainingSetResource) ID() ResourceID {
	return ResourceID{
		Name: resource.serialized.Name,
		Type: TRAINING_SET,
	}
}

func (resource *trainingSetResource) Schedule() string {
	return ""
}

func (resource *trainingSetResource) Dependencies(lookup ResourceLookup) (ResourceLookup, error) {
	return make(LocalResourceLookup), nil
}

func (resource *trainingSetResource) Proto() proto.Message {
	return resource.serialized
}

func (this *trainingSetResource) Notify(lookup ResourceLookup, op operation, that Resource) error {
	otherId := that.ID()
	isVariant := otherId.Type == TRAINING_SET_VARIANT && otherId.Name == this.serialized.Name
	if !isVariant {
		return nil
	}
	if slices.Contains(this.serialized.Variants, otherId.Variant) {
		fmt.Printf("source %s already has variant %s\n", this.serialized.Name, otherId.Variant)
		return nil
	}
	this.serialized.Variants = append(this.serialized.Variants, otherId.Variant)
	return nil
}

func (resource *trainingSetResource) GetStatus() *pb.ResourceStatus {
	return resource.serialized.GetStatus()
}

func (resource *trainingSetResource) UpdateStatus(status pb.ResourceStatus) error {
	resource.serialized.Status = &status
	return nil
}

func (resource *trainingSetResource) UpdateSchedule(schedule string) error {
	return fferr.NewInternalError(fmt.Errorf("not implemented"))
}

func (resource *trainingSetResource) Update(lookup ResourceLookup, updateRes Resource) error {
	wrapped := fferr.NewDatasetAlreadyExistsError(resource.ID().Name, resource.ID().Variant, nil)
	wrapped.AddDetail("resource_type", resource.ID().Type.String())
	return wrapped
}

type trainingSetVariantResource struct {
	serialized *pb.TrainingSetVariant
}

func (resource *trainingSetVariantResource) ID() ResourceID {
	return ResourceID{
		Name:    resource.serialized.Name,
		Variant: resource.serialized.Variant,
		Type:    TRAINING_SET_VARIANT,
	}
}

func (resource *trainingSetVariantResource) Schedule() string {
	return resource.serialized.Schedule
}

func (resource *trainingSetVariantResource) Dependencies(lookup ResourceLookup) (ResourceLookup, error) {
	serialized := resource.serialized
	depIds := []ResourceID{
		{
			Name: serialized.Owner,
			Type: USER,
		},
		{
			Name: serialized.Provider,
			Type: PROVIDER,
		},
		{
			Name:    serialized.Label.Name,
			Variant: serialized.Label.Variant,
			Type:    LABEL_VARIANT,
		},
		{
			Name: serialized.Name,
			Type: TRAINING_SET,
		},
	}
	for _, feature := range serialized.Features {
		depIds = append(depIds, ResourceID{
			Name:    feature.Name,
			Variant: feature.Variant,
			Type:    FEATURE_VARIANT,
		})
	}
	deps, err := lookup.Submap(depIds)
	if err != nil {
		return nil, err
	}
	return deps, nil
}

func (resource *trainingSetVariantResource) Proto() proto.Message {
	return resource.serialized
}

func (this *trainingSetVariantResource) Notify(lookup ResourceLookup, op operation, that Resource) error {
	return nil
}

func (resource *trainingSetVariantResource) GetStatus() *pb.ResourceStatus {
	return resource.serialized.GetStatus()
}

func (resource *trainingSetVariantResource) UpdateStatus(status pb.ResourceStatus) error {
	resource.serialized.LastUpdated = tspb.Now()
	resource.serialized.Status = &status
	return nil
}

func (resource *trainingSetVariantResource) UpdateSchedule(schedule string) error {
	resource.serialized.Schedule = schedule
	return nil
}

func (resource *trainingSetVariantResource) Update(lookup ResourceLookup, updateRes Resource) error {
	deserialized := updateRes.Proto()
	variantUpdate, ok := deserialized.(*pb.TrainingSetVariant)
	if !ok {
		return fferr.NewInternalError(fmt.Errorf("failed to deserialize existing training set variant record"))
	}
	resource.serialized.Tags = UnionTags(resource.serialized.Tags, variantUpdate.Tags)
	resource.serialized.Properties = mergeProperties(resource.serialized.Properties, variantUpdate.Properties)
	return nil
}

func (resource *trainingSetVariantResource) IsEquivalent(other ResourceVariant) (bool, error) {
	/**
	Key Fields for a TrainingSetVariant are
	- Name
	- Labels
	- Features
	- Lag Features
	- Owner
	*/
	otherVariant, ok := other.(*trainingSetVariantResource)
	if !ok {
		return false, nil
	}

	thisProto := resource.serialized
	otherProto := otherVariant.serialized

	equivalentLabals := proto.Equal(thisProto.GetLabel(), otherProto.GetLabel())
	equivalentFeatures := lib.EqualProtoSlices(thisProto.GetFeatures(), otherProto.GetFeatures())
	equivalentLagFeatures := lib.EqualProtoSlices(thisProto.GetFeatureLags(), otherProto.GetFeatureLags())

	if thisProto.GetName() == otherProto.GetName() &&
		equivalentLabals &&
		equivalentFeatures &&
		equivalentLagFeatures &&
		thisProto.Owner == otherProto.Owner {

		return true, nil
	}
	return false, nil
}

func (resource *trainingSetVariantResource) ToResourceVariantProto() *pb.ResourceVariant {
	return &pb.ResourceVariant{Resource: &pb.ResourceVariant_TrainingSetVariant{TrainingSetVariant: resource.serialized}}
}

type modelResource struct {
	serialized *pb.Model
}

func (resource *modelResource) ID() ResourceID {
	return ResourceID{
		Name: resource.serialized.Name,
		Type: MODEL,
	}
}

func (resource *modelResource) Schedule() string {
	return ""
}

func (resource *modelResource) Dependencies(lookup ResourceLookup) (ResourceLookup, error) {
	serialized := resource.serialized
	depIds := make([]ResourceID, 0)
	for _, feature := range serialized.Features {
		depIds = append(depIds, ResourceID{
			Name:    feature.Name,
			Variant: feature.Variant,
			Type:    FEATURE_VARIANT,
		})
	}
	for _, label := range serialized.Labels {
		depIds = append(depIds, ResourceID{
			Name:    label.Name,
			Variant: label.Variant,
			Type:    LABEL_VARIANT,
		})
	}
	for _, ts := range serialized.Trainingsets {
		depIds = append(depIds, ResourceID{
			Name:    ts.Name,
			Variant: ts.Variant,
			Type:    TRAINING_SET_VARIANT,
		})
	}
	deps, err := lookup.Submap(depIds)
	if err != nil {
		return nil, err
	}
	return deps, nil
}

func (resource *modelResource) Proto() proto.Message {
	return resource.serialized
}

func (this *modelResource) Notify(lookup ResourceLookup, op operation, that Resource) error {
	return nil
}

func (resource *modelResource) GetStatus() *pb.ResourceStatus {
	return &pb.ResourceStatus{Status: pb.ResourceStatus_NO_STATUS}
}

func (resource *modelResource) UpdateStatus(status pb.ResourceStatus) error {
	return nil
}

func (resource *modelResource) UpdateSchedule(schedule string) error {
	return fferr.NewInternalError(fmt.Errorf("not implemented"))
}

func (resource *modelResource) Update(lookup ResourceLookup, updateRes Resource) error {
	deserialized := updateRes.Proto()
	modelUpdate, ok := deserialized.(*pb.Model)
	if !ok {
		return fferr.NewInternalError(fmt.Errorf("failed to deserialize existing model record"))
	}
	resource.serialized.Features = unionNameVariants(resource.serialized.Features, modelUpdate.Features)
	resource.serialized.Trainingsets = unionNameVariants(resource.serialized.Trainingsets, modelUpdate.Trainingsets)
	resource.serialized.Tags = UnionTags(resource.serialized.Tags, modelUpdate.Tags)
	resource.serialized.Properties = mergeProperties(resource.serialized.Properties, modelUpdate.Properties)
	return nil
}

type userResource struct {
	serialized *pb.User
}

func (resource *userResource) ID() ResourceID {
	return ResourceID{
		Name: resource.serialized.Name,
		Type: USER,
	}
}

func (resource *userResource) Schedule() string {
	return ""
}

func (resource *userResource) Dependencies(lookup ResourceLookup) (ResourceLookup, error) {
	return make(LocalResourceLookup), nil
}

func (resource *userResource) Proto() proto.Message {
	return resource.serialized
}

func (this *userResource) Notify(lookup ResourceLookup, op operation, that Resource) error {
	if isDep, err := isDirectDependency(lookup, this, that); err != nil {
		return err
	} else if !isDep {
		return nil
	}
	id := that.ID()
	key := id.Proto()
	t := id.Type
	serialized := this.serialized
	switch t {
	case TRAINING_SET_VARIANT:
		serialized.Trainingsets = append(serialized.Trainingsets, key)
	case FEATURE_VARIANT:
		serialized.Features = append(serialized.Features, key)
	case LABEL_VARIANT:
		serialized.Labels = append(serialized.Labels, key)
	case SOURCE_VARIANT:
		serialized.Sources = append(serialized.Sources, key)
	}
	return nil
}

func (resource *userResource) GetStatus() *pb.ResourceStatus {
	return resource.serialized.GetStatus()
}

func (resource *userResource) UpdateStatus(status pb.ResourceStatus) error {
	resource.serialized.Status = &status
	return nil
}

func (resource *userResource) UpdateSchedule(schedule string) error {
	return fferr.NewInternalError(fmt.Errorf("not implemented"))
}

func (resource *userResource) Update(lookup ResourceLookup, updateRes Resource) error {
	deserialized := updateRes.Proto()
	userUpdate, ok := deserialized.(*pb.User)
	if !ok {
		return fferr.NewInternalError(errors.New("failed to deserialize existing user record"))
	}
	resource.serialized.Tags = UnionTags(resource.serialized.Tags, userUpdate.Tags)
	resource.serialized.Properties = mergeProperties(resource.serialized.Properties, userUpdate.Properties)
	return nil
}

type providerResource struct {
	serialized *pb.Provider
}

func (resource *providerResource) ID() ResourceID {
	return ResourceID{
		Name: resource.serialized.Name,
		Type: PROVIDER,
	}
}

func (resource *providerResource) Schedule() string {
	return ""
}

func (resource *providerResource) Dependencies(lookup ResourceLookup) (ResourceLookup, error) {
	return make(LocalResourceLookup), nil
}

func (resource *providerResource) Proto() proto.Message {
	return resource.serialized
}

func (this *providerResource) Notify(lookup ResourceLookup, op operation, that Resource) error {
	if isDep, err := isDirectDependency(lookup, this, that); err != nil {
		return err
	} else if !isDep {
		return nil
	}
	id := that.ID()
	key := id.Proto()
	t := id.Type
	serialized := this.serialized
	switch t {
	case SOURCE_VARIANT:
		serialized.Sources = append(serialized.Sources, key)
	case FEATURE_VARIANT:
		serialized.Features = append(serialized.Features, key)
	case TRAINING_SET_VARIANT:
		serialized.Trainingsets = append(serialized.Trainingsets, key)
	case LABEL_VARIANT:
		serialized.Labels = append(serialized.Labels, key)
	}
	return nil
}

func (resource *providerResource) GetStatus() *pb.ResourceStatus {
	return resource.serialized.GetStatus()
}

func (resource *providerResource) UpdateStatus(status pb.ResourceStatus) error {
	resource.serialized.Status = &status
	return nil
}

func (resource *providerResource) UpdateSchedule(schedule string) error {
	return fferr.NewInternalError(fmt.Errorf("not implemented"))
}

func (resource *providerResource) Update(lookup ResourceLookup, resourceUpdate Resource) error {
	providerUpdate, ok := resourceUpdate.Proto().(*pb.Provider)
	if !ok {
		return fferr.NewInternalError(errors.New("failed to deserialize existing provider record"))
	}
	isValid, err := resource.isValidConfigUpdate(providerUpdate.SerializedConfig)
	if err != nil {
		return err
	}
	if !isValid {
		wrapped := fferr.NewResourceInternalError(resource.ID().Name, resource.ID().Variant, fferr.ResourceType(resource.ID().Type.String()), fmt.Errorf("invalid config update"))
		return wrapped
	}
	resource.serialized.SerializedConfig = providerUpdate.SerializedConfig
	resource.serialized.Description = providerUpdate.Description
	resource.serialized.Tags = UnionTags(resource.serialized.Tags, providerUpdate.Tags)
	resource.serialized.Properties = mergeProperties(resource.serialized.Properties, providerUpdate.Properties)
	return nil
}

func (resource *providerResource) isValidConfigUpdate(configUpdate pc.SerializedConfig) (bool, error) {
	switch pt.Type(resource.serialized.Type) {
	case pt.BigQueryOffline:
		return isValidBigQueryConfigUpdate(resource.serialized.SerializedConfig, configUpdate)
	case pt.CassandraOnline:
		return isValidCassandraConfigUpdate(resource.serialized.SerializedConfig, configUpdate)
	case pt.DynamoDBOnline:
		return isValidDynamoConfigUpdate(resource.serialized.SerializedConfig, configUpdate)
	case pt.FirestoreOnline:
		return isValidFirestoreConfigUpdate(resource.serialized.SerializedConfig, configUpdate)
	case pt.MongoDBOnline:
		return isValidMongoConfigUpdate(resource.serialized.SerializedConfig, configUpdate)
	case pt.PostgresOffline:
		return isValidPostgresConfigUpdate(resource.serialized.SerializedConfig, configUpdate)
	case pt.ClickHouseOffline:
		return isValidClickHouseConfigUpdate(resource.serialized.SerializedConfig, configUpdate)
	case pt.RedisOnline:
		return isValidRedisConfigUpdate(resource.serialized.SerializedConfig, configUpdate)
	case pt.SnowflakeOffline:
		return isValidSnowflakeConfigUpdate(resource.serialized.SerializedConfig, configUpdate)
	case pt.RedshiftOffline:
		return isValidRedshiftConfigUpdate(resource.serialized.SerializedConfig, configUpdate)
	case pt.K8sOffline:
		return isValidK8sConfigUpdate(resource.serialized.SerializedConfig, configUpdate)
	case pt.SparkOffline:
		return isValidSparkConfigUpdate(resource.serialized.SerializedConfig, configUpdate)
	case pt.S3, pt.HDFS, pt.GCS, pt.AZURE, pt.BlobOnline:
		return true, nil
	default:
		return false, fferr.NewInternalError(fmt.Errorf("unable to update config for provider. Provider type %s not found", resource.serialized.Type))
	}
}

type entityResource struct {
	serialized *pb.Entity
}

func (resource *entityResource) ID() ResourceID {
	return ResourceID{
		Name: resource.serialized.Name,
		Type: ENTITY,
	}
}

func (resource *entityResource) Schedule() string {
	return ""
}

func (resource *entityResource) Dependencies(lookup ResourceLookup) (ResourceLookup, error) {
	return make(LocalResourceLookup), nil
}

func (resource *entityResource) Proto() proto.Message {
	return resource.serialized
}

func (this *entityResource) Notify(lookup ResourceLookup, op operation, that Resource) error {
	id := that.ID()
	key := id.Proto()
	t := id.Type
	serialized := this.serialized
	switch t {
	case TRAINING_SET_VARIANT:
		serialized.Trainingsets = append(serialized.Trainingsets, key)
	case FEATURE_VARIANT:
		serialized.Features = append(serialized.Features, key)
	case LABEL_VARIANT:
		serialized.Labels = append(serialized.Labels, key)
	}
	return nil
}

func (resource *entityResource) GetStatus() *pb.ResourceStatus {
	return resource.serialized.GetStatus()
}

func (resource *entityResource) UpdateStatus(status pb.ResourceStatus) error {
	resource.serialized.Status = &status
	return nil
}

func (resource *entityResource) UpdateSchedule(schedule string) error {
	return fferr.NewInternalError(fmt.Errorf("not implemented"))
}

func (resource *entityResource) Update(lookup ResourceLookup, updateRes Resource) error {
	deserialized := updateRes.Proto()
	entityUpdate, ok := deserialized.(*pb.Entity)
	if !ok {
		return fferr.NewInternalError(errors.New("failed to deserialize existing training entity record"))
	}
	resource.serialized.Tags = UnionTags(resource.serialized.Tags, entityUpdate.Tags)
	resource.serialized.Properties = mergeProperties(resource.serialized.Properties, entityUpdate.Properties)
	return nil
}

type MetadataServer struct {
	Logger      *zap.SugaredLogger
	lookup      ResourceLookup
	address     string
	grpcServer  *grpc.Server
	listener    net.Listener
	taskManager *scheduling.TaskMetadataManager
	pb.UnimplementedMetadataServer
}

func NewMetadataServer(config *Config) (*MetadataServer, error) {
	config.Logger.Debug("Creating new metadata server", "Address:", config.Address)
	lookup := MemoryResourceLookup{config.StorageProvider}

	//if config.SearchParams != nil {
	//	searcher, errInitializeSearch := search.NewMeilisearch(config.SearchParams)
	//	if errInitializeSearch != nil {
	//		return nil, errInitializeSearch
	//	}
	//	lookup = &SearchWrapper{
	//		Searcher:       searcher,
	//		ResourceLookup: lookup,
	//	}
	//}

	// Create the task manager for the server
	// TODO: need to modify it so it can be any provider
<<<<<<< HEAD
	taskManager := scheduling.NewTaskManager(config.StorageProvider)
=======
	taskManager := scheduling.NewMemoryTaskMetadataManager()
>>>>>>> e337b558

	return &MetadataServer{
		lookup:      lookup,
		address:     config.Address,
		Logger:      config.Logger,
		taskManager: &taskManager,
	}, nil
}

func (serv *MetadataServer) Serve() error {
	if serv.grpcServer != nil {
		return fferr.NewInternalError(fmt.Errorf("server already running"))
	}
	lis, err := net.Listen("tcp", serv.address)
	if err != nil {
		return fferr.NewInternalError(fmt.Errorf("cannot listen to server address %s", serv.address))
	}
	return serv.ServeOnListener(lis)
}

func (serv *MetadataServer) ServeOnListener(lis net.Listener) error {
	serv.listener = lis
	grpcServer := grpc.NewServer(grpc.UnaryInterceptor(helpers.UnaryServerErrorInterceptor), grpc.StreamInterceptor(helpers.StreamServerErrorInterceptor))
	pb.RegisterMetadataServer(grpcServer, serv)
	serv.grpcServer = grpcServer
	serv.Logger.Infow("Server starting", "Address", serv.listener.Addr().String())
	return grpcServer.Serve(lis)
}

func (serv *MetadataServer) GracefulStop() error {
	if serv.grpcServer == nil {
		return fferr.NewInternalError(fmt.Errorf("server not running"))
	}
	serv.grpcServer.GracefulStop()
	serv.grpcServer = nil
	serv.listener = nil
	return nil
}

func (serv *MetadataServer) Stop() error {
	if serv.grpcServer == nil {
		return fferr.NewInternalError(fmt.Errorf("server not running"))
	}
	serv.grpcServer.Stop()
	serv.grpcServer = nil
	serv.listener = nil
	return nil
}

type StorageProvider interface {
	GetResourceLookup() (ResourceLookup, error)
}

type LocalStorageProvider struct {
}

func (sp LocalStorageProvider) GetResourceLookup() (ResourceLookup, error) {
	lookup := make(LocalResourceLookup)
	return lookup, nil
}

type EtcdStorageProvider struct {
	Config EtcdConfig
}

func (sp EtcdStorageProvider) GetResourceLookup() (ResourceLookup, error) {
	client, err := sp.Config.InitClient()
	if err != nil {
		return nil, err
	}
	lookup := EtcdResourceLookup{
		Connection: EtcdStorage{
			Client: client,
		},
	}

	return lookup, nil
}

type Config struct {
	Logger          *zap.SugaredLogger
	SearchParams    *search.MeilisearchParams
	StorageProvider sp.StorageProvider
	Address         string
}

func (serv *MetadataServer) RequestScheduleChange(ctx context.Context, req *pb.ScheduleChangeRequest) (*pb.Empty, error) {
	resID := ResourceID{Name: req.ResourceId.Resource.Name, Variant: req.ResourceId.Resource.Variant, Type: ResourceType(req.ResourceId.ResourceType)}
	err := serv.lookup.SetSchedule(resID, req.Schedule)
	return &pb.Empty{}, err
}

func (serv *MetadataServer) SetResourceStatus(ctx context.Context, req *pb.SetStatusRequest) (*pb.Empty, error) {
	serv.Logger.Infow("Setting resource status", "resource_id", req.ResourceId, "status", req.Status.Status)
	resID := ResourceID{Name: req.ResourceId.Resource.Name, Variant: req.ResourceId.Resource.Variant, Type: ResourceType(req.ResourceId.ResourceType)}
	err := serv.lookup.SetStatus(resID, *req.Status)
	if err != nil {
		serv.Logger.Errorw("Could not set resource status", "error", err.Error())
	}
	return &pb.Empty{}, err
}

func (serv *MetadataServer) ListFeatures(_ *pb.Empty, stream pb.Metadata_ListFeaturesServer) error {
	return serv.genericList(FEATURE, func(msg proto.Message) error {
		return stream.Send(msg.(*pb.Feature))
	})
}

func (serv *MetadataServer) CreateFeatureVariant(ctx context.Context, variant *pb.FeatureVariant) (*pb.Empty, error) {
	variant.Created = tspb.New(time.Now())
	taskTarget := scheduling.NameVariant{Name: variant.Name, Variant: variant.Variant, ResourceType: FEATURE_VARIANT.String()}
	task, err := serv.taskManager.CreateTask("mytask", scheduling.ResourceCreation, taskTarget)
	if err != nil {
		return nil, err
	}
	variant.TaskId = int32(task.ID)
	return serv.genericCreate(ctx, &featureVariantResource{variant}, func(name, variant string) Resource {
		return &featureResource{
			&pb.Feature{
				Name:           name,
				DefaultVariant: variant,
				// This will be set when the change is propagated to dependencies.
				Variants: []string{},
			},
		}
	})
}

func (serv *MetadataServer) GetFeatures(stream pb.Metadata_GetFeaturesServer) error {
	return serv.genericGet(stream, FEATURE, func(msg proto.Message) error {
		return stream.Send(msg.(*pb.Feature))
	})
}

func (serv *MetadataServer) GetFeatureVariants(stream pb.Metadata_GetFeatureVariantsServer) error {
	return serv.genericGet(stream, FEATURE_VARIANT, func(msg proto.Message) error {
		return stream.Send(msg.(*pb.FeatureVariant))
	})
}

func (serv *MetadataServer) ListLabels(_ *pb.Empty, stream pb.Metadata_ListLabelsServer) error {
	return serv.genericList(LABEL, func(msg proto.Message) error {
		return stream.Send(msg.(*pb.Label))
	})
}

func (serv *MetadataServer) CreateLabelVariant(ctx context.Context, variant *pb.LabelVariant) (*pb.Empty, error) {
	variant.Created = tspb.New(time.Now())
	taskTarget := scheduling.NameVariant{Name: variant.Name, Variant: variant.Variant, ResourceType: LABEL_VARIANT.String()}
	task, err := serv.taskManager.CreateTask("mytask", scheduling.ResourceCreation, taskTarget)
	if err != nil {
		return nil, err
	}
	variant.TaskId = int32(task.ID)
	return serv.genericCreate(ctx, &labelVariantResource{variant}, func(name, variant string) Resource {
		return &labelResource{
			&pb.Label{
				Name:           name,
				DefaultVariant: variant,
				// This will be set when the change is propagated to dependencies.
				Variants: []string{},
			},
		}
	})
}

func (serv *MetadataServer) GetLabels(stream pb.Metadata_GetLabelsServer) error {
	return serv.genericGet(stream, LABEL, func(msg proto.Message) error {
		return stream.Send(msg.(*pb.Label))
	})
}

func (serv *MetadataServer) GetLabelVariants(stream pb.Metadata_GetLabelVariantsServer) error {
	return serv.genericGet(stream, LABEL_VARIANT, func(msg proto.Message) error {
		return stream.Send(msg.(*pb.LabelVariant))
	})
}

func (serv *MetadataServer) ListTrainingSets(_ *pb.Empty, stream pb.Metadata_ListTrainingSetsServer) error {
	return serv.genericList(TRAINING_SET, func(msg proto.Message) error {
		return stream.Send(msg.(*pb.TrainingSet))
	})
}

func (serv *MetadataServer) CreateTrainingSetVariant(ctx context.Context, variant *pb.TrainingSetVariant) (*pb.Empty, error) {
	variant.Created = tspb.New(time.Now())
	taskTarget := scheduling.NameVariant{Name: variant.Name, Variant: variant.Variant, ResourceType: TRAINING_SET_VARIANT.String()}
	task, err := serv.taskManager.CreateTask("mytask", scheduling.ResourceCreation, taskTarget)
	if err != nil {
		return nil, err
	}
	variant.TaskId = int32(task.ID)
	return serv.genericCreate(ctx, &trainingSetVariantResource{variant}, func(name, variant string) Resource {
		return &trainingSetResource{
			&pb.TrainingSet{
				Name:           name,
				DefaultVariant: variant,
				// This will be set when the change is propagated to dependencies.
				Variants: []string{},
			},
		}
	})
}

func (serv *MetadataServer) GetTrainingSets(stream pb.Metadata_GetTrainingSetsServer) error {
	return serv.genericGet(stream, TRAINING_SET, func(msg proto.Message) error {
		return stream.Send(msg.(*pb.TrainingSet))
	})
}

func (serv *MetadataServer) GetTrainingSetVariants(stream pb.Metadata_GetTrainingSetVariantsServer) error {
	return serv.genericGet(stream, TRAINING_SET_VARIANT, func(msg proto.Message) error {
		return stream.Send(msg.(*pb.TrainingSetVariant))
	})
}

func (serv *MetadataServer) ListSources(_ *pb.Empty, stream pb.Metadata_ListSourcesServer) error {
	return serv.genericList(SOURCE, func(msg proto.Message) error {
		return stream.Send(msg.(*pb.Source))
	})
}

func (serv *MetadataServer) CreateSourceVariant(ctx context.Context, variant *pb.SourceVariant) (*pb.Empty, error) {
	variant.Created = tspb.New(time.Now())
	taskTarget := scheduling.NameVariant{Name: variant.Name, Variant: variant.Variant, ResourceType: SOURCE_VARIANT.String()}
	task, err := serv.taskManager.CreateTask("mytask", scheduling.ResourceCreation, taskTarget)
	if err != nil {
		return nil, err
	}
	variant.TaskId = int32(task.ID)
	return serv.genericCreate(ctx, &sourceVariantResource{variant}, func(name, variant string) Resource {
		return &SourceResource{
			&pb.Source{
				Name:           name,
				DefaultVariant: variant,
				// This will be set when the change is propagated to dependencies.
				Variants: []string{},
			},
		}
	})
}

func (serv *MetadataServer) GetSources(stream pb.Metadata_GetSourcesServer) error {
	return serv.genericGet(stream, SOURCE, func(msg proto.Message) error {
		return stream.Send(msg.(*pb.Source))
	})
}

func (serv *MetadataServer) GetSourceVariants(stream pb.Metadata_GetSourceVariantsServer) error {
	serv.Logger.Infow("Getting Source Variant In Metadata")
	return serv.genericGet(stream, SOURCE_VARIANT, func(msg proto.Message) error {
		return stream.Send(msg.(*pb.SourceVariant))
	})
}

func (serv *MetadataServer) ListUsers(_ *pb.Empty, stream pb.Metadata_ListUsersServer) error {
	return serv.genericList(USER, func(msg proto.Message) error {
		return stream.Send(msg.(*pb.User))
	})
}

func (serv *MetadataServer) CreateUser(ctx context.Context, user *pb.User) (*pb.Empty, error) {
	return serv.genericCreate(ctx, &userResource{user}, nil)
}

func (serv *MetadataServer) GetUsers(stream pb.Metadata_GetUsersServer) error {
	return serv.genericGet(stream, USER, func(msg proto.Message) error {
		return stream.Send(msg.(*pb.User))
	})
}

func (serv *MetadataServer) ListProviders(_ *pb.Empty, stream pb.Metadata_ListProvidersServer) error {
	return serv.genericList(PROVIDER, func(msg proto.Message) error {
		return stream.Send(msg.(*pb.Provider))
	})
}

func (serv *MetadataServer) CreateProvider(ctx context.Context, provider *pb.Provider) (*pb.Empty, error) {
	return serv.genericCreate(ctx, &providerResource{provider}, nil)
}

func (serv *MetadataServer) GetProviders(stream pb.Metadata_GetProvidersServer) error {
	return serv.genericGet(stream, PROVIDER, func(msg proto.Message) error {
		return stream.Send(msg.(*pb.Provider))
	})
}

func (serv *MetadataServer) ListEntities(_ *pb.Empty, stream pb.Metadata_ListEntitiesServer) error {
	return serv.genericList(ENTITY, func(msg proto.Message) error {
		return stream.Send(msg.(*pb.Entity))
	})
}

func (serv *MetadataServer) CreateEntity(ctx context.Context, entity *pb.Entity) (*pb.Empty, error) {
	return serv.genericCreate(ctx, &entityResource{entity}, nil)
}

func (serv *MetadataServer) GetEntities(stream pb.Metadata_GetEntitiesServer) error {
	return serv.genericGet(stream, ENTITY, func(msg proto.Message) error {
		return stream.Send(msg.(*pb.Entity))
	})
}

func (serv *MetadataServer) ListModels(_ *pb.Empty, stream pb.Metadata_ListModelsServer) error {
	return serv.genericList(MODEL, func(msg proto.Message) error {
		return stream.Send(msg.(*pb.Model))
	})
}

func (serv *MetadataServer) CreateModel(ctx context.Context, model *pb.Model) (*pb.Empty, error) {
	return serv.genericCreate(ctx, &modelResource{model}, nil)
}

func (serv *MetadataServer) GetModels(stream pb.Metadata_GetModelsServer) error {
	return serv.genericGet(stream, MODEL, func(msg proto.Message) error {
		return stream.Send(msg.(*pb.Model))
	})
}

// GetEquivalent attempts to find an equivalent resource based on the provided ResourceVariant.
func (serv *MetadataServer) GetEquivalent(ctx context.Context, req *pb.ResourceVariant) (*pb.ResourceVariant, error) {
	return serv.getEquivalent(req, true)
}

/*
*
This method is used to get the equivalent resource variant for a given resource variant. readyStatus is used to determine
if we should only return the equivalent resource variant if it is ready.
*/
func (serv *MetadataServer) getEquivalent(req *pb.ResourceVariant, filterReadyStatus bool) (*pb.ResourceVariant, error) {
	noEquivalentResponse := &pb.ResourceVariant{}

	currentResource, resourceType, err := serv.extractResourceVariant(req)
	if err != nil {
		return nil, err
	}

	resourcesForType, err := serv.lookup.ListForType(resourceType)
	if err != nil {
		return nil, err
	}

	equivalentResourceVariant, err := findEquivalent(resourcesForType, currentResource, filterReadyStatus)
	if err != nil {
		return nil, err
	}

	if equivalentResourceVariant == nil {
		return noEquivalentResponse, nil
	}

	return equivalentResourceVariant.ToResourceVariantProto(), nil
}

// findEquivalent searches through a slice of Resources to find an equivalent ResourceVariant.
func findEquivalent(resources []Resource, resource ResourceVariant, filterReadyStatus bool) (ResourceVariant, error) {
	for _, res := range resources {
		// If we are filtering by ready status, we only want to return the equivalent resource variant if it is ready.
		if filterReadyStatus && !isResourceReady(res) {
			continue
		}

		other, ok := res.(ResourceVariant)
		if !ok {
			return nil, fferr.NewInvalidResourceTypeError(res.ID().Name, res.ID().Variant, fferr.ResourceType(res.ID().Type.String()), fmt.Errorf("resource is not a ResourceVariant: %T", res))
		}

		equivalent, err := resource.IsEquivalent(other)
		if err != nil {
			return nil, fferr.NewInternalError(err)
		}
		if equivalent {
			return other, nil
		}
	}
	return nil, nil
}

// extractResourceVariant takes a ResourceVariant request and extracts the concrete type and corresponding ResourceType.
func (serv *MetadataServer) extractResourceVariant(req *pb.ResourceVariant) (ResourceVariant, ResourceType, error) {
	switch res := req.Resource.(type) {
	case *pb.ResourceVariant_SourceVariant:
		return &sourceVariantResource{res.SourceVariant}, SOURCE_VARIANT, nil
	case *pb.ResourceVariant_FeatureVariant:
		return &featureVariantResource{res.FeatureVariant}, FEATURE_VARIANT, nil
	case *pb.ResourceVariant_LabelVariant:
		return &labelVariantResource{res.LabelVariant}, LABEL_VARIANT, nil
	case *pb.ResourceVariant_TrainingSetVariant:
		return &trainingSetVariantResource{res.TrainingSetVariant}, TRAINING_SET_VARIANT, nil
	default:
		return nil, 0, fferr.NewInvalidArgumentError(fmt.Errorf("unknown resource variant type: %T", req.Resource))
	}
}

// isResourceReady checks if a Resource's status is 'ready'.
func isResourceReady(res Resource) bool {
	resourceStatus := res.GetStatus()
	return resourceStatus != nil && resourceStatus.Status == pb.ResourceStatus_READY
}

type nameStream interface {
	Recv() (*pb.Name, error)
}

type variantStream interface {
	Recv() (*pb.NameVariant, error)
}

type sendFn func(proto.Message) error

type initParentFn func(name, variant string) Resource

func (serv *MetadataServer) genericCreate(ctx context.Context, res Resource, init initParentFn) (*pb.Empty, error) {
	// TODO: Create a task and task run and sets the status to pending
	serv.Logger.Info("Creating Generic Resource: ", res.ID().Name, res.ID().Variant)

	id := res.ID()
	if err := resourceNamedSafely(id); err != nil {
		return nil, err
	}
	existing, err := serv.lookup.Lookup(id)
	if _, isResourceError := err.(*fferr.KeyNotFoundError); err != nil && !isResourceError {
		// TODO: consider checking the GRPCError interface to avoid double wrapping error
		return nil, fferr.NewInternalError(err)
	}

	//var taskId scheduling.TaskID
	if existing == nil {
		// TODO: create task with ID
		// update res with task id
		// name string, tType TaskType, target TaskTarget
		//name := fmt.Sprintf("%s__%s__%s", res.ID().Type, res.ID().Name, res.ID().Variant)
		//taskTarget := scheduling.NameVariant{Name: res.ID().Name, Variant: res.ID().Variant, ResourceType: res.ID().Type.String()}
		//taskMetadata, err := serv.taskManager.CreateTask(name, scheduling.ResourceCreation, taskTarget)
		//if err != nil {
		//	return nil, err
		//}

		// TODO: update with task id
		//taskId = taskMetadata.ID
		fmt.Println("need to update protos to have the task ids")
	} else {
		// TODO: create a method to get the task id from the name and variant and type
		// taskId = res.Proto().GetTaskId()
<<<<<<< HEAD
		//taskId = 1
=======
		id1 := ffsync.Uint64OrderedId(1)
		taskId = scheduling.TaskID(&id1)
>>>>>>> e337b558
	}

	if existing != nil {
		err = serv.validateExisting(res, existing)
		if err != nil {
			return nil, err
		}
		if err := existing.Update(serv.lookup, res); err != nil {
			return nil, err
		}
		res = existing
	}
	if err := serv.lookup.Set(id, res); err != nil {
		return nil, err
	}

	if serv.needsJob(res) && existing == nil {
		var taskID scheduling.TaskID
		// Do we want this in the interface?
		if source, ok := res.(*sourceVariantResource); ok {
			taskID = scheduling.TaskID(source.serialized.TaskId)
		}
		if feature, ok := res.(*featureVariantResource); ok {
			taskID = scheduling.TaskID(feature.serialized.TaskId)
		}
		if trainingSet, ok := res.(*trainingSetVariantResource); ok {
			taskID = scheduling.TaskID(trainingSet.serialized.TaskId)
		}
		if label, ok := res.(*labelVariantResource); ok {
			taskID = scheduling.TaskID(label.serialized.TaskId)
		}
		serv.Logger.Info("Creating Job", res.ID().Name, res.ID().Variant)
		trigger := scheduling.OnApplyTrigger{TriggerName: "Apply"}
		taskName := fmt.Sprintf("Create Resource %s (%s)", res.ID().Name, res.ID().Variant)
		taskRun, err := serv.taskManager.CreateTaskRun(taskName, taskID, trigger)
		if err != nil {
			return nil, err
		}

		serv.Logger.Infof("Successfully Created Task %s with Run %s for Resource: %s (%s)", taskRun.TaskId, taskRun.ID, res.ID().Name, res.ID().Variant)
	}
	parentId, hasParent := id.Parent()
	if hasParent {
		parentExists, err := serv.lookup.Has(parentId)
		if err != nil {
			return nil, err
		}

		if !parentExists {
			parent := init(id.Name, id.Variant)
			err = serv.lookup.Set(parentId, parent)
			if err != nil {
				return nil, err
			}
		} else {
			if err := serv.setDefaultVariant(parentId, res.ID().Variant); err != nil {
				return nil, err
			}
		}
	}
	if err := serv.propagateChange(res); err != nil {
		serv.Logger.Error(err)
		return nil, err
	}
	return &pb.Empty{}, nil
}

func (serv *MetadataServer) setDefaultVariant(id ResourceID, defaultVariant string) error {
	parent, err := serv.lookup.Lookup(id)
	if err != nil {
		return err
	}
	var parentResource Resource
	if resource, ok := parent.(*SourceResource); ok {
		resource.serialized.DefaultVariant = defaultVariant
		parentResource = resource
	}
	if resource, ok := parent.(*labelResource); ok {
		resource.serialized.DefaultVariant = defaultVariant
		parentResource = resource
	}
	if resource, ok := parent.(*featureResource); ok {
		resource.serialized.DefaultVariant = defaultVariant
		parentResource = resource
	}
	if resource, ok := parent.(*trainingSetResource); ok {
		resource.serialized.DefaultVariant = defaultVariant
		parentResource = resource
	}
	err = serv.lookup.Set(id, parentResource)
	if err != nil {
		return err
	}
	return nil
}
func (serv *MetadataServer) validateExisting(newRes Resource, existing Resource) error {
	// It's possible we found a resource with the same name and variant but different contents, if different contents
	// we'll let the user know to ideally use a different variant
	// i.e. user tries to register transformation with same name and variant but different definition.
	_, isResourceVariant := newRes.(ResourceVariant)
	if isResourceVariant {
		isEquivalent, err := serv.isEquivalent(newRes, existing)
		if err != nil {
			return err
		}
		if !isEquivalent {
			return fferr.NewResourceChangedError(newRes.ID().Name, newRes.ID().Variant, fferr.ResourceType(newRes.ID().Type), nil)
		}
	}
	return nil
}

func (serv *MetadataServer) isEquivalent(newRes Resource, existing Resource) (bool, error) {
	// only works on resource variants right now
	if existing.GetStatus() != nil && existing.GetStatus().Status != pb.ResourceStatus_READY {
		return false, nil
	}

	resVariant, ok := newRes.(ResourceVariant)
	if !ok {
		return false, nil
	}
	existingVariant, ok := existing.(ResourceVariant)
	if !ok {
		return false, nil
	}
	isEquivalent, err := resVariant.IsEquivalent(existingVariant)
	if err != nil {
		return false, fferr.NewInternalError(err)
	}
	return isEquivalent, nil
}

func (serv *MetadataServer) propagateChange(newRes Resource) error {
	visited := make(map[ResourceID]struct{})
	// We have to make it a var so that the anonymous function can call itself.
	var propagateChange func(parent Resource) error
	propagateChange = func(parent Resource) error {
		deps, err := parent.Dependencies(serv.lookup)
		if err != nil {
			return err
		}
		depList, err := deps.List()
		if err != nil {
			return err
		}
		for _, res := range depList {
			id := res.ID()
			if _, has := visited[id]; has {
				continue
			}
			visited[id] = struct{}{}
			if err := res.Notify(serv.lookup, create_op, newRes); err != nil {
				return err
			}
			if err := serv.lookup.Set(res.ID(), res); err != nil {
				return err
			}
			if err := propagateChange(res); err != nil {
				return err
			}
		}
		return nil
	}
	return propagateChange(newRes)
}

func (serv *MetadataServer) fetchStatus(taskId scheduling.TaskID) (*scheduling.Status, string, error) {
	run, err := serv.taskManager.GetLatestRun(taskId)
	if err != nil {
		return nil, "", err
	}
	return &run.Status, run.Error, nil
}

func (serv *MetadataServer) setStatus(res Resource) (Resource, error) {
	switch r := res.(type) {
	case *sourceVariantResource:
		status, runErr, err := serv.fetchStatus(scheduling.TaskID(r.serialized.TaskId))
		if err != nil {
			return nil, err
		}
		r.serialized.Status.Status = status.Serialized()
		r.serialized.Status.ErrorMessage = runErr
		return r, nil
	case *featureVariantResource:
		status, runErr, err := serv.fetchStatus(scheduling.TaskID(r.serialized.TaskId))
		if err != nil {
			return nil, err
		}
		r.serialized.Status.Status = status.Serialized()
		r.serialized.Status.ErrorMessage = runErr
		return r, nil
	case *labelVariantResource:
		status, runErr, err := serv.fetchStatus(scheduling.TaskID(r.serialized.TaskId))
		if err != nil {
			return nil, err
		}
		r.serialized.Status.Status = status.Serialized()
		r.serialized.Status.ErrorMessage = runErr
		return r, nil
	case *trainingSetVariantResource:
		status, runErr, err := serv.fetchStatus(scheduling.TaskID(r.serialized.TaskId))
		if err != nil {
			return nil, err
		}
		r.serialized.Status.Status = status.Serialized()
		r.serialized.Status.ErrorMessage = runErr
		return r, nil
	default:
		return r, nil
	}
}

func (serv *MetadataServer) genericGet(stream interface{}, t ResourceType, send sendFn) error {
	for {
		var recvErr error
		var id ResourceID
		switch casted := stream.(type) {
		case nameStream:
			req, err := casted.Recv()
			recvErr = err
			id = ResourceID{
				Name: req.GetName(),
				Type: t,
			}
		case variantStream:
			req, err := casted.Recv()
			recvErr = err
			id = ResourceID{
				Name:    req.GetName(),
				Variant: req.GetVariant(),
				Type:    t,
			}
		default:
			return fferr.NewInternalError(fmt.Errorf("invalid Stream for Get: %T", casted))
		}
		if recvErr == io.EOF {
			return nil
		}
		if recvErr != nil {
			return fferr.NewInternalError(recvErr)
		}
		serv.Logger.Infow("Looking up Resource", "id", id)
		resource, err := serv.lookup.Lookup(id)
		if err != nil {
			return err
		}
		resource, err = serv.setStatus(resource)
		if err != nil {
			serv.Logger.Errorw("Failed to set status", "error", err)
			return err
		}

		serv.Logger.Infow("Sending Resource", "id", id)
		serialized := resource.Proto()
		if err := send(serialized); err != nil {
			return fferr.NewInternalError(err)
		}
		serv.Logger.Infow("Send Complete", "id", id)
	}
}

func (serv *MetadataServer) genericList(t ResourceType, send sendFn) error {
	resources, err := serv.lookup.ListForType(t)
	if err != nil {
		return err
	}
	for _, res := range resources {
		serialized := res.Proto()
		if err := send(serialized); err != nil {
			return fferr.NewInternalError(err)
		}
	}
	return nil
}

// Resource Variant structs for Dashboard
type TrainingSetVariantResource struct {
	Created     time.Time                           `json:"created"`
	Description string                              `json:"description"`
	Name        string                              `json:"name"`
	Owner       string                              `json:"owner"`
	Provider    string                              `json:"provider"`
	Variant     string                              `json:"variant"`
	Label       NameVariant                         `json:"label"`
	Features    map[string][]FeatureVariantResource `json:"features"`
	Status      string                              `json:"status"`
	Error       string                              `json:"error"`
	Tags        Tags                                `json:"tags"`
	Properties  Properties                          `json:"properties"`
}

type FeatureVariantResource struct {
	Created      time.Time                               `json:"created"`
	Description  string                                  `json:"description"`
	Entity       string                                  `json:"entity"`
	Name         string                                  `json:"name"`
	Owner        string                                  `json:"owner"`
	Provider     string                                  `json:"provider"`
	DataType     string                                  `json:"data-type"`
	Variant      string                                  `json:"variant"`
	Status       string                                  `json:"status"`
	Error        string                                  `json:"error"`
	Location     map[string]string                       `json:"location"`
	Source       NameVariant                             `json:"source"`
	TrainingSets map[string][]TrainingSetVariantResource `json:"training-sets"`
	Tags         Tags                                    `json:"tags"`
	Properties   Properties                              `json:"properties"`
	Mode         string                                  `json:"mode"`
	IsOnDemand   bool                                    `json:"is-on-demand"`
	Definition   string                                  `json:"definition"`
}

type LabelVariantResource struct {
	Created      time.Time                               `json:"created"`
	Description  string                                  `json:"description"`
	Entity       string                                  `json:"entity"`
	Name         string                                  `json:"name"`
	Owner        string                                  `json:"owner"`
	Provider     string                                  `json:"provider"`
	DataType     string                                  `json:"data-type"`
	Variant      string                                  `json:"variant"`
	Location     map[string]string                       `json:"location"`
	Source       NameVariant                             `json:"source"`
	TrainingSets map[string][]TrainingSetVariantResource `json:"training-sets"`
	Status       string                                  `json:"status"`
	Error        string                                  `json:"error"`
	Tags         Tags                                    `json:"tags"`
	Properties   Properties                              `json:"properties"`
}

type SourceVariantResource struct {
	Name           string                                  `json:"name"`
	Variant        string                                  `json:"variant"`
	Definition     string                                  `json:"definition"`
	Owner          string                                  `json:"owner"`
	Description    string                                  `json:"description"`
	Provider       string                                  `json:"provider"`
	Created        time.Time                               `json:"created"`
	Status         string                                  `json:"status"`
	Table          string                                  `json:"table"`
	TrainingSets   map[string][]TrainingSetVariantResource `json:"training-sets"`
	Features       map[string][]FeatureVariantResource     `json:"features"`
	Labels         map[string][]LabelVariantResource       `json:"labels"`
	LastUpdated    time.Time                               `json:"lastUpdated"`
	Schedule       string                                  `json:"schedule"`
	Tags           Tags                                    `json:"tags"`
	Properties     Properties                              `json:"properties"`
	SourceType     string                                  `json:"source-type"`
	Error          string                                  `json:"error"`
	Specifications map[string]string                       `json:"specifications"`
	Inputs         []NameVariant                           `json:"inputs"`
}

func getSourceString(variant *SourceVariant) string {
	if variant.IsSQLTransformation() {
		return variant.SQLTransformationQuery()
	} else {
		return variant.PrimaryDataSQLTableName()
	}
}

func getSourceType(variant *SourceVariant) string {
	if variant.IsSQLTransformation() {
		return "SQL Transformation"
	} else if variant.IsDFTransformation() {
		return "Dataframe Transformation"
	} else {
		return "Primary Table"
	}
}

func getSourceArgs(variant *SourceVariant) map[string]string {
	if variant.HasKubernetesArgs() {
		return variant.TransformationArgs().Format()
	}
	return map[string]string{}
}

func SourceShallowMap(variant *SourceVariant) SourceVariantResource {
	return SourceVariantResource{
		Name:           variant.Name(),
		Variant:        variant.Variant(),
		Definition:     getSourceString(variant),
		Owner:          variant.Owner(),
		Description:    variant.Description(),
		Provider:       variant.Provider(),
		Created:        variant.Created(),
		Status:         variant.Status().String(),
		LastUpdated:    variant.LastUpdated(),
		Schedule:       variant.Schedule(),
		Tags:           variant.Tags(),
		SourceType:     getSourceType(variant),
		Properties:     variant.Properties(),
		Error:          variant.Error(),
		Specifications: getSourceArgs(variant),
	}
}<|MERGE_RESOLUTION|>--- conflicted
+++ resolved
@@ -30,11 +30,7 @@
 	pc "github.com/featureform/provider/provider_config"
 	pt "github.com/featureform/provider/provider_type"
 	"github.com/featureform/scheduling"
-<<<<<<< HEAD
 	sp "github.com/featureform/scheduling/storage_providers"
-=======
-	"github.com/google/uuid"
->>>>>>> e337b558
 	"go.uber.org/zap"
 	"google.golang.org/grpc"
 	"google.golang.org/protobuf/proto"
@@ -1462,11 +1458,8 @@
 
 	// Create the task manager for the server
 	// TODO: need to modify it so it can be any provider
-<<<<<<< HEAD
-	taskManager := scheduling.NewTaskManager(config.StorageProvider)
-=======
+
 	taskManager := scheduling.NewMemoryTaskMetadataManager()
->>>>>>> e337b558
 
 	return &MetadataServer{
 		lookup:      lookup,
@@ -1911,12 +1904,10 @@
 	} else {
 		// TODO: create a method to get the task id from the name and variant and type
 		// taskId = res.Proto().GetTaskId()
-<<<<<<< HEAD
-		//taskId = 1
-=======
+
 		id1 := ffsync.Uint64OrderedId(1)
 		taskId = scheduling.TaskID(&id1)
->>>>>>> e337b558
+
 	}
 
 	if existing != nil {
