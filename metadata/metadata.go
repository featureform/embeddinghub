// This Source Code Form is subject to the terms of the Mozilla Public
// License, v. 2.0. If a copy of the MPL was not distributed with this
// file, You can obtain one at https://mozilla.org/MPL/2.0/.

package metadata

import (
	"context"
	"fmt"
	"io"
	"net"
	"strings"
	"time"

	"github.com/featureform/helpers"
	"github.com/featureform/logging"

	"github.com/featureform/fferr"
	"github.com/featureform/lib"

	"github.com/pkg/errors"

	"golang.org/x/exp/slices"

	pb "github.com/featureform/metadata/proto"
	"github.com/featureform/metadata/search"
	pc "github.com/featureform/provider/provider_config"
	pt "github.com/featureform/provider/provider_type"
	"google.golang.org/grpc"
	"google.golang.org/protobuf/proto"
	tspb "google.golang.org/protobuf/types/known/timestamppb"
)

const TIME_FORMAT = time.RFC1123

type operation int

const (
	create_op operation = iota
)

type ResourceType int32

const (
	FEATURE              ResourceType = ResourceType(pb.ResourceType_FEATURE)
	FEATURE_VARIANT                   = ResourceType(pb.ResourceType_FEATURE_VARIANT)
	LABEL                             = ResourceType(pb.ResourceType_LABEL)
	LABEL_VARIANT                     = ResourceType(pb.ResourceType_LABEL_VARIANT)
	USER                              = ResourceType(pb.ResourceType_USER)
	ENTITY                            = ResourceType(pb.ResourceType_ENTITY)
	PROVIDER                          = ResourceType(pb.ResourceType_PROVIDER)
	SOURCE                            = ResourceType(pb.ResourceType_SOURCE)
	SOURCE_VARIANT                    = ResourceType(pb.ResourceType_SOURCE_VARIANT)
	TRAINING_SET                      = ResourceType(pb.ResourceType_TRAINING_SET)
	TRAINING_SET_VARIANT              = ResourceType(pb.ResourceType_TRAINING_SET_VARIANT)
	MODEL                             = ResourceType(pb.ResourceType_MODEL)
	TRIGGER                           = ResourceType(pb.ResourceType_TRIGGER)
)

func (r ResourceType) ToLoggingResourceType() logging.ResourceType {
	switch r {
	case FEATURE:
		return logging.Feature
	case FEATURE_VARIANT:
		return logging.FeatureVariant
	case LABEL:
		return logging.Label
	case LABEL_VARIANT:
		return logging.LabelVariant
	case USER:
		return logging.User
	case ENTITY:
		return logging.Entity
	case PROVIDER:
		return logging.Provider
	case SOURCE:
		return logging.Source
	case SOURCE_VARIANT:
		return logging.SourceVariant
	case TRAINING_SET:
		return logging.TrainingSet
	case TRAINING_SET_VARIANT:
		return logging.TrainingSetVariant
	case MODEL:
		return logging.Model
	default:
		return ""

	}
}

func (r ResourceType) String() string {
	return pb.ResourceType_name[int32(r)]
}

func (r ResourceType) Serialized() pb.ResourceType {
	return pb.ResourceType(r)
}

type ResourceStatus int32

const (
	NO_STATUS ResourceStatus = ResourceStatus(pb.ResourceStatus_NO_STATUS)
	CREATED                  = ResourceStatus(pb.ResourceStatus_CREATED)
	PENDING                  = ResourceStatus(pb.ResourceStatus_PENDING)
	READY                    = ResourceStatus(pb.ResourceStatus_READY)
	FAILED                   = ResourceStatus(pb.ResourceStatus_FAILED)
)

func (r ResourceStatus) String() string {
	return pb.ResourceStatus_Status_name[int32(r)]
}

func (r ResourceStatus) Serialized() pb.ResourceStatus_Status {
	return pb.ResourceStatus_Status(r)
}

type ComputationMode int32

const (
	PRECOMPUTED     ComputationMode = ComputationMode(pb.ComputationMode_PRECOMPUTED)
	CLIENT_COMPUTED                 = ComputationMode(pb.ComputationMode_CLIENT_COMPUTED)
)

func (cm ComputationMode) Equals(mode pb.ComputationMode) bool {
	return cm == ComputationMode(mode)
}

func (cm ComputationMode) String() string {
	return pb.ComputationMode_name[int32(cm)]
}

var parentMapping = map[ResourceType]ResourceType{
	FEATURE_VARIANT:      FEATURE,
	LABEL_VARIANT:        LABEL,
	SOURCE_VARIANT:       SOURCE,
	TRAINING_SET_VARIANT: TRAINING_SET,
}

func (serv *MetadataServer) needsJob(res Resource) bool {
	if res.ID().Type == TRAINING_SET_VARIANT ||
		res.ID().Type == SOURCE_VARIANT ||
		res.ID().Type == LABEL_VARIANT {
		return true
	}
	if res.ID().Type == FEATURE_VARIANT {
		if fv, ok := res.(*featureVariantResource); !ok {
			serv.Logger.Errorf("resource has type FEATURE VARIANT but failed to cast %s", res.ID())
			return false
		} else {
			return PRECOMPUTED.Equals(fv.serialized.Mode)
		}
	}
	return false
}

type ResourceID struct {
	Name    string
	Variant string
	Type    ResourceType
}

func (id ResourceID) Proto() *pb.NameVariant {
	return &pb.NameVariant{
		Name:    id.Name,
		Variant: id.Variant,
	}
}

func (id ResourceID) Parent() (ResourceID, bool) {
	parentType, has := parentMapping[id.Type]
	if !has {
		return ResourceID{}, false
	}
	return ResourceID{
		Name: id.Name,
		Type: parentType,
	}, true
}

func (id ResourceID) String() string {
	if id.Variant == "" {
		return fmt.Sprintf("%s %s", id.Type, id.Name)
	}
	return fmt.Sprintf("%s %s (%s)", id.Type, id.Name, id.Variant)
}

var bannedStrings = [...]string{"__"}
var bannedPrefixes = [...]string{"_"}
var bannedSuffixes = [...]string{"_"}

func resourceNamedSafely(id ResourceID) error {
	for _, substr := range bannedStrings {
		if strings.Contains(id.Name, substr) {
			return fferr.NewInvalidResourceVariantNameError(id.Name, id.Variant, fferr.ResourceType(id.Type.String()), fmt.Errorf("resource name contains banned string %s", substr))
		}
		if strings.Contains(id.Variant, substr) {
			return fferr.NewInvalidResourceVariantNameError(id.Name, id.Variant, fferr.ResourceType(id.Type.String()), fmt.Errorf("resource variant %s contains banned string %s", id.Name, substr))
		}
	}
	for _, substr := range bannedPrefixes {
		if strings.HasPrefix(id.Name, substr) {
			return fferr.NewInvalidResourceVariantNameError(id.Name, id.Variant, fferr.ResourceType(id.Type.String()), fmt.Errorf("resource name %s contains banned prefix %s", id.Name, substr))
		}
		if strings.HasPrefix(id.Variant, substr) {
			return fferr.NewInvalidResourceVariantNameError(id.Name, id.Variant, fferr.ResourceType(id.Type.String()), fmt.Errorf("resource variant %s contains banned prefix %s", id.Name, substr))
		}
	}
	for _, substr := range bannedSuffixes {
		if strings.HasSuffix(id.Name, substr) {
			return fferr.NewInvalidResourceVariantNameError(id.Name, id.Variant, fferr.ResourceType(id.Type.String()), fmt.Errorf("resource name %s contains banned suffix %s", id.Name, substr))
		}
		if strings.HasSuffix(id.Variant, substr) {
			return fferr.NewInvalidResourceVariantNameError(id.Name, id.Variant, fferr.ResourceType(id.Type.String()), fmt.Errorf("resource variant %s contains banned suffix %s", id.Name, substr))
		}
	}
	return nil
}

type ResourceVariant interface {
	IsEquivalent(ResourceVariant) (bool, error)
	ToResourceVariantProto() *pb.ResourceVariant
}

type Resource interface {
	Notify(ResourceLookup, operation, Resource) error
	ID() ResourceID
	Schedule() string
	Dependencies(ResourceLookup) (ResourceLookup, error)
	Proto() proto.Message
	GetStatus() *pb.ResourceStatus
	UpdateStatus(pb.ResourceStatus) error
	UpdateSchedule(string) error
	Update(ResourceLookup, Resource) error
}

func isDirectDependency(lookup ResourceLookup, dependency, parent Resource) (bool, error) {
	depId := dependency.ID()
	deps, depsErr := parent.Dependencies(lookup)
	if depsErr != nil {
		return false, depsErr
	}
	return deps.Has(depId)
}

type ResourceLookup interface {
	Lookup(context.Context, ResourceID) (Resource, error)
	Has(ResourceID) (bool, error)
	Set(ResourceID, Resource) error
	Submap([]ResourceID) (ResourceLookup, error)
	ListForType(ResourceType) ([]Resource, error)
	List() ([]Resource, error)
	HasJob(ResourceID) (bool, error)
	SetJob(ResourceID, string) error
	SetStatus(context.Context, ResourceID, pb.ResourceStatus) error
	SetSchedule(ResourceID, string) error
	Delete(ResourceID) error
}

type SearchWrapper struct {
	Searcher search.Searcher
	ResourceLookup
}

func (wrapper SearchWrapper) Set(id ResourceID, res Resource) error {
	if err := wrapper.ResourceLookup.Set(id, res); err != nil {
		return err
	}

	var allTags []string
	switch res.(type) {
	case *sourceVariantResource:
		allTags = res.(*sourceVariantResource).serialized.Tags.Tag

	case *featureVariantResource:
		allTags = res.(*featureVariantResource).serialized.Tags.Tag

	case *labelVariantResource:
		allTags = res.(*labelVariantResource).serialized.Tags.Tag

	case *trainingSetVariantResource:
		allTags = res.(*trainingSetVariantResource).serialized.Tags.Tag
	}

	doc := search.ResourceDoc{
		Name:    id.Name,
		Type:    id.Type.String(),
		Tags:    allTags,
		Variant: id.Variant,
	}
	return wrapper.Searcher.Upsert(doc)
}

type LocalResourceLookup map[ResourceID]Resource

func (lookup LocalResourceLookup) Lookup(ctx context.Context, id ResourceID) (Resource, error) {
	logger := logging.GetLoggerFromContext(ctx)
	res, has := lookup[id]
	if !has {
		wrapped := fferr.NewKeyNotFoundError(id.String(), nil)
		wrapped.AddDetail("resource_type", id.Type.String())
		logger.Errorw("resource not found", "resource ID", id.String(), "error", wrapped)
		return nil, wrapped
	}
	return res, nil
}

func (lookup LocalResourceLookup) Has(id ResourceID) (bool, error) {
	_, has := lookup[id]
	return has, nil
}

func (lookup LocalResourceLookup) Set(id ResourceID, res Resource) error {
	lookup[id] = res
	return nil
}

func (lookup LocalResourceLookup) Submap(ids []ResourceID) (ResourceLookup, error) {
	resources := make(LocalResourceLookup, len(ids))
	for _, id := range ids {
		resource, has := lookup[id]
		if !has {
			wrapped := fferr.NewDatasetNotFoundError(id.Name, id.Variant, fmt.Errorf("resource not found"))
			wrapped.AddDetail("resource_type", id.Type.String())
			return nil, wrapped
		}
		resources[id] = resource
	}
	return resources, nil
}

func (lookup LocalResourceLookup) ListForType(t ResourceType) ([]Resource, error) {
	resources := make([]Resource, 0)
	for id, res := range lookup {
		if id.Type == t {
			resources = append(resources, res)
		}
	}
	return resources, nil
}

func (lookup LocalResourceLookup) List() ([]Resource, error) {
	resources := make([]Resource, 0, len(lookup))
	for _, res := range lookup {
		resources = append(resources, res)
	}
	return resources, nil
}

func (lookup LocalResourceLookup) SetStatus(ctx context.Context, id ResourceID, status pb.ResourceStatus) error {
	res, has := lookup[id]
	if !has {
		wrapped := fferr.NewDatasetNotFoundError(id.Name, id.Variant, fmt.Errorf("resource not found"))
		wrapped.AddDetail("resource_type", id.Type.String())
		return wrapped
	}
	if err := res.UpdateStatus(status); err != nil {
		return err
	}
	lookup[id] = res
	return nil
}

func (lookup LocalResourceLookup) SetJob(id ResourceID, schedule string) error {
	return nil
}

func (lookup LocalResourceLookup) SetSchedule(id ResourceID, schedule string) error {
	res, has := lookup[id]
	if !has {
		wrapped := fferr.NewDatasetNotFoundError(id.Name, id.Variant, fmt.Errorf("resource not found"))
		wrapped.AddDetail("resource_type", id.Type.String())
		return wrapped
	}
	if err := res.UpdateSchedule(schedule); err != nil {
		return err
	}
	lookup[id] = res
	return nil
}

func (lookup LocalResourceLookup) HasJob(id ResourceID) (bool, error) {
	return false, nil
}

func (lookup LocalResourceLookup) Delete(id ResourceID) error {
	has, err := lookup.Has(id)
	if err != nil {
		return err
	}
	if !has {
		return &ResourceNotFoundError{id, nil}
	}
	delete(lookup, id)
	return nil
}

type SourceResource struct {
	serialized *pb.Source
}

func (resource *SourceResource) ID() ResourceID {
	return ResourceID{
		Name: resource.serialized.Name,
		Type: SOURCE,
	}
}

func (resource *SourceResource) Schedule() string {
	return ""
}

func (resource *SourceResource) Dependencies(lookup ResourceLookup) (ResourceLookup, error) {
	return make(LocalResourceLookup), nil
}

func (resource *SourceResource) Proto() proto.Message {
	return resource.serialized
}

func (this *SourceResource) Notify(lookup ResourceLookup, op operation, that Resource) error {
	otherId := that.ID()
	isVariant := otherId.Type == SOURCE_VARIANT && otherId.Name == this.serialized.Name
	if !isVariant {
		return nil
	}
	if slices.Contains(this.serialized.Variants, otherId.Variant) {
		fmt.Printf("source %s already has variant %s\n", this.serialized.Name, otherId.Variant)
		return nil
	}
	this.serialized.Variants = append(this.serialized.Variants, otherId.Variant)
	return nil
}

func (resource *SourceResource) GetStatus() *pb.ResourceStatus {
	return resource.serialized.GetStatus()
}

func (resource *SourceResource) UpdateStatus(status pb.ResourceStatus) error {
	resource.serialized.Status = &status
	return nil
}

func (resource *SourceResource) UpdateSchedule(schedule string) error {
	return fferr.NewInternalError(fmt.Errorf("not implemented"))
}

func (resource *SourceResource) Update(lookup ResourceLookup, updateRes Resource) error {
	wrapped := fferr.NewDatasetAlreadyExistsError(resource.ID().Name, resource.ID().Variant, nil)
	wrapped.AddDetail("resource_type", resource.ID().Type.String())
	return wrapped
}

type sourceVariantResource struct {
	serialized *pb.SourceVariant
}

func (resource *sourceVariantResource) ID() ResourceID {
	return ResourceID{
		Name:    resource.serialized.Name,
		Variant: resource.serialized.Variant,
		Type:    SOURCE_VARIANT,
	}
}

func (resource *sourceVariantResource) Schedule() string {
	return resource.serialized.Schedule
}

func (resource *sourceVariantResource) Dependencies(lookup ResourceLookup) (ResourceLookup, error) {
	serialized := resource.serialized
	depIds := []ResourceID{
		{
			Name: serialized.Owner,
			Type: USER,
		},
		{
			Name: serialized.Provider,
			Type: PROVIDER,
		},
		{
			Name: serialized.Name,
			Type: SOURCE,
		},
	}
	deps, err := lookup.Submap(depIds)
	if err != nil {
		return nil, err
	}
	return deps, nil
}

func (resource *sourceVariantResource) Proto() proto.Message {
	return resource.serialized
}

func (sourceVariantResource *sourceVariantResource) Notify(lookup ResourceLookup, op operation, that Resource) error {
	id := that.ID()
	t := id.Type
	key := id.Proto()
	serialized := sourceVariantResource.serialized
	switch t {
	case TRAINING_SET_VARIANT:
		serialized.Trainingsets = append(serialized.Trainingsets, key)
	case FEATURE_VARIANT:
		serialized.Features = append(serialized.Features, key)
	case LABEL_VARIANT:
		serialized.Labels = append(serialized.Labels, key)
	}
	return nil
}

func (resource *sourceVariantResource) GetStatus() *pb.ResourceStatus {
	return resource.serialized.GetStatus()
}

func (resource *sourceVariantResource) UpdateStatus(status pb.ResourceStatus) error {
	resource.serialized.LastUpdated = tspb.Now()
	resource.serialized.Status = &status
	return nil
}

func (resource *sourceVariantResource) UpdateSchedule(schedule string) error {
	resource.serialized.Schedule = schedule
	return nil
}

func (resource *sourceVariantResource) Update(lookup ResourceLookup, updateRes Resource) error {
	deserialized := updateRes.Proto()
	variantUpdate, ok := deserialized.(*pb.SourceVariant)
	if !ok {
		return fferr.NewInternalError(fmt.Errorf("failed to deserialize existing source variant record"))
	}
	resource.serialized.Tags = UnionTags(resource.serialized.Tags, variantUpdate.Tags)
	resource.serialized.Properties = mergeProperties(resource.serialized.Properties, variantUpdate.Properties)
	return nil
}

func (resource *sourceVariantResource) IsEquivalent(other ResourceVariant) (bool, error) {
	/**
	Key Fields for a SourceVariant are
	- Name
	- Definition
	- Owner
	- Provider
	*/
	otherVariant, ok := other.(*sourceVariantResource)
	if !ok {
		return false, nil
	}

	thisProto := resource.serialized
	otherProto := otherVariant.serialized

	isDefinitionEqual := false
	var err error
	switch thisDef := thisProto.Definition.(type) {
	case *pb.SourceVariant_Transformation:
		if otherDef, ok := otherProto.Definition.(*pb.SourceVariant_Transformation); ok {
			isDefinitionEqual, err = isSourceProtoDefinitionEqual(thisDef, otherDef)
			if err != nil {
				return false, fferr.NewInternalError(fmt.Errorf("error comparing source definitions: %v", err))
			}

		}
	case *pb.SourceVariant_PrimaryData:
		if otherDef, ok := otherProto.Definition.(*pb.SourceVariant_PrimaryData); ok {
			isDefinitionEqual = proto.Equal(thisDef.PrimaryData, otherDef.PrimaryData)
		}
	}

	if thisProto.GetName() == otherProto.GetName() &&
		thisProto.GetOwner() == otherProto.GetOwner() &&
		thisProto.GetProvider() == otherProto.GetProvider() &&
		isDefinitionEqual {

		return true, nil
	}
	return false, nil
}

func isSourceProtoDefinitionEqual(thisDef, otherDef *pb.SourceVariant_Transformation) (bool, error) {
	isDefinitionEqual := false
	switch thisDef.Transformation.Type.(type) {
	case *pb.Transformation_DFTransformation:
		if otherDef, ok := otherDef.Transformation.Type.(*pb.Transformation_DFTransformation); ok {
			sourceTextEqual := thisDef.Transformation.GetDFTransformation().SourceText == otherDef.DFTransformation.SourceText
			inputsEqual, err := lib.EqualProtoContents(thisDef.Transformation.GetDFTransformation().Inputs, otherDef.DFTransformation.Inputs)
			if err != nil {
				return false, fferr.NewInternalError(fmt.Errorf("error comparing transformation inputs: %v", err))
			}
			isDefinitionEqual = sourceTextEqual &&
				inputsEqual
		}
	case *pb.Transformation_SQLTransformation:
		if _, ok := otherDef.Transformation.Type.(*pb.Transformation_SQLTransformation); ok {
			isDefinitionEqual = thisDef.Transformation.GetSQLTransformation().Query == otherDef.Transformation.GetSQLTransformation().Query
		}
	}

	kubernetesArgsEqual := proto.Equal(thisDef.Transformation.GetKubernetesArgs(), otherDef.Transformation.GetKubernetesArgs())
	return isDefinitionEqual && kubernetesArgsEqual, nil
}

func (resource *sourceVariantResource) ToResourceVariantProto() *pb.ResourceVariant {
	return &pb.ResourceVariant{Resource: &pb.ResourceVariant_SourceVariant{SourceVariant: resource.serialized}}
}

type featureResource struct {
	serialized *pb.Feature
}

func (resource *featureResource) ID() ResourceID {
	return ResourceID{
		Name: resource.serialized.Name,
		Type: FEATURE,
	}
}

func (resource *featureResource) Schedule() string {
	return ""
}

func (resource *featureResource) Dependencies(lookup ResourceLookup) (ResourceLookup, error) {
	return make(LocalResourceLookup), nil
}

func (resource *featureResource) Proto() proto.Message {
	return resource.serialized
}

func (this *featureResource) Notify(lookup ResourceLookup, op operation, that Resource) error {
	otherId := that.ID()
	isVariant := otherId.Type == FEATURE_VARIANT && otherId.Name == this.serialized.Name
	if !isVariant {
		return nil
	}
	if slices.Contains(this.serialized.Variants, otherId.Variant) {
		fmt.Printf("source %s already has variant %s\n", this.serialized.Name, otherId.Variant)
		return nil
	}
	this.serialized.Variants = append(this.serialized.Variants, otherId.Variant)
	return nil
}

func (resource *featureResource) GetStatus() *pb.ResourceStatus {
	return resource.serialized.GetStatus()
}

func (resource *featureResource) UpdateStatus(status pb.ResourceStatus) error {
	resource.serialized.Status = &status
	return nil
}

func (resource *featureResource) UpdateSchedule(schedule string) error {
	return fferr.NewInternalError(fmt.Errorf("not implemented"))
}

func (resource *featureResource) Update(lookup ResourceLookup, updateRes Resource) error {
	wrapped := fferr.NewDatasetAlreadyExistsError(resource.ID().Name, resource.ID().Variant, nil)
	wrapped.AddDetail("resource_type", resource.ID().Type.String())
	return wrapped
}

type featureVariantResource struct {
	serialized *pb.FeatureVariant
}

func (resource *featureVariantResource) ID() ResourceID {
	return ResourceID{
		Name:    resource.serialized.Name,
		Variant: resource.serialized.Variant,
		Type:    FEATURE_VARIANT,
	}
}

func (resource *featureVariantResource) Schedule() string {
	return resource.serialized.Schedule
}

func (resource *featureVariantResource) Dependencies(lookup ResourceLookup) (ResourceLookup, error) {
	serialized := resource.serialized
	depIds := []ResourceID{
		{
			Name: serialized.Owner,
			Type: USER,
		},
		{
			Name: serialized.Name,
			Type: FEATURE,
		},
	}
	if PRECOMPUTED.Equals(serialized.Mode) {
		depIds = append(depIds, ResourceID{
			Name:    serialized.Source.Name,
			Variant: serialized.Source.Variant,
			Type:    SOURCE_VARIANT,
		},
			ResourceID{
				Name: serialized.Entity,
				Type: ENTITY,
			})

		// Only add the Provider if it is non-empty
		if serialized.Provider != "" {
			depIds = append(depIds, ResourceID{
				Name: serialized.Provider,
				Type: PROVIDER,
			})
		}
	}
	deps, err := lookup.Submap(depIds)
	if err != nil {
		return nil, err
	}
	return deps, nil
}

func (resource *featureVariantResource) Proto() proto.Message {
	return resource.serialized
}

func (this *featureVariantResource) Notify(lookup ResourceLookup, op operation, that Resource) error {
	if !PRECOMPUTED.Equals(this.serialized.Mode) {
		return nil
	}
	id := that.ID()
	relevantOp := op == create_op && id.Type == TRAINING_SET_VARIANT
	if !relevantOp {
		return nil
	}
	key := id.Proto()
	this.serialized.Trainingsets = append(this.serialized.Trainingsets, key)
	return nil
}

func (resource *featureVariantResource) GetStatus() *pb.ResourceStatus {
	return resource.serialized.GetStatus()
}

func (resource *featureVariantResource) UpdateStatus(status pb.ResourceStatus) error {
	resource.serialized.LastUpdated = tspb.Now()
	resource.serialized.Status = &status
	return nil
}

func (resource *featureVariantResource) UpdateSchedule(schedule string) error {
	resource.serialized.Schedule = schedule
	return nil
}

func (resource *featureVariantResource) Update(lookup ResourceLookup, updateRes Resource) error {
	deserialized := updateRes.Proto()
	variantUpdate, ok := deserialized.(*pb.FeatureVariant)
	if !ok {
		return fferr.NewInternalError(fmt.Errorf("failed to deserialize existing feature variant record"))
	}
	resource.serialized.Tags = UnionTags(resource.serialized.Tags, variantUpdate.Tags)
	resource.serialized.Properties = mergeProperties(resource.serialized.Properties, variantUpdate.Properties)
	return nil
}

func (resource *featureVariantResource) IsEquivalent(other ResourceVariant) (bool, error) {
	/**
	Key Fields for a FeatureVariant are
	- Name
	- Source
	- Function
	- Provider
	- Entity
	- Owner
	- Type
	*/

	otherVariant, ok := other.(*featureVariantResource)
	if !ok {
		return false, nil
	}

	thisProto := resource.serialized
	otherProto := otherVariant.serialized

	isEquivalentLocation := false
	if thisProto.GetFunction() != nil {
		isEquivalentLocation = proto.Equal(thisProto.GetFunction(), otherProto.GetFunction())
	} else {
		isEquivalentLocation = proto.Equal(thisProto.GetColumns(), otherProto.GetColumns())
	}

	if thisProto.GetName() == otherProto.GetName() &&
		proto.Equal(thisProto.GetSource(), otherProto.GetSource()) &&
		thisProto.GetProvider() == otherProto.GetProvider() &&
		thisProto.GetEntity() == otherProto.GetEntity() &&
		proto.Equal(thisProto.GetType(), otherProto.GetType()) &&
		isEquivalentLocation &&
		thisProto.Owner == otherProto.Owner {

		return true, nil
	}
	return false, nil
}

func (resource *featureVariantResource) ToResourceVariantProto() *pb.ResourceVariant {
	return &pb.ResourceVariant{Resource: &pb.ResourceVariant_FeatureVariant{FeatureVariant: resource.serialized}}
}

func (resource *featureVariantResource) GetDefinition() string {
	params := resource.serialized.GetAdditionalParameters().GetFeatureType()
	if params == nil {
		return ""
	}
	ondemand, isOnDemand := params.(*pb.FeatureParameters_Ondemand)
	if !isOnDemand {
		return ""
	}
	return ondemand.Ondemand.GetDefinition()
}

type labelResource struct {
	serialized *pb.Label
}

func (resource *labelResource) ID() ResourceID {
	return ResourceID{
		Name: resource.serialized.Name,
		Type: LABEL,
	}
}

func (resource *labelResource) Schedule() string {
	return ""
}

func (resource *labelResource) Dependencies(lookup ResourceLookup) (ResourceLookup, error) {
	return make(LocalResourceLookup), nil
}

func (resource *labelResource) Proto() proto.Message {
	return resource.serialized
}

func (this *labelResource) Notify(lookup ResourceLookup, op operation, that Resource) error {
	otherId := that.ID()
	isVariant := otherId.Type == LABEL_VARIANT && otherId.Name == this.serialized.Name
	if !isVariant {
		return nil
	}
	if slices.Contains(this.serialized.Variants, otherId.Variant) {
		fmt.Printf("source %s already has variant %s\n", this.serialized.Name, otherId.Variant)
		return nil
	}
	this.serialized.Variants = append(this.serialized.Variants, otherId.Variant)
	return nil
}

func (resource *labelResource) GetStatus() *pb.ResourceStatus {
	return resource.serialized.GetStatus()
}

func (resource *labelResource) UpdateStatus(status pb.ResourceStatus) error {
	resource.serialized.Status = &status
	return nil
}

func (resource *labelResource) UpdateSchedule(schedule string) error {
	return fferr.NewInternalError(fmt.Errorf("not implemented"))
}

func (resource *labelResource) Update(lookup ResourceLookup, updateRes Resource) error {
	wrapped := fferr.NewDatasetAlreadyExistsError(resource.ID().Name, resource.ID().Variant, nil)
	wrapped.AddDetail("resource_type", resource.ID().Type.String())
	return wrapped
}

type labelVariantResource struct {
	serialized *pb.LabelVariant
}

func (resource *labelVariantResource) ID() ResourceID {
	return ResourceID{
		Name:    resource.serialized.Name,
		Variant: resource.serialized.Variant,
		Type:    LABEL_VARIANT,
	}
}

func (resource *labelVariantResource) Schedule() string {
	return ""
}

func (resource *labelVariantResource) Dependencies(lookup ResourceLookup) (ResourceLookup, error) {
	serialized := resource.serialized
	depIds := []ResourceID{
		{
			Name:    serialized.Source.Name,
			Variant: serialized.Source.Variant,
			Type:    SOURCE_VARIANT,
		},
		{
			Name: serialized.Entity,
			Type: ENTITY,
		},
		{
			Name: serialized.Owner,
			Type: USER,
		},
		{
			Name: serialized.Provider,
			Type: PROVIDER,
		},
		{
			Name: serialized.Name,
			Type: LABEL,
		},
	}
	deps, err := lookup.Submap(depIds)
	if err != nil {
		return nil, err
	}
	return deps, nil
}

func (resource *labelVariantResource) Proto() proto.Message {
	return resource.serialized
}

func (this *labelVariantResource) Notify(lookup ResourceLookup, op operation, that Resource) error {
	id := that.ID()
	releventOp := op == create_op && id.Type == TRAINING_SET_VARIANT
	if !releventOp {
		return nil
	}
	key := id.Proto()
	this.serialized.Trainingsets = append(this.serialized.Trainingsets, key)
	return nil
}

func (resource *labelVariantResource) GetStatus() *pb.ResourceStatus {
	return resource.serialized.GetStatus()
}

func (resource *labelVariantResource) UpdateStatus(status pb.ResourceStatus) error {
	resource.serialized.Status = &status
	return nil
}

func (resource *labelVariantResource) UpdateSchedule(schedule string) error {
	return fferr.NewInternalError(fmt.Errorf("not implemented"))
}

func (resource *labelVariantResource) Update(lookup ResourceLookup, updateRes Resource) error {
	deserialized := updateRes.Proto()
	variantUpdate, ok := deserialized.(*pb.LabelVariant)
	if !ok {
		return fferr.NewInternalError(fmt.Errorf("failed to deserialize existing label variant record"))
	}
	resource.serialized.Tags = UnionTags(resource.serialized.Tags, variantUpdate.Tags)
	resource.serialized.Properties = mergeProperties(resource.serialized.Properties, variantUpdate.Properties)
	return nil
}

func (resource *labelVariantResource) IsEquivalent(other ResourceVariant) (bool, error) {
	/**
	Key Fields for a LabelVariant are
	- Name
	- Source
	- Columns
	- Owner
	- Entity
	- Type
	*/
	otherVariant, ok := other.(*labelVariantResource)
	if !ok {
		return false, nil
	}

	thisProto := resource.serialized
	otherProto := otherVariant.serialized

	if thisProto.GetName() == otherProto.GetName() &&
		proto.Equal(thisProto.GetSource(), otherProto.GetSource()) &&
		proto.Equal(thisProto.GetColumns(), otherProto.GetColumns()) &&
		thisProto.Entity == otherProto.Entity &&
		proto.Equal(thisProto.GetType(), otherProto.GetType()) &&
		thisProto.Owner == otherProto.Owner {

		return true, nil
	}

	return false, nil
}

func (resource *labelVariantResource) ToResourceVariantProto() *pb.ResourceVariant {
	return &pb.ResourceVariant{Resource: &pb.ResourceVariant_LabelVariant{LabelVariant: resource.serialized}}
}

type trainingSetResource struct {
	serialized *pb.TrainingSet
}

func (resource *trainingSetResource) ID() ResourceID {
	return ResourceID{
		Name: resource.serialized.Name,
		Type: TRAINING_SET,
	}
}

func (resource *trainingSetResource) Schedule() string {
	return ""
}

func (resource *trainingSetResource) Dependencies(lookup ResourceLookup) (ResourceLookup, error) {
	return make(LocalResourceLookup), nil
}

func (resource *trainingSetResource) Proto() proto.Message {
	return resource.serialized
}

func (this *trainingSetResource) Notify(lookup ResourceLookup, op operation, that Resource) error {
	otherId := that.ID()
	isVariant := otherId.Type == TRAINING_SET_VARIANT && otherId.Name == this.serialized.Name
	if !isVariant {
		return nil
	}
	if slices.Contains(this.serialized.Variants, otherId.Variant) {
		fmt.Printf("source %s already has variant %s\n", this.serialized.Name, otherId.Variant)
		return nil
	}
	this.serialized.Variants = append(this.serialized.Variants, otherId.Variant)
	return nil
}

func (resource *trainingSetResource) GetStatus() *pb.ResourceStatus {
	return resource.serialized.GetStatus()
}

func (resource *trainingSetResource) UpdateStatus(status pb.ResourceStatus) error {
	resource.serialized.Status = &status
	return nil
}

func (resource *trainingSetResource) UpdateSchedule(schedule string) error {
	return fferr.NewInternalError(fmt.Errorf("not implemented"))
}

func (resource *trainingSetResource) Update(lookup ResourceLookup, updateRes Resource) error {
	wrapped := fferr.NewDatasetAlreadyExistsError(resource.ID().Name, resource.ID().Variant, nil)
	wrapped.AddDetail("resource_type", resource.ID().Type.String())
	return wrapped
}

type trainingSetVariantResource struct {
	serialized *pb.TrainingSetVariant
}

func (resource *trainingSetVariantResource) ID() ResourceID {
	return ResourceID{
		Name:    resource.serialized.Name,
		Variant: resource.serialized.Variant,
		Type:    TRAINING_SET_VARIANT,
	}
}

func (resource *trainingSetVariantResource) Schedule() string {
	return resource.serialized.Schedule
}

func (resource *trainingSetVariantResource) Dependencies(lookup ResourceLookup) (ResourceLookup, error) {
	serialized := resource.serialized
	depIds := []ResourceID{
		{
			Name: serialized.Owner,
			Type: USER,
		},
		{
			Name: serialized.Provider,
			Type: PROVIDER,
		},
		{
			Name:    serialized.Label.Name,
			Variant: serialized.Label.Variant,
			Type:    LABEL_VARIANT,
		},
		{
			Name: serialized.Name,
			Type: TRAINING_SET,
		},
	}
	for _, feature := range serialized.Features {
		depIds = append(depIds, ResourceID{
			Name:    feature.Name,
			Variant: feature.Variant,
			Type:    FEATURE_VARIANT,
		})
	}
	deps, err := lookup.Submap(depIds)
	if err != nil {
		return nil, err
	}
	return deps, nil
}

func (resource *trainingSetVariantResource) Proto() proto.Message {
	return resource.serialized
}

func (this *trainingSetVariantResource) Notify(lookup ResourceLookup, op operation, that Resource) error {
	return nil
}

func (resource *trainingSetVariantResource) GetStatus() *pb.ResourceStatus {
	return resource.serialized.GetStatus()
}

func (resource *trainingSetVariantResource) UpdateStatus(status pb.ResourceStatus) error {
	resource.serialized.LastUpdated = tspb.Now()
	resource.serialized.Status = &status
	return nil
}

func (resource *trainingSetVariantResource) UpdateSchedule(schedule string) error {
	resource.serialized.Schedule = schedule
	return nil
}

func (resource *trainingSetVariantResource) Update(lookup ResourceLookup, updateRes Resource) error {
	deserialized := updateRes.Proto()
	variantUpdate, ok := deserialized.(*pb.TrainingSetVariant)
	if !ok {
		return fferr.NewInternalError(fmt.Errorf("failed to deserialize existing training set variant record"))
	}
	resource.serialized.Tags = UnionTags(resource.serialized.Tags, variantUpdate.Tags)
	resource.serialized.Properties = mergeProperties(resource.serialized.Properties, variantUpdate.Properties)
	return nil
}

func (resource *trainingSetVariantResource) IsEquivalent(other ResourceVariant) (bool, error) {
	/**
	Key Fields for a TrainingSetVariant are
	- Name
	- Labels
	- Features
	- Lag Features
	- Owner
	*/
	otherVariant, ok := other.(*trainingSetVariantResource)
	if !ok {
		return false, nil
	}

	thisProto := resource.serialized
	otherProto := otherVariant.serialized

	equivalentLabals := proto.Equal(thisProto.GetLabel(), otherProto.GetLabel())
	equivalentFeatures := lib.EqualProtoSlices(thisProto.GetFeatures(), otherProto.GetFeatures())
	equivalentLagFeatures := lib.EqualProtoSlices(thisProto.GetFeatureLags(), otherProto.GetFeatureLags())

	if thisProto.GetName() == otherProto.GetName() &&
		equivalentLabals &&
		equivalentFeatures &&
		equivalentLagFeatures &&
		thisProto.Owner == otherProto.Owner {

		return true, nil
	}
	return false, nil
}

func (resource *trainingSetVariantResource) ToResourceVariantProto() *pb.ResourceVariant {
	return &pb.ResourceVariant{Resource: &pb.ResourceVariant_TrainingSetVariant{TrainingSetVariant: resource.serialized}}
}

type modelResource struct {
	serialized *pb.Model
}

func (resource *modelResource) ID() ResourceID {
	return ResourceID{
		Name: resource.serialized.Name,
		Type: MODEL,
	}
}

func (resource *modelResource) Schedule() string {
	return ""
}

func (resource *modelResource) Dependencies(lookup ResourceLookup) (ResourceLookup, error) {
	serialized := resource.serialized
	depIds := make([]ResourceID, 0)
	for _, feature := range serialized.Features {
		depIds = append(depIds, ResourceID{
			Name:    feature.Name,
			Variant: feature.Variant,
			Type:    FEATURE_VARIANT,
		})
	}
	for _, label := range serialized.Labels {
		depIds = append(depIds, ResourceID{
			Name:    label.Name,
			Variant: label.Variant,
			Type:    LABEL_VARIANT,
		})
	}
	for _, ts := range serialized.Trainingsets {
		depIds = append(depIds, ResourceID{
			Name:    ts.Name,
			Variant: ts.Variant,
			Type:    TRAINING_SET_VARIANT,
		})
	}
	deps, err := lookup.Submap(depIds)
	if err != nil {
		return nil, err
	}
	return deps, nil
}

func (resource *modelResource) Proto() proto.Message {
	return resource.serialized
}

func (this *modelResource) Notify(lookup ResourceLookup, op operation, that Resource) error {
	return nil
}

func (resource *modelResource) GetStatus() *pb.ResourceStatus {
	return &pb.ResourceStatus{Status: pb.ResourceStatus_NO_STATUS}
}

func (resource *modelResource) UpdateStatus(status pb.ResourceStatus) error {
	return nil
}

func (resource *modelResource) UpdateSchedule(schedule string) error {
	return fferr.NewInternalError(fmt.Errorf("not implemented"))
}

func (resource *modelResource) Update(lookup ResourceLookup, updateRes Resource) error {
	deserialized := updateRes.Proto()
	modelUpdate, ok := deserialized.(*pb.Model)
	if !ok {
		return fferr.NewInternalError(fmt.Errorf("failed to deserialize existing model record"))
	}
	resource.serialized.Features = unionNameVariants(resource.serialized.Features, modelUpdate.Features)
	resource.serialized.Trainingsets = unionNameVariants(resource.serialized.Trainingsets, modelUpdate.Trainingsets)
	resource.serialized.Tags = UnionTags(resource.serialized.Tags, modelUpdate.Tags)
	resource.serialized.Properties = mergeProperties(resource.serialized.Properties, modelUpdate.Properties)
	return nil
}

type userResource struct {
	serialized *pb.User
}

func (resource *userResource) ID() ResourceID {
	return ResourceID{
		Name: resource.serialized.Name,
		Type: USER,
	}
}

func (resource *userResource) Schedule() string {
	return ""
}

func (resource *userResource) Dependencies(lookup ResourceLookup) (ResourceLookup, error) {
	return make(LocalResourceLookup), nil
}

func (resource *userResource) Proto() proto.Message {
	return resource.serialized
}

func (this *userResource) Notify(lookup ResourceLookup, op operation, that Resource) error {
	if isDep, err := isDirectDependency(lookup, this, that); err != nil {
		return err
	} else if !isDep {
		return nil
	}
	id := that.ID()
	key := id.Proto()
	t := id.Type
	serialized := this.serialized
	switch t {
	case TRAINING_SET_VARIANT:
		serialized.Trainingsets = append(serialized.Trainingsets, key)
	case FEATURE_VARIANT:
		serialized.Features = append(serialized.Features, key)
	case LABEL_VARIANT:
		serialized.Labels = append(serialized.Labels, key)
	case SOURCE_VARIANT:
		serialized.Sources = append(serialized.Sources, key)
	}
	return nil
}

func (resource *userResource) GetStatus() *pb.ResourceStatus {
	return resource.serialized.GetStatus()
}

func (resource *userResource) UpdateStatus(status pb.ResourceStatus) error {
	resource.serialized.Status = &status
	return nil
}

func (resource *userResource) UpdateSchedule(schedule string) error {
	return fferr.NewInternalError(fmt.Errorf("not implemented"))
}

func (resource *userResource) Update(lookup ResourceLookup, updateRes Resource) error {
	deserialized := updateRes.Proto()
	userUpdate, ok := deserialized.(*pb.User)
	if !ok {
		return fferr.NewInternalError(errors.New("failed to deserialize existing user record"))
	}
	resource.serialized.Tags = UnionTags(resource.serialized.Tags, userUpdate.Tags)
	resource.serialized.Properties = mergeProperties(resource.serialized.Properties, userUpdate.Properties)
	return nil
}

type providerResource struct {
	serialized *pb.Provider
}

func (resource *providerResource) ID() ResourceID {
	return ResourceID{
		Name: resource.serialized.Name,
		Type: PROVIDER,
	}
}

func (resource *providerResource) Schedule() string {
	return ""
}

func (resource *providerResource) Dependencies(lookup ResourceLookup) (ResourceLookup, error) {
	return make(LocalResourceLookup), nil
}

func (resource *providerResource) Proto() proto.Message {
	return resource.serialized
}

func (this *providerResource) Notify(lookup ResourceLookup, op operation, that Resource) error {
	if isDep, err := isDirectDependency(lookup, this, that); err != nil {
		return err
	} else if !isDep {
		return nil
	}
	id := that.ID()
	key := id.Proto()
	t := id.Type
	serialized := this.serialized
	switch t {
	case SOURCE_VARIANT:
		serialized.Sources = append(serialized.Sources, key)
	case FEATURE_VARIANT:
		serialized.Features = append(serialized.Features, key)
	case TRAINING_SET_VARIANT:
		serialized.Trainingsets = append(serialized.Trainingsets, key)
	case LABEL_VARIANT:
		serialized.Labels = append(serialized.Labels, key)
	}
	return nil
}

func (resource *providerResource) GetStatus() *pb.ResourceStatus {
	return resource.serialized.GetStatus()
}

func (resource *providerResource) UpdateStatus(status pb.ResourceStatus) error {
	resource.serialized.Status = &status
	return nil
}

func (resource *providerResource) UpdateSchedule(schedule string) error {
	return fferr.NewInternalError(fmt.Errorf("not implemented"))
}

func (resource *providerResource) Update(lookup ResourceLookup, resourceUpdate Resource) error {
	logger := logging.NewLogger("metadata-update")
	logger.Debugw("Update provider resource", "Provider resource", resource, "Resource update", resourceUpdate)
	providerUpdate, ok := resourceUpdate.Proto().(*pb.Provider)
	if !ok {
		err := fferr.NewInternalError(errors.New("failed to deserialize existing provider record"))
		logger.Errorw("Failed to deserialize existing provider record", "providerUpdate", providerUpdate, "error", err)
		return err
	}
	isValid, err := resource.isValidConfigUpdate(providerUpdate.SerializedConfig)
	if err != nil {
		logger.Errorw("Failed to validate config update", "is valid", isValid, "error", err)
		return err
	}
	if !isValid {
		wrapped := fferr.NewResourceInternalError(resource.ID().Name, resource.ID().Variant, fferr.ResourceType(resource.ID().Type.String()), fmt.Errorf("invalid config update"))
		logger.Errorw("Invalid config update", "providerUpdate", providerUpdate, "error", wrapped)
		return wrapped
	}
	resource.serialized.SerializedConfig = providerUpdate.SerializedConfig
	resource.serialized.Description = providerUpdate.Description
	resource.serialized.Tags = UnionTags(resource.serialized.Tags, providerUpdate.Tags)
	resource.serialized.Properties = mergeProperties(resource.serialized.Properties, providerUpdate.Properties)
	return nil
}

func (resource *providerResource) isValidConfigUpdate(configUpdate pc.SerializedConfig) (bool, error) {
	switch pt.Type(resource.serialized.Type) {
	case pt.BigQueryOffline:
		return isValidBigQueryConfigUpdate(resource.serialized.SerializedConfig, configUpdate)
	case pt.CassandraOnline:
		return isValidCassandraConfigUpdate(resource.serialized.SerializedConfig, configUpdate)
	case pt.DynamoDBOnline:
		return isValidDynamoConfigUpdate(resource.serialized.SerializedConfig, configUpdate)
	case pt.FirestoreOnline:
		return isValidFirestoreConfigUpdate(resource.serialized.SerializedConfig, configUpdate)
	case pt.MongoDBOnline:
		return isValidMongoConfigUpdate(resource.serialized.SerializedConfig, configUpdate)
	case pt.PostgresOffline:
		return isValidPostgresConfigUpdate(resource.serialized.SerializedConfig, configUpdate)
	case pt.ClickHouseOffline:
		return isValidClickHouseConfigUpdate(resource.serialized.SerializedConfig, configUpdate)
	case pt.RedisOnline:
		return isValidRedisConfigUpdate(resource.serialized.SerializedConfig, configUpdate)
	case pt.SnowflakeOffline:
		return isValidSnowflakeConfigUpdate(resource.serialized.SerializedConfig, configUpdate)
	case pt.RedshiftOffline:
		return isValidRedshiftConfigUpdate(resource.serialized.SerializedConfig, configUpdate)
	case pt.K8sOffline:
		return isValidK8sConfigUpdate(resource.serialized.SerializedConfig, configUpdate)
	case pt.SparkOffline:
		return isValidSparkConfigUpdate(resource.serialized.SerializedConfig, configUpdate)
	case pt.S3, pt.HDFS, pt.GCS, pt.AZURE, pt.BlobOnline:
		return true, nil
	default:
		return false, fferr.NewInternalError(fmt.Errorf("unable to update config for provider. Provider type %s not found", resource.serialized.Type))
	}
}

type entityResource struct {
	serialized *pb.Entity
}

func (resource *entityResource) ID() ResourceID {
	return ResourceID{
		Name: resource.serialized.Name,
		Type: ENTITY,
	}
}

func (resource *entityResource) Schedule() string {
	return ""
}

func (resource *entityResource) Dependencies(lookup ResourceLookup) (ResourceLookup, error) {
	return make(LocalResourceLookup), nil
}

func (resource *entityResource) Proto() proto.Message {
	return resource.serialized
}

func (this *entityResource) Notify(lookup ResourceLookup, op operation, that Resource) error {
	id := that.ID()
	key := id.Proto()
	t := id.Type
	serialized := this.serialized
	switch t {
	case TRAINING_SET_VARIANT:
		serialized.Trainingsets = append(serialized.Trainingsets, key)
	case FEATURE_VARIANT:
		serialized.Features = append(serialized.Features, key)
	case LABEL_VARIANT:
		serialized.Labels = append(serialized.Labels, key)
	}
	return nil
}

func (resource *entityResource) GetStatus() *pb.ResourceStatus {
	return resource.serialized.GetStatus()
}

func (resource *entityResource) UpdateStatus(status pb.ResourceStatus) error {
	resource.serialized.Status = &status
	return nil
}

func (resource *entityResource) UpdateSchedule(schedule string) error {
	return fferr.NewInternalError(fmt.Errorf("not implemented"))
}

func (resource *entityResource) Update(lookup ResourceLookup, updateRes Resource) error {
	deserialized := updateRes.Proto()
	entityUpdate, ok := deserialized.(*pb.Entity)
	if !ok {
		return fferr.NewInternalError(errors.New("failed to deserialize existing training entity record"))
	}
	resource.serialized.Tags = UnionTags(resource.serialized.Tags, entityUpdate.Tags)
	resource.serialized.Properties = mergeProperties(resource.serialized.Properties, entityUpdate.Properties)
	return nil
}

type triggerResource struct {
	serialized *pb.Trigger
}

func (resource *triggerResource) ID() ResourceID {
	return ResourceID{
		Name: resource.serialized.Name,
		Type: TRIGGER,
	}
}

func (resource *triggerResource) Schedule() string {
	// TODO: Make sure it's returning the correct thing
	return resource.serialized.GetScheduleTrigger().Schedule
}

func (resource *triggerResource) Dependencies(lookup ResourceLookup) (ResourceLookup, error) {
	// TODO: Change later, do we need to return all the resources that use this trigger?
	return make(LocalResourceLookup), nil
}

func (resource *triggerResource) Proto() proto.Message {
	return resource.serialized
}

func (resource *triggerResource) Notify(lookup ResourceLookup, op operation, that Resource) error {
	// update/list jobs and tasks associated
	return nil
}

func (resource *triggerResource) GetStatus() *pb.ResourceStatus {
	// TODO: return resourcestatus struct with no status
	return nil
}

func (resource *triggerResource) UpdateStatus(status pb.ResourceStatus) error {
	return nil
}

func (resource *triggerResource) UpdateSchedule(schedule string) error {
	return fmt.Errorf("not implemented")
}

func (resource *triggerResource) Update(lookup ResourceLookup, updateRes Resource) error {
	return lookup.Set(updateRes.ID(), updateRes)
}

type MetadataServer struct {
	Logger     logging.Logger
	lookup     ResourceLookup
	address    string
	grpcServer *grpc.Server
	listener   net.Listener
	pb.UnimplementedMetadataServer
}

func NewMetadataServer(config *Config) (*MetadataServer, error) {
	config.Logger.Infow("Creating new metadata server", "Address:", config.Address)
	lookup, err := config.StorageProvider.GetResourceLookup()

	if err != nil {
		config.Logger.Errorw("Could not get resource lookup", "error", err.Error())
		return nil, err
	}
	if config.SearchParams != nil {
		searcher, errInitializeSearch := search.NewMeilisearch(config.SearchParams)
		if errInitializeSearch != nil {
			config.Logger.Errorw("Could not initialize Meili search", "error", errInitializeSearch.Error())
			return nil, errInitializeSearch
		}
		lookup = &SearchWrapper{
			Searcher:       searcher,
			ResourceLookup: lookup,
		}
	}
	return &MetadataServer{
		lookup:  lookup,
		address: config.Address,
		Logger:  config.Logger,
	}, nil
}

func (serv *MetadataServer) Serve() error {
	if serv.grpcServer != nil {
		return fferr.NewInternalError(fmt.Errorf("server already running"))
	}
	lis, err := net.Listen("tcp", serv.address)
	if err != nil {
		return fferr.NewInternalError(fmt.Errorf("cannot listen to server address %s", serv.address))
	}
	return serv.ServeOnListener(lis)
}

func (serv *MetadataServer) ServeOnListener(lis net.Listener) error {
	serv.listener = lis
	grpcServer := grpc.NewServer(grpc.UnaryInterceptor(helpers.UnaryServerErrorInterceptor), grpc.StreamInterceptor(helpers.StreamServerErrorInterceptor))
	pb.RegisterMetadataServer(grpcServer, serv)
	serv.grpcServer = grpcServer
	serv.Logger.Infow("Server starting", "Address", serv.listener.Addr().String())
	return grpcServer.Serve(lis)
}

func (serv *MetadataServer) GracefulStop() error {
	if serv.grpcServer == nil {
		return fferr.NewInternalError(fmt.Errorf("server not running"))
	}
	serv.grpcServer.GracefulStop()
	serv.grpcServer = nil
	serv.listener = nil
	return nil
}

func (serv *MetadataServer) Stop() error {
	if serv.grpcServer == nil {
		return fferr.NewInternalError(fmt.Errorf("server not running"))
	}
	serv.grpcServer.Stop()
	serv.grpcServer = nil
	serv.listener = nil
	return nil
}

type StorageProvider interface {
	GetResourceLookup() (ResourceLookup, error)
}

type LocalStorageProvider struct {
}

func (sp LocalStorageProvider) GetResourceLookup() (ResourceLookup, error) {
	lookup := make(LocalResourceLookup)
	return lookup, nil
}

type EtcdStorageProvider struct {
	Config EtcdConfig
}

func (sp EtcdStorageProvider) GetResourceLookup() (ResourceLookup, error) {
	client, err := sp.Config.InitClient()
	if err != nil {
		return nil, err
	}
	lookup := EtcdResourceLookup{
		Connection: EtcdStorage{
			Client: client,
		},
	}

	return lookup, nil
}

type Config struct {
	Logger          logging.Logger
	SearchParams    *search.MeilisearchParams
	StorageProvider StorageProvider
	Address         string
}

func (serv *MetadataServer) RequestScheduleChange(ctx context.Context, req *pb.ScheduleChangeRequest) (*pb.Empty, error) {
	resID := ResourceID{Name: req.ResourceId.Resource.Name, Variant: req.ResourceId.Resource.Variant, Type: ResourceType(req.ResourceId.ResourceType)}
	err := serv.lookup.SetSchedule(resID, req.Schedule)
	return &pb.Empty{}, err
}

func (serv *MetadataServer) SetResourceStatus(ctx context.Context, req *pb.SetStatusRequest) (*pb.Empty, error) {
	logger := logging.GetLoggerFromContext(ctx)
	logger.Infow("Setting resource status", "resource_id", req.ResourceId, "status", req.Status.Status)
	resID := ResourceID{Name: req.ResourceId.Resource.Name, Variant: req.ResourceId.Resource.Variant, Type: ResourceType(req.ResourceId.ResourceType)}
	err := serv.lookup.SetStatus(ctx, resID, *req.Status)
	if err != nil {
		logger.Errorw("Could not set resource status", "error", err.Error())
	}
	return &pb.Empty{}, err
}

func (serv *MetadataServer) ListFeatures(request *pb.ListRequest, stream pb.Metadata_ListFeaturesServer) error {
	ctx := logging.AttachRequestID(request.RequestId, stream.Context(), serv.Logger)
	logging.GetLoggerFromContext(ctx).Info("Opened List Features stream")
	return serv.genericList(ctx, FEATURE, func(msg proto.Message) error {
		return stream.Send(msg.(*pb.Feature))
	})
}

func (serv *MetadataServer) CreateFeatureVariant(ctx context.Context, variantRequest *pb.FeatureVariantRequest) (*pb.Empty, error) {
	ctx = logging.AttachRequestID(variantRequest.RequestId, ctx, serv.Logger)
	logger := logging.GetLoggerFromContext(ctx).WithResource(logging.FeatureVariant, variantRequest.FeatureVariant.Name, variantRequest.FeatureVariant.Variant)
	logger.Info("Creating Feature Variant")

	variant := variantRequest.FeatureVariant
	variant.Created = tspb.New(time.Now())

	return serv.genericCreate(ctx, &featureVariantResource{variant}, func(name, variant string) Resource {
		return &featureResource{
			&pb.Feature{
				Name:           name,
				DefaultVariant: variant,
				// This will be set when the change is propagated to dependencies.
				Variants: []string{},
			},
		}
	})
}

func (serv *MetadataServer) GetFeatures(stream pb.Metadata_GetFeaturesServer) error {
	ctx := logging.AddLoggerToContext(stream.Context(), serv.Logger)
	serv.Logger.Info("Opened Get Features stream")
	return serv.genericGet(ctx, stream, FEATURE, func(msg proto.Message) error {
		return stream.Send(msg.(*pb.Feature))
	})
}

func (serv *MetadataServer) GetFeatureVariants(stream pb.Metadata_GetFeatureVariantsServer) error {
	ctx := logging.AddLoggerToContext(stream.Context(), serv.Logger)
	serv.Logger.Info("Opened Get Feature Variants stream")
	return serv.genericGet(ctx, stream, FEATURE_VARIANT, func(msg proto.Message) error {
		return stream.Send(msg.(*pb.FeatureVariant))
	})
}

func (serv *MetadataServer) ListLabels(request *pb.ListRequest, stream pb.Metadata_ListLabelsServer) error {
	ctx := logging.AttachRequestID(request.RequestId, stream.Context(), serv.Logger)
	logging.GetLoggerFromContext(ctx).Info("Opened List Labels stream")
	return serv.genericList(ctx, LABEL, func(msg proto.Message) error {
		return stream.Send(msg.(*pb.Label))
	})
}

func (serv *MetadataServer) CreateLabelVariant(ctx context.Context, variantRequest *pb.LabelVariantRequest) (*pb.Empty, error) {
	ctx = logging.AttachRequestID(variantRequest.RequestId, ctx, serv.Logger)
	logger := logging.GetLoggerFromContext(ctx).WithResource(logging.LabelVariant, variantRequest.LabelVariant.Name, variantRequest.LabelVariant.Variant)
	logger.Info("Creating Label Variant")

	variant := variantRequest.LabelVariant
	variant.Created = tspb.New(time.Now())
	return serv.genericCreate(ctx, &labelVariantResource{variant}, func(name, variant string) Resource {
		return &labelResource{
			&pb.Label{
				Name:           name,
				DefaultVariant: variant,
				// This will be set when the change is propagated to dependencies.
				Variants: []string{},
			},
		}
	})
}

func (serv *MetadataServer) GetLabels(stream pb.Metadata_GetLabelsServer) error {
	ctx := logging.AddLoggerToContext(stream.Context(), serv.Logger)
	serv.Logger.Info("Opened Get Labels stream")
	return serv.genericGet(ctx, stream, LABEL, func(msg proto.Message) error {
		return stream.Send(msg.(*pb.Label))
	})
}

func (serv *MetadataServer) GetLabelVariants(stream pb.Metadata_GetLabelVariantsServer) error {
	ctx := logging.AddLoggerToContext(stream.Context(), serv.Logger)
	serv.Logger.Info("Opened Get Label Variants stream")
	return serv.genericGet(ctx, stream, LABEL_VARIANT, func(msg proto.Message) error {
		return stream.Send(msg.(*pb.LabelVariant))
	})
}

func (serv *MetadataServer) ListTrainingSets(request *pb.ListRequest, stream pb.Metadata_ListTrainingSetsServer) error {
	ctx := logging.AttachRequestID(request.RequestId, stream.Context(), serv.Logger)
	logging.GetLoggerFromContext(ctx).Info("Opened List Training Sets stream")
	return serv.genericList(ctx, TRAINING_SET, func(msg proto.Message) error {
		return stream.Send(msg.(*pb.TrainingSet))
	})
}

func (serv *MetadataServer) CreateTrainingSetVariant(ctx context.Context, variantRequest *pb.TrainingSetVariantRequest) (*pb.Empty, error) {
	ctx = logging.AttachRequestID(variantRequest.RequestId, ctx, serv.Logger)
	logger := logging.GetLoggerFromContext(ctx).WithResource(logging.TrainingSetVariant, variantRequest.TrainingSetVariant.Name, variantRequest.TrainingSetVariant.Variant)
	logger.Info("Creating TrainingSet Variant")

	variant := variantRequest.TrainingSetVariant
	variant.Created = tspb.New(time.Now())
	return serv.genericCreate(ctx, &trainingSetVariantResource{variant}, func(name, variant string) Resource {
		return &trainingSetResource{
			&pb.TrainingSet{
				Name:           name,
				DefaultVariant: variant,
				// This will be set when the change is propagated to dependencies.
				Variants: []string{},
			},
		}
	})
}

func (serv *MetadataServer) GetTrainingSets(stream pb.Metadata_GetTrainingSetsServer) error {
	ctx := logging.AddLoggerToContext(stream.Context(), serv.Logger)
	serv.Logger.Info("Opened Get Training Sets stream")
	return serv.genericGet(ctx, stream, TRAINING_SET, func(msg proto.Message) error {
		return stream.Send(msg.(*pb.TrainingSet))
	})
}

func (serv *MetadataServer) GetTrainingSetVariants(stream pb.Metadata_GetTrainingSetVariantsServer) error {
	ctx := logging.AddLoggerToContext(stream.Context(), serv.Logger)
	serv.Logger.Info("Opened Get Training Set Variants stream")
	return serv.genericGet(ctx, stream, TRAINING_SET_VARIANT, func(msg proto.Message) error {
		return stream.Send(msg.(*pb.TrainingSetVariant))
	})
}

func (serv *MetadataServer) ListSources(request *pb.ListRequest, stream pb.Metadata_ListSourcesServer) error {
	ctx := logging.AttachRequestID(request.RequestId, stream.Context(), serv.Logger)
	logging.GetLoggerFromContext(ctx).Info("Opened List Sources stream")
	return serv.genericList(ctx, SOURCE, func(msg proto.Message) error {
		return stream.Send(msg.(*pb.Source))
	})
}

func (serv *MetadataServer) CreateSourceVariant(ctx context.Context, variantRequest *pb.SourceVariantRequest) (*pb.Empty, error) {
	ctx = logging.AttachRequestID(variantRequest.RequestId, ctx, serv.Logger)
	logger := logging.GetLoggerFromContext(ctx).WithResource(logging.SourceVariant, variantRequest.SourceVariant.Name, variantRequest.SourceVariant.Variant)
	logger.Info("Creating Source Variant")

	variant := variantRequest.SourceVariant
	variant.Created = tspb.New(time.Now())
	return serv.genericCreate(ctx, &sourceVariantResource{variant}, func(name, variant string) Resource {
		return &SourceResource{
			&pb.Source{
				Name:           name,
				DefaultVariant: variant,
				// This will be set when the change is propagated to dependencies.
				Variants: []string{},
			},
		}
	})
}

func (serv *MetadataServer) GetSources(stream pb.Metadata_GetSourcesServer) error {
	ctx := logging.AddLoggerToContext(stream.Context(), serv.Logger)
	serv.Logger.Info("Opened Get Sources stream")
	return serv.genericGet(ctx, stream, SOURCE, func(msg proto.Message) error {
		return stream.Send(msg.(*pb.Source))
	})
}

func (serv *MetadataServer) GetSourceVariants(stream pb.Metadata_GetSourceVariantsServer) error {
	ctx := logging.AddLoggerToContext(stream.Context(), serv.Logger)
	serv.Logger.Info("Opened Get Source Variants stream")
	return serv.genericGet(ctx, stream, SOURCE_VARIANT, func(msg proto.Message) error {
		return stream.Send(msg.(*pb.SourceVariant))
	})
}

func (serv *MetadataServer) ListUsers(request *pb.ListRequest, stream pb.Metadata_ListUsersServer) error {
	ctx := logging.AttachRequestID(request.RequestId, stream.Context(), serv.Logger)
	logging.GetLoggerFromContext(ctx).Info("Opened List Users stream")
	return serv.genericList(ctx, USER, func(msg proto.Message) error {
		return stream.Send(msg.(*pb.User))
	})
}

func (serv *MetadataServer) CreateUser(ctx context.Context, userRequest *pb.UserRequest) (*pb.Empty, error) {
	ctx = logging.AttachRequestID(userRequest.RequestId, ctx, serv.Logger)
	logger := logging.GetLoggerFromContext(ctx).WithResource(logging.User, userRequest.User.Name, logging.NoVariant)
	logger.Info("Creating User")

	return serv.genericCreate(ctx, &userResource{userRequest.User}, nil)
}

func (serv *MetadataServer) GetUsers(stream pb.Metadata_GetUsersServer) error {
	ctx := logging.AddLoggerToContext(stream.Context(), serv.Logger)
	serv.Logger.Info("Opened Get Users stream")
	return serv.genericGet(ctx, stream, USER, func(msg proto.Message) error {
		return stream.Send(msg.(*pb.User))
	})
}

func (serv *MetadataServer) ListProviders(request *pb.ListRequest, stream pb.Metadata_ListProvidersServer) error {
	ctx := logging.AttachRequestID(request.RequestId, stream.Context(), serv.Logger)
	logging.GetLoggerFromContext(ctx).Info("Opened List Providers stream")
	return serv.genericList(ctx, PROVIDER, func(msg proto.Message) error {
		return stream.Send(msg.(*pb.Provider))
	})
}

func (serv *MetadataServer) CreateProvider(ctx context.Context, providerRequest *pb.ProviderRequest) (*pb.Empty, error) {
	ctx = logging.AttachRequestID(providerRequest.RequestId, ctx, serv.Logger)
	logger := logging.GetLoggerFromContext(ctx).
		WithResource("provider", providerRequest.Provider.Name, "").
		WithProvider(providerRequest.Provider.Type, providerRequest.Provider.Name)
	logger.Info("Creating Provider")
	return serv.genericCreate(ctx, &providerResource{providerRequest.Provider}, nil)
}

func (serv *MetadataServer) GetProviders(stream pb.Metadata_GetProvidersServer) error {
	ctx := logging.AddLoggerToContext(stream.Context(), serv.Logger)
	serv.Logger.Info("Opened Get Providers stream")
	return serv.genericGet(ctx, stream, PROVIDER, func(msg proto.Message) error {
		return stream.Send(msg.(*pb.Provider))
	})
}

func (serv *MetadataServer) ListEntities(request *pb.ListRequest, stream pb.Metadata_ListEntitiesServer) error {
	ctx := logging.AttachRequestID(request.RequestId, stream.Context(), serv.Logger)
	logging.GetLoggerFromContext(ctx).Info("Opened List Entities stream")
	return serv.genericList(ctx, ENTITY, func(msg proto.Message) error {
		return stream.Send(msg.(*pb.Entity))
	})
}

func (serv *MetadataServer) CreateEntity(ctx context.Context, entityRequest *pb.EntityRequest) (*pb.Empty, error) {
	ctx = logging.AttachRequestID(entityRequest.RequestId, ctx, serv.Logger)
	logger := logging.GetLoggerFromContext(ctx).WithResource(logging.Entity, entityRequest.Entity.Name, logging.NoVariant)
	logger.Info("Creating Entity")
	return serv.genericCreate(ctx, &entityResource{entityRequest.Entity}, nil)
}

func (serv *MetadataServer) GetEntities(stream pb.Metadata_GetEntitiesServer) error {
	ctx := logging.AddLoggerToContext(stream.Context(), serv.Logger)
	serv.Logger.Info("Opened Get Entities stream")
	return serv.genericGet(ctx, stream, ENTITY, func(msg proto.Message) error {
		return stream.Send(msg.(*pb.Entity))
	})
}

<<<<<<< HEAD
func (serv *MetadataServer) CreateTrigger(ctx context.Context, trigger *pb.Trigger) (*pb.Empty, error) {
	return serv.genericCreate(ctx, &triggerResource{trigger}, nil)
}

func (serv *MetadataServer) AddTrigger(ctx context.Context, tr *pb.TriggerRequest) (*pb.Empty, error) {
	fmt.Println("Adding Trigger", tr)

	resourceID := ResourceID{Name: tr.Resource.Resource.Name, Variant: tr.Resource.Resource.Variant, Type: ResourceType(tr.Resource.ResourceType)}
	resourceRecord, err := serv.lookup.Lookup(resourceID)
	if err != nil {
		return nil, err
	}

	switch r := resourceRecord.(type) {
	case *featureVariantResource:
		r.serialized.Trigger = tr.Trigger
		fmt.Println("Found Feature Variant", resourceRecord)
	default:
		return nil, fmt.Errorf("could not assert resource")
	}

	err = serv.lookup.Set(resourceID, resourceRecord)
	if err != nil {
		return nil, err
	}

	asserted_test_resource, ok := resourceRecord.(*featureVariantResource)
	if !ok {
		return nil, fmt.Errorf("could not assert trigger resource")
	}
	fmt.Println("Checking if trigger got added", asserted_test_resource.serialized.Trigger)

	return &pb.Empty{}, nil
}

func (serv *MetadataServer) RemoveTrigger(ctx context.Context, trigger *pb.TriggerRequest) (*pb.Empty, error) {
	fmt.Println("Removing Trigger", trigger)

	resourceID := ResourceID{Name: trigger.Resource.Resource.Name, Variant: trigger.Resource.Resource.Variant, Type: ResourceType(trigger.Resource.ResourceType)}
	resourceRecord, err := serv.lookup.Lookup(resourceID)
	if err != nil {
		return nil, err
	}
	fmt.Println("Found Resource", resourceRecord)

	switch r := resourceRecord.(type) {
	case *featureVariantResource:
		r.serialized.Trigger = nil
	default:
		return nil, fmt.Errorf("could not assert resource")
	}

	err = serv.lookup.Set(resourceID, resourceRecord)
	if err != nil {
		return nil, err
	}

	asserted_test_resource, ok := resourceRecord.(*featureVariantResource)
	if !ok {
		return nil, fmt.Errorf("could not assert trigger resource")
	}
	fmt.Println("Checking if trigger got removed", asserted_test_resource.serialized.Trigger)

	return &pb.Empty{}, nil
}

func (serv *MetadataServer) UpdateTrigger(ctx context.Context, t *pb.Trigger) (*pb.Empty, error) {
	fmt.Println("Updating Trigger", t)
	triggerResID := ResourceID{Name: t.Name, Type: TRIGGER}
	triggerRes, err := serv.lookup.Lookup(triggerResID)
	if err != nil {
		return nil, err
	}

	err = triggerRes.Update(serv.lookup, &triggerResource{t})
	if err != nil {
		return nil, err
	}

	return &pb.Empty{}, nil
}

func (serv *MetadataServer) DeleteTrigger(ctx context.Context, trigger *pb.Trigger) (*pb.Empty, error) {
	triggerResID := ResourceID{Name: trigger.Name, Type: TRIGGER}
	err := serv.lookup.Delete(triggerResID)
	if err != nil {
		return nil, err
	}
	return &pb.Empty{}, nil
}

func (serv *MetadataServer) ListModels(_ *pb.Empty, stream pb.Metadata_ListModelsServer) error {
	return serv.genericList(MODEL, func(msg proto.Message) error {
=======
func (serv *MetadataServer) ListModels(request *pb.ListRequest, stream pb.Metadata_ListModelsServer) error {
	ctx := logging.AttachRequestID(request.RequestId, stream.Context(), serv.Logger)
	logging.GetLoggerFromContext(ctx).Info("Opened List Models stream")
	return serv.genericList(ctx, MODEL, func(msg proto.Message) error {
>>>>>>> d9b584de
		return stream.Send(msg.(*pb.Model))
	})
}

func (serv *MetadataServer) CreateModel(ctx context.Context, modelRequest *pb.ModelRequest) (*pb.Empty, error) {
	ctx = logging.AttachRequestID(modelRequest.RequestId, ctx, serv.Logger)
	logger := logging.GetLoggerFromContext(ctx).WithResource(logging.Model, modelRequest.Model.Name, logging.NoVariant)
	logger.Info("Creating Model")
	return serv.genericCreate(ctx, &modelResource{modelRequest.Model}, nil)
}

func (serv *MetadataServer) GetModels(stream pb.Metadata_GetModelsServer) error {
	ctx := logging.AddLoggerToContext(stream.Context(), serv.Logger)
	serv.Logger.Info("Opened Get Models stream")
	return serv.genericGet(ctx, stream, MODEL, func(msg proto.Message) error {
		return stream.Send(msg.(*pb.Model))
	})
}

// GetEquivalent attempts to find an equivalent resource based on the provided ResourceVariant.
func (serv *MetadataServer) GetEquivalent(ctx context.Context, req *pb.ResourceVariantRequest) (*pb.ResourceVariant, error) {
	_, ctx, logger := serv.Logger.InitializeRequestID(ctx)
	logger.Info("Getting Equivalent Resource Variant, %v", req.ResourceVariant.Resource)
	return serv.getEquivalent(ctx, req.ResourceVariant, true)
}

/*
*
This method is used to get the equivalent resource variant for a given resource variant. readyStatus is used to determine
if we should only return the equivalent resource variant if it is ready.
*/
func (serv *MetadataServer) getEquivalent(ctx context.Context, req *pb.ResourceVariant, filterReadyStatus bool) (*pb.ResourceVariant, error) {
	noEquivalentResponse := &pb.ResourceVariant{}
	logger := logging.GetLoggerFromContext(ctx)
	currentResource, resourceType, err := serv.extractResourceVariant(req)
	if err != nil {
		logger.Errorw("Error extracting resource variant", "resource variant", req, "error", err)
		return nil, err
	}
	resourcesForType, err := serv.lookup.ListForType(resourceType)
	if err != nil {
		logger.Errorw("Unable to list resources", "error", err)
		return nil, err
	}

	equivalentResourceVariant, err := findEquivalent(resourcesForType, currentResource, filterReadyStatus)
	if err != nil {
		logger.Errorw("Unable to find equivalent resource", "error", err)
		return nil, err
	}

	if equivalentResourceVariant == nil {
		return noEquivalentResponse, nil
	}

	return equivalentResourceVariant.ToResourceVariantProto(), nil
}

// findEquivalent searches through a slice of Resources to find an equivalent ResourceVariant.
func findEquivalent(resources []Resource, resource ResourceVariant, filterReadyStatus bool) (ResourceVariant, error) {
	for _, res := range resources {
		// If we are filtering by ready status, we only want to return the equivalent resource variant if it is ready.
		if filterReadyStatus && !isResourceReady(res) {
			continue
		}

		other, ok := res.(ResourceVariant)
		if !ok {
			return nil, fferr.NewInvalidResourceTypeError(res.ID().Name, res.ID().Variant, fferr.ResourceType(res.ID().Type.String()), fmt.Errorf("resource is not a ResourceVariant: %T", res))
		}

		equivalent, err := resource.IsEquivalent(other)
		if err != nil {
			return nil, fferr.NewInternalError(err)
		}
		if equivalent {
			return other, nil
		}
	}
	return nil, nil
}

// extractResourceVariant takes a ResourceVariant request and extracts the concrete type and corresponding ResourceType.
func (serv *MetadataServer) extractResourceVariant(req *pb.ResourceVariant) (ResourceVariant, ResourceType, error) {
	switch res := req.Resource.(type) {
	case *pb.ResourceVariant_SourceVariant:
		return &sourceVariantResource{res.SourceVariant}, SOURCE_VARIANT, nil
	case *pb.ResourceVariant_FeatureVariant:
		return &featureVariantResource{res.FeatureVariant}, FEATURE_VARIANT, nil
	case *pb.ResourceVariant_LabelVariant:
		return &labelVariantResource{res.LabelVariant}, LABEL_VARIANT, nil
	case *pb.ResourceVariant_TrainingSetVariant:
		return &trainingSetVariantResource{res.TrainingSetVariant}, TRAINING_SET_VARIANT, nil
	default:
		return nil, 0, fferr.NewInvalidArgumentError(fmt.Errorf("unknown resource variant type: %T", req.Resource))
	}
}

// isResourceReady checks if a Resource's status is 'ready'.
func isResourceReady(res Resource) bool {
	resourceStatus := res.GetStatus()
	return resourceStatus != nil && resourceStatus.Status == pb.ResourceStatus_READY
}

type nameStream interface {
	Recv() (*pb.NameRequest, error)
}

type variantStream interface {
	Recv() (*pb.NameVariantRequest, error)
}

type sendFn func(proto.Message) error

type initParentFn func(name, variant string) Resource

func (serv *MetadataServer) genericCreate(ctx context.Context, res Resource, init initParentFn) (*pb.Empty, error) {
	logger := logging.GetLoggerFromContext(ctx).WithResource(res.ID().Type.ToLoggingResourceType(), res.ID().Name, res.ID().Variant)
	logger.Debugw("Creating Generic Resource: ", res.ID().Name, res.ID().Variant)

	id := res.ID()
	if err := resourceNamedSafely(id); err != nil {
		logger.Errorw("Resource name is not valid", "error", err)
		return nil, err
	}
	existing, err := serv.lookup.Lookup(ctx, id)
	if _, isResourceError := err.(*fferr.KeyNotFoundError); err != nil && !isResourceError {
		logger.Errorw("Error looking up resource", "resource ID", id, "error", err)
		// TODO: consider checking the GRPCError interface to avoid double wrapping error
		return nil, fferr.NewInternalError(err)
	}

	if existing != nil {
		err = serv.validateExisting(res, existing)
		if err != nil {
			logger.Errorw("ID exists but is not equivalent", "error", err)
			return nil, err
		}
		if err := existing.Update(serv.lookup, res); err != nil {
			logger.Errorw("Error updating existing resource", "error", err)
			return nil, err
		}
		res = existing
	}
	if err := serv.lookup.Set(id, res); err != nil {
		logger.Errorw("Error setting resource to lookup", "error", err)
		return nil, err
	}
	if serv.needsJob(res) && existing == nil {
		logger.Info("Creating Job")
		if err := serv.lookup.SetJob(id, res.Schedule()); err != nil {
			return nil, err
		}
		logger.Info("Successfully Created Job")
	}
	parentId, hasParent := id.Parent()
	if hasParent {
		parentExists, err := serv.lookup.Has(parentId)
		if err != nil {
			logger.Errorw("Parent does not exist", "parent-id", parentId, "error", err)
			return nil, err
		}

		if !parentExists {
			logger.Debug("Parent does not exist, creating new parent")
			parent := init(id.Name, id.Variant)
			err = serv.lookup.Set(parentId, parent)
			if err != nil {
				logger.Errorw("Unable to create new parent", "parent-id", parentId, "error", err)
				return nil, err
			}
		} else {
			if err := serv.setDefaultVariant(ctx, parentId, res.ID().Variant); err != nil {
				logger.Errorw("Error setting default variant", "parent-id", parentId, "variant", res.ID().Variant, "error", err)
				return nil, err
			}
		}
	}
	if err := serv.propagateChange(res); err != nil {
		logger.Error(err)
		return nil, err
	}
	return &pb.Empty{}, nil
}

func (serv *MetadataServer) setDefaultVariant(ctx context.Context, id ResourceID, defaultVariant string) error {
	parent, err := serv.lookup.Lookup(ctx, id)
	if err != nil {
		return err
	}
	var parentResource Resource
	if resource, ok := parent.(*SourceResource); ok {
		resource.serialized.DefaultVariant = defaultVariant
		parentResource = resource
	}
	if resource, ok := parent.(*labelResource); ok {
		resource.serialized.DefaultVariant = defaultVariant
		parentResource = resource
	}
	if resource, ok := parent.(*featureResource); ok {
		resource.serialized.DefaultVariant = defaultVariant
		parentResource = resource
	}
	if resource, ok := parent.(*trainingSetResource); ok {
		resource.serialized.DefaultVariant = defaultVariant
		parentResource = resource
	}
	err = serv.lookup.Set(id, parentResource)
	if err != nil {
		return err
	}
	return nil
}
func (serv *MetadataServer) validateExisting(newRes Resource, existing Resource) error {
	// It's possible we found a resource with the same name and variant but different contents, if different contents
	// we'll let the user know to ideally use a different variant
	// i.e. user tries to register transformation with same name and variant but different definition.
	_, isResourceVariant := newRes.(ResourceVariant)
	if isResourceVariant {
		isEquivalent, err := serv.isEquivalent(newRes, existing)
		if err != nil {
			return err
		}
		if !isEquivalent {
			return fferr.NewResourceChangedError(newRes.ID().Name, newRes.ID().Variant, fferr.ResourceType(newRes.ID().Type), nil)
		}
	}
	return nil
}

func (serv *MetadataServer) isEquivalent(newRes Resource, existing Resource) (bool, error) {
	// only works on resource variants right now
	if existing.GetStatus() != nil && existing.GetStatus().Status != pb.ResourceStatus_READY {
		return false, nil
	}

	resVariant, ok := newRes.(ResourceVariant)
	if !ok {
		return false, nil
	}
	existingVariant, ok := existing.(ResourceVariant)
	if !ok {
		return false, nil
	}
	isEquivalent, err := resVariant.IsEquivalent(existingVariant)
	if err != nil {
		return false, fferr.NewInternalError(err)
	}
	return isEquivalent, nil
}

func (serv *MetadataServer) propagateChange(newRes Resource) error {
	visited := make(map[ResourceID]struct{})
	// We have to make it a var so that the anonymous function can call itself.
	var propagateChange func(parent Resource) error
	propagateChange = func(parent Resource) error {
		deps, err := parent.Dependencies(serv.lookup)
		if err != nil {
			return err
		}
		depList, err := deps.List()
		if err != nil {
			return err
		}
		for _, res := range depList {
			id := res.ID()
			if _, has := visited[id]; has {
				continue
			}
			visited[id] = struct{}{}
			if err := res.Notify(serv.lookup, create_op, newRes); err != nil {
				return err
			}
			if err := serv.lookup.Set(res.ID(), res); err != nil {
				return err
			}
			if err := propagateChange(res); err != nil {
				return err
			}
		}
		return nil
	}
	return propagateChange(newRes)
}

func (serv *MetadataServer) genericGet(ctx context.Context, stream interface{}, t ResourceType, send sendFn) error {
	logger := logging.GetLoggerFromContext(ctx)
	for {
		var recvErr error
		var id ResourceID
		var loggerWithResource logging.Logger
		switch casted := stream.(type) {
		case nameStream:
			req, err := casted.Recv()
			recvErr = err
			if recvErr == io.EOF {
				logger.Debugw("End of stream reached. Stream request completed")
				return nil
			}
			if err != nil {
				logger.Errorw("Unable to receive request", "error", recvErr)
				return fferr.NewInternalError(recvErr)
			}
			id = ResourceID{
				Name: req.GetName().Name,
				Type: t,
			}
			ctx = logging.AttachRequestID(req.GetRequestId(), ctx, logger)
			loggerWithResource = logging.GetLoggerFromContext(ctx).WithResource(id.Type.ToLoggingResourceType(), id.Name, logging.NoVariant)
		case variantStream:
			req, err := casted.Recv()
			recvErr = err
			if recvErr == io.EOF {
				logger.Debugw("End of stream reached. Stream request completed")
				return nil
			}
			if err != nil {
				logger.Errorw("Unable to receive request", "error", recvErr)
				return fferr.NewInternalError(recvErr)
			}
			id = ResourceID{
				Name:    req.GetNameVariant().Name,
				Variant: req.GetNameVariant().Variant,
				Type:    t,
			}
			ctx = logging.AttachRequestID(req.GetRequestId(), ctx, logger)
			loggerWithResource = logging.GetLoggerFromContext(ctx).WithResource(id.Type.ToLoggingResourceType(), id.Name, id.Variant)
		default:
			logger.Errorw("Invalid Stream for Get", "type", fmt.Sprintf("%T", casted))
			return fferr.NewInternalError(fmt.Errorf("invalid Stream for Get: %T", casted))
		}
		loggerWithResource.Debug("Looking up Resource")
		resource, err := serv.lookup.Lookup(ctx, id)
		if err != nil {
			loggerWithResource.Errorw("Unable to look up resource", "error", err)
			return err
		}
		loggerWithResource.Debug("Sending Resource")
		serialized := resource.Proto()
		if err := send(serialized); err != nil {
			loggerWithResource.Errorw("Error sending resource", "error", err)
			return fferr.NewInternalError(err)
		}
		loggerWithResource.Debug("Send Complete")
	}
}

func (serv *MetadataServer) genericList(ctx context.Context, t ResourceType, send sendFn) error {
	logger := logging.GetLoggerFromContext(ctx)
	logger.Infow("Listing Resources", "type", t)
	resources, err := serv.lookup.ListForType(t)
	if err != nil {
		logger.Error("Unable to lookup list for type %v: %v", t, err)
		return err
	}
	for _, res := range resources {
		loggerWithResource := logger.WithResource(t.ToLoggingResourceType(), res.ID().Name, res.ID().Variant)
		loggerWithResource.Debug("Getting %v", t)
		serialized := res.Proto()
		if err := send(serialized); err != nil {
			loggerWithResource.Errorw("Error sending resource", "error", err)
			return fferr.NewInternalError(err)
		}
	}
	return nil
}

// Resource Variant structs for Dashboard
type TrainingSetVariantResource struct {
	Created     time.Time                           `json:"created"`
	Description string                              `json:"description"`
	Name        string                              `json:"name"`
	Owner       string                              `json:"owner"`
	Provider    string                              `json:"provider"`
	Variant     string                              `json:"variant"`
	Label       NameVariant                         `json:"label"`
	Features    map[string][]FeatureVariantResource `json:"features"`
	Status      string                              `json:"status"`
	Error       string                              `json:"error"`
	Tags        Tags                                `json:"tags"`
	Properties  Properties                          `json:"properties"`
}

type FeatureVariantResource struct {
	Created     time.Time `json:"created"`
	Description string    `json:"description"`
	Entity      string    `json:"entity"`
	Name        string    `json:"name"`
	Owner       string    `json:"owner"`
	Provider    string    `json:"provider"`
	// TODO(simba) Make this not a string
	DataType     string                                  `json:"data-type"`
	Variant      string                                  `json:"variant"`
	Status       string                                  `json:"status"`
	Error        string                                  `json:"error"`
	Location     map[string]string                       `json:"location"`
	Source       NameVariant                             `json:"source"`
	TrainingSets map[string][]TrainingSetVariantResource `json:"training-sets"`
	Tags         Tags                                    `json:"tags"`
	Properties   Properties                              `json:"properties"`
	Mode         string                                  `json:"mode"`
	IsOnDemand   bool                                    `json:"is-on-demand"`
	Definition   string                                  `json:"definition"`
}

type LabelVariantResource struct {
	Created      time.Time                               `json:"created"`
	Description  string                                  `json:"description"`
	Entity       string                                  `json:"entity"`
	Name         string                                  `json:"name"`
	Owner        string                                  `json:"owner"`
	Provider     string                                  `json:"provider"`
	DataType     string                                  `json:"data-type"`
	Variant      string                                  `json:"variant"`
	Location     map[string]string                       `json:"location"`
	Source       NameVariant                             `json:"source"`
	TrainingSets map[string][]TrainingSetVariantResource `json:"training-sets"`
	Status       string                                  `json:"status"`
	Error        string                                  `json:"error"`
	Tags         Tags                                    `json:"tags"`
	Properties   Properties                              `json:"properties"`
}

type SourceVariantResource struct {
	Name           string                                  `json:"name"`
	Variant        string                                  `json:"variant"`
	Definition     string                                  `json:"definition"`
	Owner          string                                  `json:"owner"`
	Description    string                                  `json:"description"`
	Provider       string                                  `json:"provider"`
	Created        time.Time                               `json:"created"`
	Status         string                                  `json:"status"`
	Table          string                                  `json:"table"`
	TrainingSets   map[string][]TrainingSetVariantResource `json:"training-sets"`
	Features       map[string][]FeatureVariantResource     `json:"features"`
	Labels         map[string][]LabelVariantResource       `json:"labels"`
	LastUpdated    time.Time                               `json:"lastUpdated"`
	Schedule       string                                  `json:"schedule"`
	Tags           Tags                                    `json:"tags"`
	Properties     Properties                              `json:"properties"`
	SourceType     string                                  `json:"source-type"`
	Error          string                                  `json:"error"`
	Specifications map[string]string                       `json:"specifications"`
	Inputs         []NameVariant                           `json:"inputs"`
}

func getSourceString(variant *SourceVariant) string {
	if variant.IsSQLTransformation() {
		return variant.SQLTransformationQuery()
	} else if variant.IsDFTransformation() {
		return variant.DFTransformationQuerySource()
	} else {
		return variant.PrimaryDataSQLTableName()
	}
}

func getSourceType(variant *SourceVariant) string {
	if variant.IsSQLTransformation() {
		return "SQL Transformation"
	} else if variant.IsDFTransformation() {
		return "Dataframe Transformation"
	} else {
		return "Primary Table"
	}
}

func getSourceArgs(variant *SourceVariant) map[string]string {
	if variant.HasKubernetesArgs() {
		return variant.TransformationArgs().Format()
	}
	return map[string]string{}
}

func SourceShallowMap(variant *SourceVariant) SourceVariantResource {
	return SourceVariantResource{
		Name:           variant.Name(),
		Variant:        variant.Variant(),
		Definition:     getSourceString(variant),
		Owner:          variant.Owner(),
		Description:    variant.Description(),
		Provider:       variant.Provider(),
		Created:        variant.Created(),
		Status:         variant.Status().String(),
		LastUpdated:    variant.LastUpdated(),
		Schedule:       variant.Schedule(),
		Tags:           variant.Tags(),
		SourceType:     getSourceType(variant),
		Properties:     variant.Properties(),
		Error:          variant.Error(),
		Specifications: getSourceArgs(variant),
	}
}<|MERGE_RESOLUTION|>--- conflicted
+++ resolved
@@ -389,7 +389,7 @@
 		return err
 	}
 	if !has {
-		return &ResourceNotFoundError{id, nil}
+		return fferr.NewDatasetNotFoundError(id.Name, id.Variant, fmt.Errorf("failed to delete resource"))
 	}
 	delete(lookup, id)
 	return nil
@@ -1922,7 +1922,6 @@
 	})
 }
 
-<<<<<<< HEAD
 func (serv *MetadataServer) CreateTrigger(ctx context.Context, trigger *pb.Trigger) (*pb.Empty, error) {
 	return serv.genericCreate(ctx, &triggerResource{trigger}, nil)
 }
@@ -1931,7 +1930,7 @@
 	fmt.Println("Adding Trigger", tr)
 
 	resourceID := ResourceID{Name: tr.Resource.Resource.Name, Variant: tr.Resource.Resource.Variant, Type: ResourceType(tr.Resource.ResourceType)}
-	resourceRecord, err := serv.lookup.Lookup(resourceID)
+	resourceRecord, err := serv.lookup.Lookup(ctx, resourceID)
 	if err != nil {
 		return nil, err
 	}
@@ -1962,7 +1961,7 @@
 	fmt.Println("Removing Trigger", trigger)
 
 	resourceID := ResourceID{Name: trigger.Resource.Resource.Name, Variant: trigger.Resource.Resource.Variant, Type: ResourceType(trigger.Resource.ResourceType)}
-	resourceRecord, err := serv.lookup.Lookup(resourceID)
+	resourceRecord, err := serv.lookup.Lookup(ctx, resourceID)
 	if err != nil {
 		return nil, err
 	}
@@ -1992,7 +1991,7 @@
 func (serv *MetadataServer) UpdateTrigger(ctx context.Context, t *pb.Trigger) (*pb.Empty, error) {
 	fmt.Println("Updating Trigger", t)
 	triggerResID := ResourceID{Name: t.Name, Type: TRIGGER}
-	triggerRes, err := serv.lookup.Lookup(triggerResID)
+	triggerRes, err := serv.lookup.Lookup(ctx, triggerResID)
 	if err != nil {
 		return nil, err
 	}
@@ -2014,14 +2013,10 @@
 	return &pb.Empty{}, nil
 }
 
-func (serv *MetadataServer) ListModels(_ *pb.Empty, stream pb.Metadata_ListModelsServer) error {
-	return serv.genericList(MODEL, func(msg proto.Message) error {
-=======
 func (serv *MetadataServer) ListModels(request *pb.ListRequest, stream pb.Metadata_ListModelsServer) error {
 	ctx := logging.AttachRequestID(request.RequestId, stream.Context(), serv.Logger)
 	logging.GetLoggerFromContext(ctx).Info("Opened List Models stream")
 	return serv.genericList(ctx, MODEL, func(msg proto.Message) error {
->>>>>>> d9b584de
 		return stream.Send(msg.(*pb.Model))
 	})
 }
