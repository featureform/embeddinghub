/* This Source Code Form is subject to the terms of the Mozilla Public
 * License, v. 2.0. If a copy of the MPL was not distributed with this
 * file, You can obtain one at https://mozilla.org/MPL/2.0/. */

syntax = "proto3";

import "google/protobuf/timestamp.proto";
import "google/protobuf/duration.proto";
import "google/protobuf/any.proto";

option go_package = "github.com/featureform/metadata/proto";

package featureform.serving.metadata.proto;

service Metadata {
<<<<<<< HEAD
    rpc CreateUser(User) returns (Empty);
    rpc CreateProvider(Provider) returns (Empty);
    rpc CreateSourceVariant(SourceVariant) returns (Empty);
    rpc CreateEntity(Entity) returns (Empty);
    rpc CreateFeatureVariant(FeatureVariant) returns (Empty);
    rpc CreateLabelVariant(LabelVariant) returns (Empty);
    rpc CreateTrainingSetVariant(TrainingSetVariant) returns (Empty);
    rpc CreateModel(Model) returns (Empty);
    rpc CreateTrigger(Trigger) returns (Empty);
=======
    rpc CreateUser(UserRequest) returns (Empty);
    rpc CreateProvider(ProviderRequest) returns (Empty);
    rpc CreateSourceVariant(SourceVariantRequest) returns (Empty);
    rpc CreateEntity(EntityRequest) returns (Empty);
    rpc CreateFeatureVariant(FeatureVariantRequest) returns (Empty);
    rpc CreateLabelVariant(LabelVariantRequest) returns (Empty);
    rpc CreateTrainingSetVariant(TrainingSetVariantRequest) returns (Empty);
    rpc CreateModel(ModelRequest) returns (Empty);
>>>>>>> d9b584de
    rpc RequestScheduleChange(ScheduleChangeRequest) returns (Empty);

    rpc GetUsers(stream NameRequest) returns (stream User);
    rpc GetFeatures(stream NameRequest) returns (stream Feature);
    rpc GetFeatureVariants(stream NameVariantRequest) returns (stream FeatureVariant);
    rpc GetLabels(stream NameRequest) returns (stream Label);
    rpc GetLabelVariants(stream NameVariantRequest) returns (stream LabelVariant);
    rpc GetTrainingSets(stream NameRequest) returns (stream TrainingSet);
    rpc GetTrainingSetVariants(stream NameVariantRequest) returns (stream TrainingSetVariant);
    rpc GetSources(stream NameRequest) returns (stream Source);
    rpc GetSourceVariants(stream NameVariantRequest) returns (stream SourceVariant);
    rpc GetProviders(stream NameRequest) returns (stream Provider);
    rpc GetEntities(stream NameRequest) returns (stream Entity);
    rpc GetModels(stream NameRequest) returns (stream Model);

    /**
      * GetEquivalent returns a resourceVariant that matches on key attributes,
      * i.e. for a sourceVariant it will only match on key attributes (name, definition, owner, provider)
     */
    rpc GetEquivalent(ResourceVariantRequest) returns (ResourceVariant);

    rpc ListFeatures(ListRequest) returns (stream Feature);
    rpc ListLabels(ListRequest) returns (stream Label);
    rpc ListTrainingSets(ListRequest) returns (stream TrainingSet);
    rpc ListSources(ListRequest) returns (stream Source);
    rpc ListUsers(ListRequest) returns (stream User);
    rpc ListProviders(ListRequest) returns (stream Provider);
    rpc ListEntities(ListRequest) returns (stream Entity);
    rpc ListModels(ListRequest) returns (stream Model);

    rpc SetResourceStatus(SetStatusRequest) returns (Empty);

    rpc AddTrigger(TriggerRequest) returns (Empty);
    rpc RemoveTrigger(TriggerRequest) returns (Empty);
    rpc UpdateTrigger(Trigger) returns (Empty);
    rpc DeleteTrigger(Trigger) returns (Empty);
}

service Api {
<<<<<<< HEAD
    rpc CreateUser(User) returns (Empty);
    rpc CreateProvider(Provider) returns (Empty);
    rpc CreateSourceVariant(SourceVariant) returns (Empty);
    rpc CreateEntity(Entity) returns (Empty);
    rpc CreateFeatureVariant(FeatureVariant) returns (Empty);
    rpc CreateLabelVariant(LabelVariant) returns (Empty);
    rpc CreateTrainingSetVariant(TrainingSetVariant) returns (Empty);
    rpc CreateModel(Model) returns (Empty);
    rpc CreateTrigger(Trigger) returns (Empty);
=======
    rpc CreateUser(UserRequest) returns (Empty);
    rpc CreateProvider(ProviderRequest) returns (Empty);
    rpc CreateSourceVariant(SourceVariantRequest) returns (Empty);
    rpc CreateEntity(EntityRequest) returns (Empty);
    rpc CreateFeatureVariant(FeatureVariantRequest) returns (Empty);
    rpc CreateLabelVariant(LabelVariantRequest) returns (Empty);
    rpc CreateTrainingSetVariant(TrainingSetVariantRequest) returns (Empty);
    rpc CreateModel(ModelRequest) returns (Empty);
>>>>>>> d9b584de
    rpc RequestScheduleChange(ScheduleChangeRequest) returns (Empty);

    rpc GetUsers(stream NameRequest) returns (stream User);
    rpc GetFeatures(stream NameRequest) returns (stream Feature);
    rpc GetFeatureVariants(stream NameVariantRequest) returns (stream FeatureVariant);
    rpc GetLabels(stream NameRequest) returns (stream Label);
    rpc GetLabelVariants(stream NameVariantRequest) returns (stream LabelVariant);
    rpc GetTrainingSets(stream NameRequest) returns (stream TrainingSet);
    rpc GetTrainingSetVariants(stream NameVariantRequest) returns (stream TrainingSetVariant);
    rpc GetSources(stream NameRequest) returns (stream Source);
    rpc GetSourceVariants(stream NameVariantRequest) returns (stream SourceVariant);
    rpc GetProviders(stream NameRequest) returns (stream Provider);
    rpc GetEntities(stream NameRequest) returns (stream Entity);
    rpc GetModels(stream NameRequest) returns (stream Model);
    /**
      * GetEquivalent returns a resourceVariant that matches on key attributes,
      * i.e. for a sourceVariant it will only match on key attributes (name, definition, owner, provider)
     */
    rpc GetEquivalent(ResourceVariantRequest) returns (ResourceVariant);

<<<<<<< HEAD
    rpc ListFeatures(Empty) returns (stream Feature);
    rpc ListLabels(Empty) returns (stream Label);
    rpc ListTrainingSets(Empty) returns (stream TrainingSet);
    rpc ListSources(Empty) returns (stream Source);
    rpc ListUsers(Empty) returns (stream User);
    rpc ListProviders(Empty) returns (stream Provider);
    rpc ListEntities(Empty) returns (stream Entity);
    rpc ListModels(Empty) returns (stream Model);

    rpc AddTrigger(TriggerRequest) returns (Empty);
    rpc RemoveTrigger(TriggerRequest) returns (Empty);
    rpc UpdateTrigger(Trigger) returns (Empty);
    rpc DeleteTrigger(Trigger) returns (Empty);
=======
    rpc ListFeatures(ListRequest) returns (stream Feature);
    rpc ListLabels(ListRequest) returns (stream Label);
    rpc ListTrainingSets(ListRequest) returns (stream TrainingSet);
    rpc ListSources(ListRequest) returns (stream Source);
    rpc ListUsers(ListRequest) returns (stream User);
    rpc ListProviders(ListRequest) returns (stream Provider);
    rpc ListEntities(ListRequest) returns (stream Entity);
    rpc ListModels(ListRequest) returns (stream Model);
>>>>>>> d9b584de
}

message Name {
    string name = 1;
}

message NameRequest {
    Name name = 1;
    string request_id = 2;
}


message ErrorStatus {
    // The status code, which should be an enum value of [google.rpc.Code][google.rpc.Code].
    int32 code = 1;

    // A developer-facing error message, which should be in English. Any
    // user-facing error message should be localized and sent in the
    // [google.rpc.Status.details][google.rpc.Status.details] field, or localized by the client.
    string message = 2;

    // A list of messages that carry the error details.  There will be a
    // common set of message types for APIs to use.
    repeated google.protobuf.Any details = 3;
}

message ResourceStatus {
    enum Status {
        NO_STATUS = 0;
        CREATED = 1;
        PENDING = 2;
        READY = 3;
        FAILED = 4;
    }
    Status status = 1;
    string error_message = 2;
    ErrorStatus error_status = 3;
}

enum ResourceType {
    FEATURE = 0;
    LABEL = 1;
    TRAINING_SET = 2;
    SOURCE = 3;
    FEATURE_VARIANT = 4;
    LABEL_VARIANT = 5;
    TRAINING_SET_VARIANT = 6;
    SOURCE_VARIANT = 7;
    PROVIDER = 8;
    ENTITY = 9;
    MODEL = 10;
    USER = 11;
    TRIGGER = 12;
}

message ResourceID {
    NameVariant resource = 1;
    ResourceType resource_type = 2;
}

message SetStatusRequest {
    ResourceID resource_id = 1;
    ResourceStatus status = 2;
}

message ScheduleChangeRequest {
    ResourceID resource_id = 1;
    string schedule = 2;
}

message NameVariant {
    string name = 1;
    string variant = 2;
}

message NameVariantRequest {
    NameVariant name_variant = 1;
    string request_id = 2;
}

message Empty {}

message ListRequest {
    string request_id = 1;
}

message Feature {
    string name = 1;
    ResourceStatus status = 2;
    string default_variant = 3;
    repeated string variants = 4;
}

message Columns {
    string entity = 1;
    string value = 2;
    string ts = 3;
}

message PythonFunction {
    bytes query = 1;
}

enum ComputationMode {
    PRECOMPUTED = 0;
    CLIENT_COMPUTED = 1;
}

message ResourceVariant {
    oneof resource {
        FeatureVariant feature_variant = 1;
        LabelVariant label_variant = 2;
        TrainingSetVariant training_set_variant = 3;
        SourceVariant source_variant = 4;
    }
}

message ResourceVariantRequest {
    ResourceVariant resource_variant = 1;
    string request_id = 2;
}

message FeatureVariant {
    string name = 1;
    string variant = 2;
    NameVariant source = 3;
    string entity = 5;
    google.protobuf.Timestamp created = 6;
    string owner = 7;
    string description = 8;
    string provider = 9;
    ResourceStatus status = 10;
    repeated NameVariant trainingsets = 11;
    oneof location {
        Columns columns = 12;
        PythonFunction function = 17;
    }
    google.protobuf.Timestamp last_updated = 13;
    string schedule = 14;
    Tags tags = 15;
    Properties properties = 16;
    ComputationMode mode = 18;
    FeatureParameters additional_parameters = 21;
<<<<<<< HEAD
    Trigger trigger = 22;
=======
    ValueType type = 22;
}

message FeatureVariantRequest {
    FeatureVariant feature_variant = 1;
    string request_id = 2;
    }
	

message ValueType {
	oneof Type {
		ScalarType scalar = 1;
		VectorType vector = 2;
	}
}

enum ScalarType {
	NULL = 0;
	INT = 1;
	FLOAT32 = 2;
	FLOAT64 = 3;
	STRING = 4;
	BOOL = 5;
	INT32 = 6;
	INT64 = 7;
	DATETIME = 8;
}

message VectorType {
	ScalarType scalar = 1;
	int32 dimension = 2;
	bool is_embedding = 3;
>>>>>>> d9b584de
}

message FeatureParameters {
    oneof feature_type {
        PrecomputedFeatureParameters precomputed = 1;
        OndemandFeatureParameters ondemand = 2;
    }
}

message PrecomputedFeatureParameters {
}

message OndemandFeatureParameters {
    string definition = 1;
}

message FeatureLag {
    string feature = 1;
    string variant = 2;
    string name = 3;
    google.protobuf.Duration lag = 4;
}

message Label {
    string name = 1;
    ResourceStatus status = 2;
    string default_variant = 3;
    repeated string variants = 4;
}

message LabelVariant {
    string name = 1;
    string variant = 2;
    string description = 3;
    NameVariant source = 5;
    string entity = 6;
    google.protobuf.Timestamp created = 7;
    string owner = 8;
    string provider = 9;
    ResourceStatus status = 10;
    repeated NameVariant trainingsets = 11;
    oneof location {
        Columns columns = 12;
    }
    Tags tags = 13;
    Properties properties = 14;
	ValueType type = 15;
}

message LabelVariantRequest {
    LabelVariant label_variant = 1;
    string request_id = 2;
}

message Provider {
    string name = 1;
    string description = 2;
    string type = 3;
    string software = 4;
    string team = 5;
    bytes serialized_config = 6;
    ResourceStatus status = 7;
    repeated NameVariant sources = 8;
    repeated NameVariant features = 9;
    repeated NameVariant trainingsets = 10;
    repeated NameVariant labels = 11;
    Tags tags = 12;
    Properties properties = 13;
}

message ProviderRequest {
    Provider provider = 1;
    string request_id = 2;
}

message TrainingSet {
    string name = 1;
    ResourceStatus status = 2;
    string default_variant = 3;
    repeated string variants = 4;
}

message TrainingSetVariant {
    string name = 1;
    string variant = 2;
    string description = 3;
    string owner = 4;
    google.protobuf.Timestamp created = 5;
    string provider = 6;
    ResourceStatus status = 7;
    repeated NameVariant features = 8;
    NameVariant label = 9;
    google.protobuf.Timestamp last_updated = 13;
    string schedule = 14;
    repeated FeatureLag feature_lags = 15;
    Tags tags = 16;
    Properties properties = 17;
    Trigger trigger = 18;
}

message TrainingSetVariantRequest {
    TrainingSetVariant training_set_variant = 1;
    string request_id = 2;
}

message Entity {
    string name = 1;
    string description = 2;
    ResourceStatus status = 3;
    repeated NameVariant features = 4;
    repeated NameVariant labels = 5;
    repeated NameVariant trainingsets = 6;
    Tags tags = 7;
    Properties properties = 8;
}

message EntityRequest {
    Entity entity = 1;
    string request_id = 2;
}

message Model {
    string name = 1;
    string description = 2;
    repeated NameVariant features = 3;
    repeated NameVariant labels = 4;
    repeated NameVariant trainingsets = 5;
    Tags tags = 6;
    Properties properties = 7;
}

message ModelRequest {
    Model model = 1;
    string request_id = 2;
}

message User {
    string name = 1;
    ResourceStatus status = 2;
    repeated NameVariant features = 3;
    repeated NameVariant labels = 4;
    repeated NameVariant trainingsets = 5;
    repeated NameVariant sources = 6;
    Tags tags = 8;
    Properties properties = 9;
}

message UserRequest {
    User user = 1;
    string request_id = 2;
}

message Source {
    string name = 1;
    ResourceStatus status = 2;
    string default_variant = 3;
    repeated string variants = 4;
}

message SourceVariant {
    string name = 1;
    string variant = 2;
    oneof definition {
        Transformation transformation = 14;
        PrimaryData primaryData = 15;
    }
    string owner = 4;
    string description = 5;
    string provider = 6;
    google.protobuf.Timestamp created = 7;
    ResourceStatus status = 8;
    string table = 9;
    repeated NameVariant trainingsets = 10;
    repeated NameVariant features = 11;
    repeated NameVariant labels = 12;
    google.protobuf.Timestamp last_updated = 13;
    string schedule = 16;
    Tags tags = 17;
    Properties properties = 18;
}

message SourceVariantRequest {
    SourceVariant source_variant = 1;
    string request_id = 2;
}

message Transformation {
    oneof type {
        SQLTransformation SQLTransformation= 1;
        DFTransformation DFTransformation= 2;
    }
    oneof args {
        KubernetesArgs kubernetes_args = 3;
    }
}

message KubernetesResourceSpecs {
    string cpu_request = 1;
    string cpu_limit = 2;
    string memory_request = 3;
    string memory_limit = 4;
}

message KubernetesArgs {
    string docker_image= 1;
    KubernetesResourceSpecs specs = 2;
}

message SQLTransformation {
    string query = 1;
    repeated NameVariant source = 2;
}

message DFTransformation {
    bytes query = 1;
    repeated NameVariant inputs = 2;
    string source_text = 3;
}

message PrimaryData {
    oneof location {
        PrimarySQLTable table = 1;
    }
}

message PrimarySQLTable {
    string name = 1;
}

message Tags {
    repeated string tag = 1;
}

message Property {
    oneof value {
        string string_value = 1;
    }
}

message Properties {
    map<string, Property> property = 1;
}

message Trigger {
	string name = 1;
	oneof trigger_type {
		ScheduleTrigger schedule_trigger = 2;
	}
	repeated string job_ids = 3;
	repeated string task_ids = 4;
}

message ScheduleTrigger {
	string schedule = 1;
}

message TriggerRequest {
	Trigger trigger = 1;
	ResourceID resource = 2;
}<|MERGE_RESOLUTION|>--- conflicted
+++ resolved
@@ -13,17 +13,6 @@
 package featureform.serving.metadata.proto;
 
 service Metadata {
-<<<<<<< HEAD
-    rpc CreateUser(User) returns (Empty);
-    rpc CreateProvider(Provider) returns (Empty);
-    rpc CreateSourceVariant(SourceVariant) returns (Empty);
-    rpc CreateEntity(Entity) returns (Empty);
-    rpc CreateFeatureVariant(FeatureVariant) returns (Empty);
-    rpc CreateLabelVariant(LabelVariant) returns (Empty);
-    rpc CreateTrainingSetVariant(TrainingSetVariant) returns (Empty);
-    rpc CreateModel(Model) returns (Empty);
-    rpc CreateTrigger(Trigger) returns (Empty);
-=======
     rpc CreateUser(UserRequest) returns (Empty);
     rpc CreateProvider(ProviderRequest) returns (Empty);
     rpc CreateSourceVariant(SourceVariantRequest) returns (Empty);
@@ -32,7 +21,7 @@
     rpc CreateLabelVariant(LabelVariantRequest) returns (Empty);
     rpc CreateTrainingSetVariant(TrainingSetVariantRequest) returns (Empty);
     rpc CreateModel(ModelRequest) returns (Empty);
->>>>>>> d9b584de
+    rpc CreateTrigger(Trigger) returns (Empty); // TODO: Convert to TriggerRequest
     rpc RequestScheduleChange(ScheduleChangeRequest) returns (Empty);
 
     rpc GetUsers(stream NameRequest) returns (stream User);
@@ -72,17 +61,6 @@
 }
 
 service Api {
-<<<<<<< HEAD
-    rpc CreateUser(User) returns (Empty);
-    rpc CreateProvider(Provider) returns (Empty);
-    rpc CreateSourceVariant(SourceVariant) returns (Empty);
-    rpc CreateEntity(Entity) returns (Empty);
-    rpc CreateFeatureVariant(FeatureVariant) returns (Empty);
-    rpc CreateLabelVariant(LabelVariant) returns (Empty);
-    rpc CreateTrainingSetVariant(TrainingSetVariant) returns (Empty);
-    rpc CreateModel(Model) returns (Empty);
-    rpc CreateTrigger(Trigger) returns (Empty);
-=======
     rpc CreateUser(UserRequest) returns (Empty);
     rpc CreateProvider(ProviderRequest) returns (Empty);
     rpc CreateSourceVariant(SourceVariantRequest) returns (Empty);
@@ -91,7 +69,7 @@
     rpc CreateLabelVariant(LabelVariantRequest) returns (Empty);
     rpc CreateTrainingSetVariant(TrainingSetVariantRequest) returns (Empty);
     rpc CreateModel(ModelRequest) returns (Empty);
->>>>>>> d9b584de
+    rpc CreateTrigger(Trigger) returns (Empty); // TODO: Convert to TriggerRequest
     rpc RequestScheduleChange(ScheduleChangeRequest) returns (Empty);
 
     rpc GetUsers(stream NameRequest) returns (stream User);
@@ -112,21 +90,6 @@
      */
     rpc GetEquivalent(ResourceVariantRequest) returns (ResourceVariant);
 
-<<<<<<< HEAD
-    rpc ListFeatures(Empty) returns (stream Feature);
-    rpc ListLabels(Empty) returns (stream Label);
-    rpc ListTrainingSets(Empty) returns (stream TrainingSet);
-    rpc ListSources(Empty) returns (stream Source);
-    rpc ListUsers(Empty) returns (stream User);
-    rpc ListProviders(Empty) returns (stream Provider);
-    rpc ListEntities(Empty) returns (stream Entity);
-    rpc ListModels(Empty) returns (stream Model);
-
-    rpc AddTrigger(TriggerRequest) returns (Empty);
-    rpc RemoveTrigger(TriggerRequest) returns (Empty);
-    rpc UpdateTrigger(Trigger) returns (Empty);
-    rpc DeleteTrigger(Trigger) returns (Empty);
-=======
     rpc ListFeatures(ListRequest) returns (stream Feature);
     rpc ListLabels(ListRequest) returns (stream Label);
     rpc ListTrainingSets(ListRequest) returns (stream TrainingSet);
@@ -135,7 +98,11 @@
     rpc ListProviders(ListRequest) returns (stream Provider);
     rpc ListEntities(ListRequest) returns (stream Entity);
     rpc ListModels(ListRequest) returns (stream Model);
->>>>>>> d9b584de
+    // TODO: check on difference b/w TriggerRequest and Trigger
+    rpc AddTrigger(TriggerRequest) returns (Empty);
+    rpc RemoveTrigger(TriggerRequest) returns (Empty);
+    rpc UpdateTrigger(Trigger) returns (Empty);
+    rpc DeleteTrigger(Trigger) returns (Empty);
 }
 
 message Name {
@@ -279,10 +246,8 @@
     Properties properties = 16;
     ComputationMode mode = 18;
     FeatureParameters additional_parameters = 21;
-<<<<<<< HEAD
-    Trigger trigger = 22;
-=======
     ValueType type = 22;
+    Trigger trigger = 23;
 }
 
 message FeatureVariantRequest {
@@ -314,7 +279,6 @@
 	ScalarType scalar = 1;
 	int32 dimension = 2;
 	bool is_embedding = 3;
->>>>>>> d9b584de
 }
 
 message FeatureParameters {
