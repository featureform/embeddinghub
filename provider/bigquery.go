--- conflicted
+++ resolved
@@ -12,10 +12,6 @@
 	"encoding/json"
 	"fmt"
 	"github.com/featureform/logging"
-<<<<<<< HEAD
-	"go.uber.org/zap"
-=======
->>>>>>> 2ffa3f45
 	"strings"
 	"time"
 
@@ -823,11 +819,7 @@
 	client *bigquery.Client
 	parent BQOfflineStoreConfig
 	query  BQOfflineTableQueries
-<<<<<<< HEAD
-	logger *zap.SugaredLogger
-=======
 	logger logging.Logger
->>>>>>> 2ffa3f45
 	BaseProvider
 }
 
@@ -846,18 +838,12 @@
 		return nil, fferr.NewConnectionError(string(pt.BigQueryOffline), err)
 	}
 	defer client.Close()
-
-	logger := logging.NewLogger("bigquery")
 
 	return &bqOfflineStore{
 		client: client,
 		parent: config,
 		query:  config.QueryImpl,
-<<<<<<< HEAD
-		logger: logger.SugaredLogger,
-=======
 		logger: config.logger,
->>>>>>> 2ffa3f45
 		BaseProvider: BaseProvider{
 			ProviderType:   config.ProviderType,
 			ProviderConfig: config.Config,
@@ -930,14 +916,10 @@
 }
 
 func (store *bqOfflineStore) RegisterPrimaryFromSourceTable(id ResourceID, tableLocation pl.Location) (PrimaryTable, error) {
-<<<<<<< HEAD
-	store.logger.Infow("Registering primary from source table", "id", id.Name)
-=======
 	logger := store.logger.WithValues(map[string]any{
 		"resourceId": id,
 	})
 	logger.Infow("Registering primary from source table")
->>>>>>> 2ffa3f45
 
 	if err := id.check(Primary); err != nil {
 		logger.Errorw("Resource type is not primary", "err", err)
@@ -953,7 +935,6 @@
 	}
 
 	tableName, err := GetPrimaryTableName(id)
-
 	if err != nil {
 		logger.Errorw("Mapping id to table name", "err", err)
 		return nil, err
