// This Source Code Form is subject to the terms of the Mozilla Public
// License, v. 2.0. If a copy of the MPL was not distributed with this
// file, You can obtain one at http://mozilla.org/MPL/2.0/.
//
// Copyright 2024 FeatureForm Inc.
//

package provider

import (
	"bytes"
	"crypto/sha256"
	"encoding/gob"
	"fmt"
	"math"
	"reflect"
	"strings"
	"testing"
	"time"

	"github.com/featureform/metadata"
	pl "github.com/featureform/provider/location"
	pc "github.com/featureform/provider/provider_config"
	pt "github.com/featureform/provider/provider_type"
	"github.com/featureform/provider/types"
	"github.com/google/uuid"
	"github.com/stretchr/testify/assert"
)

func newSQLTransformationTest(tester offlineSqlStoreTester, useSchema bool, transformationQuery string) *sqlTransformationTester {
	data := newTestSQLTransformationData(tester.Type(), tester.Config(), useSchema, transformationQuery)
	return &sqlTransformationTester{
		tester: tester,
		data:   data,
	}
}

type sqlTransformationTester struct {
	tester offlineSqlStoreTester
	data   testSQLTransformationData
}

func newSQLMaterializationTest(tester offlineSqlStoreTester, useTimestamps bool) *sqlMaterializationTester {
	data := newTestSQLMaterializationData(useTimestamps)
	return &sqlMaterializationTester{
		tester: tester,
		data:   data,
	}
}

type sqlMaterializationTester struct {
	tester offlineMaterializationSqlStoreTester
	data   testSQLMaterializationData
}

func newSQLTrainingSetTest(tester offlineSqlStoreTester, tsDatasetType trainingSetDatasetType) *sqlTrainingSetTester {
	data := newTestSQLTrainingSetData(tester.Type(), tester.Config(), tsDatasetType)
	return &sqlTrainingSetTester{
		tester: tester,
		data:   data,
	}
}

type sqlTrainingSetTester struct {
	tester offlineTrainingSetSqlStoreTester
	data   testSQLTrainingSetData
}

func initSqlPrimaryDataset(t *testing.T, tester offlineSqlStoreDatasetTester, location pl.Location, schema TableSchema, records []GenericRecord) PrimaryTable {
	sqlLoc, isSqlLoc := location.(*pl.SQLLocation)
	if !isSqlLoc {
		t.Fatalf("expected SQL location: %v", err)
	}

	dbName := sqlLoc.GetDatabase()
	if dbName == "" {
		t.Fatalf("expected database name to be non-empty")
	}
	t.Logf("Creating Database: %s\n", dbName)
	if err := tester.CreateDatabase(dbName); err != nil {
		t.Fatalf("could not create database: %v", err)
	}

	t.Cleanup(func() {
		t.Logf("Dropping Database: %s\n", dbName)
		if err := tester.DropDatabase(dbName); err != nil {
			// TODO: Uncomment this
			//t.Fatalf("could not drop database: %v", err)
		}
	})

	schemaName := sqlLoc.GetSchema()
	// TODO: Incorporate check for `useSchema`.
	//if schemaName == "" {
	//	t.Fatalf("expected schema name to be non-empty")
	//}
	if err := tester.CreateSchema(dbName, schemaName); err != nil {
		t.Fatalf("could not create schema: %v", err)
	}

	if len(schema.Columns) == 0 {
		t.Fatalf("expected table schema to have columns")
	}
	table, err := tester.CreateTable(sqlLoc, schema)
	if err != nil {
		t.Fatalf("could not create table: %v", err)
	}
	if err := table.WriteBatch(records); err != nil {
		t.Fatalf("could not write batch: %v", err)
	}

	return table
}

func floatsAreClose(a, b, tolerance float64) bool { return math.Abs(a-b) <= tolerance }

func newIDCreator(variant string) *idCreator {
	if variant == "" {
		variant = "test"
	}
	return &idCreator{Variant: variant}
}

type idCreator struct {
	Variant string
}

func (a idCreator) create(t OfflineResourceType, name string) ResourceID {
	if name == "" {
		name = fmt.Sprintf("DUMMY_%s_%s", strings.ToUpper(t.String()), strings.ToUpper(uuid.NewString()[:5]))
	}
	switch t {
	case Primary:
		return ResourceID{Name: name, Variant: a.Variant, Type: Primary}
	case Transformation:
		return ResourceID{Name: name, Variant: a.Variant, Type: Transformation}
	case Feature:
		return ResourceID{Name: name, Variant: a.Variant, Type: Feature}
	case Label:
		return ResourceID{Name: name, Variant: a.Variant, Type: Label}
	case TrainingSet:
		return ResourceID{Name: name, Variant: a.Variant, Type: TrainingSet}
	default:
		return ResourceID{}
	}
}

func newTestSQLTransformationData(storeType pt.Type, storeConfig pc.SerializedConfig, useSchema bool, transformationQuery string) testSQLTransformationData {
	db := fmt.Sprintf("DB_%s", strings.ToUpper(uuid.NewString()[:5]))
	schema := fmt.Sprintf("SCHEMA_%s", strings.ToUpper(uuid.NewString()[:5]))
<<<<<<< HEAD
	if !useSchema {
		schema = ""
	}
	loc := pl.NewSQLLocationWithDBSchemaTable(db, schema, "TEST_WIND_DATA_TABLE")
=======
	loc := pl.NewFullyQualifiedSQLLocation(db, schema, "TEST_WIND_DATA_TABLE")
>>>>>>> b22472a4
	sqlLoc := loc.(*pl.SQLLocation)
	tableLoc := sqlLoc.TableLocation()
	queryFmt := transformationQuery
	idCreator := newIDCreator("test")
	return testSQLTransformationData{
		schema: TableSchema{
			Columns: []TableColumn{
				{
					Name:      "LOCATION_ID",
					ValueType: types.String,
				},
				{
					Name:      "WIND_SPEED",
					ValueType: types.Float64,
				},
				{
					Name:      "WIND_DURATION",
					ValueType: types.Float64,
				},
				{
					Name:      "FETCH_VALUE",
					ValueType: types.Float64,
				},
				{
					Name:      "TIMESTAMP",
					ValueType: types.Timestamp,
				},
			},
		},
		records: []GenericRecord{
			{
				"L0",
				10.0,
				13.0,
				200.0,
				time.Date(2024, 10, 30, 0, 0, 0, 0, time.UTC),
			},
			{
				"L1",
				15.0,
				10.0,
				150.0,
				time.Date(2024, 10, 30, 0, 0, 0, 0, time.UTC),
			},
			{
				"L2",
				20.0,
				15.0,
				250.0,
				time.Date(2024, 10, 30, 0, 0, 0, 0, time.UTC),
			},
			{
				"L1",
				6.5,
				17.25,
				350.75,
				time.Date(2024, 10, 30, 0, 0, 0, 0, time.UTC),
			},
			{
				"L2",
				18.33,
				12.10,
				200.0,
				time.Date(2024, 10, 30, 0, 0, 0, 0, time.UTC),
			},
		},
		expected: []GenericRecord{
			{
				"L0",
				10.0,
				13.0,
				200.0,
				time.Date(2024, 10, 30, 0, 0, 0, 0, time.UTC),
			},
			{
				"L1",
				10.75,
				13.625,
				250.375,
				time.Date(2024, 10, 30, 0, 0, 0, 0, time.UTC),
			},
			{
				"L2",
				19.165,
				13.55,
				225.0,
				time.Date(2024, 10, 30, 0, 0, 0, 0, time.UTC),
			},
		},
		location: loc,
		config: TransformationConfig{
			Type:          SQLTransformation,
			TargetTableID: idCreator.create(Transformation, ""),
			Query:         fmt.Sprintf(queryFmt, tableLoc.String()),
			SourceMapping: []SourceMapping{
				{
					Template:       SanitizeSqlLocation(tableLoc),
					Source:         tableLoc.String(),
					ProviderType:   storeType,
					ProviderConfig: storeConfig,
					Location:       loc,
				},
			},
		},
	}
}

type testSQLTransformationData struct {
	schema   TableSchema
	records  []GenericRecord
	expected []GenericRecord
	location pl.Location
	config   TransformationConfig
}

func (d testSQLTransformationData) Assert(t *testing.T, actual PrimaryTable) {
	entityIdx := 0
	avgWindSpeedIdx := 1
	avgWindDurationIdx := 2
	avgFetchIdx := 3
	tsIdx := 4

	numRows, err := actual.NumRows()
	if err != nil {
		t.Fatalf("could not get number of rows: %v", err)
	}

	assert.Equal(t, len(d.expected), int(numRows), "expected same number of rows")

	itr, err := actual.IterateSegment(100)
	if err != nil {
		t.Fatalf("could not get iterator: %v", err)
	}

	var expectedMap = map[string]GenericRecord{}
	for i := 0; i < len(d.expected); i++ {
		expectedMap[d.expected[i][entityIdx].(string)] = d.expected[i]
	}

	i := 0
	for itr.Next() {
		actual := itr.Values()
		expected := expectedMap[actual[entityIdx].(string)]
		assert.Equal(t, expected[entityIdx].(string), actual[entityIdx].(string), "expected same entity")
		assert.Equal(t, expected[avgWindSpeedIdx].(float64), actual[avgWindSpeedIdx].(float64), "expected same value for col 2")
		assert.Equal(t, expected[avgWindDurationIdx].(float64), actual[avgWindDurationIdx].(float64), "expected same value for col 3")
		assert.Equal(t, expected[avgFetchIdx].(float64), actual[avgFetchIdx].(float64), "expected same value for col 4")
		assert.Equal(t, expected[tsIdx].(time.Time).Truncate(time.Microsecond), actual[tsIdx].(time.Time).Truncate(time.Microsecond), "expected same ts")
		i++
	}
	if itr.Err() != nil {
		t.Fatalf("could not iterate over transformation: %v", itr.Err())
	}
}

func newTestSQLMaterializationData(useTimestamp bool) testSQLMaterializationData {
	db := fmt.Sprintf("DB_%s", strings.ToUpper(uuid.NewString()[:5]))
	schema := fmt.Sprintf("SCHEMA_%s", strings.ToUpper(uuid.NewString()[:5]))
	loc := pl.NewFullyQualifiedSQLLocation(db, schema, "TEST_WIND_DATA_TABLE")
	idCreator := newIDCreator("test")
	data := testSQLMaterializationData{
		id: idCreator.create(Feature, ""),
		schema: TableSchema{
			Columns: []TableColumn{
				{
					Name:      "LOCATION_ID",
					ValueType: types.String,
				},
				{
					Name:      "WIND_SPEED",
					ValueType: types.Float64,
				},
				{
					Name:      "WIND_DURATION",
					ValueType: types.Float64,
				},
				{
					Name:      "FETCH_VALUE",
					ValueType: types.Float64,
				},
				{
					Name:      "TIMESTAMP",
					ValueType: types.Timestamp,
				},
			},
		},
		records: []GenericRecord{
			{
				"L0",
				10.0,
				13.0,
				200.0,
				time.Date(2024, 10, 30, 0, 0, 0, 0, time.UTC),
			},
			{
				"L1",
				10.75,
				13.625,
				250.375,
				time.Date(2024, 10, 30, 0, 0, 0, 0, time.UTC),
			},
			{
				"L2",
				19.165,
				13.55,
				225.0,
				time.Date(2024, 10, 30, 0, 0, 0, 0, time.UTC),
			},
			{
				"L1",
				11.85,
				14.725,
				251.475,
				time.Date(2024, 10, 31, 0, 0, 0, 0, time.UTC),
			},
			{
				"L2",
				17.265,
				12.65,
				224.1,
				time.Date(2024, 10, 31, 0, 0, 0, 0, time.UTC),
			},
		},
		expected: []ResourceRecord{
			{
				Entity: "L0",
				Value:  10.0,
				TS:     time.Date(2024, 10, 30, 0, 0, 0, 0, time.UTC),
			},
			{
				Entity: "L1",
				Value:  11.85,
				TS:     time.Date(2024, 10, 31, 0, 0, 0, 0, time.UTC),
			},
			{
				Entity: "L2",
				Value:  17.265,
				TS:     time.Date(2024, 10, 31, 0, 0, 0, 0, time.UTC),
			},
		},
		incrementalRecords: []GenericRecord{
			{
				"L0",
				27.42,
				19.25,
				176.5,
				time.Date(2024, 11, 1, 0, 0, 0, 0, time.UTC),
			},
			{
				"L1",
				6.85,
				8.33,
				450.175,
				time.Date(2024, 11, 1, 0, 0, 0, 0, time.UTC),
			},
			{
				"L2",
				11.965,
				3.35,
				20.81,
				time.Date(2024, 11, 1, 0, 0, 0, 0, time.UTC),
			},
		},
		incrementalExpected: []ResourceRecord{
			{
				Entity: "L0",
				Value:  27.42,
				TS:     time.Date(2024, 11, 1, 0, 0, 0, 0, time.UTC),
			},
			{
				Entity: "L1",
				Value:  6.85,
				TS:     time.Date(2024, 11, 1, 0, 0, 0, 0, time.UTC),
			},
			{
				Entity: "L2",
				Value:  11.965,
				TS:     time.Date(2024, 11, 1, 0, 0, 0, 0, time.UTC),
			},
		},
		location: loc,
		opts: MaterializationOptions{
			Schema: ResourceSchema{
				Entity:      "LOCATION_ID",
				Value:       "WIND_SPEED",
				TS:          "TIMESTAMP",
				SourceTable: loc,
			},
		},
	}

	if !useTimestamp {
		data.opts.Schema.TS = ""
		for i := range data.records {
			data.records[i][4] = nil
		}
		// Given we cannot be sure which records will be selected when no TS is used
		// we must assume any of the original records could be selected
		noTsExpected := make([]ResourceRecord, 0)
		for _, r := range data.records {
			noTsExpected = append(noTsExpected, ResourceRecord{
				Entity: r[0].(string),
				Value:  r[1],
				TS:     time.Date(1970, 1, 1, 0, 0, 0, 0, time.UTC),
			})
		}
		data.expected = noTsExpected
		for i := range data.incrementalRecords {
			data.incrementalRecords[i][4] = nil
		}
		noTsIncrementalExpected := make([]ResourceRecord, 0)
		for _, r := range data.incrementalRecords {
			noTsIncrementalExpected = append(noTsIncrementalExpected, ResourceRecord{
				Entity: r[0].(string),
				Value:  r[1],
				TS:     time.Date(1970, 1, 1, 0, 0, 0, 0, time.UTC),
			})
		}
		data.incrementalExpected = noTsIncrementalExpected
	}

	return data
}

type testSQLMaterializationData struct {
	schema              TableSchema
	records             []GenericRecord
	expected            []ResourceRecord
	incrementalRecords  []GenericRecord
	incrementalExpected []ResourceRecord
	location            pl.Location
	opts                MaterializationOptions
	id                  ResourceID
}

func (d testSQLMaterializationData) Assert(t *testing.T, mat Materialization, isIncremental bool) {
	// We're not concerned with order of records in the materialization table,
	// so to verify the table contents, we'll create a map of the records by
	// entity ID and then iterate over the materialization table to verify
	expectedMap := make(map[string][]ResourceRecord)
	expected := d.expected
	if isIncremental {
		expected = d.incrementalExpected
	}
	for _, exp := range expected {
		if _, ok := expectedMap[exp.Entity]; ok {
			expectedMap[exp.Entity] = append(expectedMap[exp.Entity], exp)
		} else {
			expectedMap[exp.Entity] = []ResourceRecord{exp}
		}
	}
	numRows, err := mat.NumRows()
	if err != nil {
		t.Fatalf("could not get number of rows: %v", err)
	}

	assert.Equal(t, len(expectedMap), int(numRows), "expected same number of rows")

	itr, err := mat.IterateSegment(0, 100)
	if err != nil {
		t.Fatalf("could not get iterator: %v", err)
	}

	i := 0
	for itr.Next() {
		matRec := itr.Value()
		recs, hasRecord := expectedMap[matRec.Entity]
		if !hasRecord {
			t.Fatalf("expected with entity ID %s record to exist", matRec.Entity)
		}
		// For materializations without timestamps, we cannot guarantee that one record or another will be
		// chosen by the offline store's implicit ordering, so we'll need to check all records for a match.
		if len(recs) > 1 {
			foundMatch := false
			for _, rec := range recs {
				if rec.Entity == matRec.Entity &&
					reflect.DeepEqual(matRec.Value, rec.Value) &&
					rec.TS.Equal(matRec.TS) {
					foundMatch = true
					break
				}
			}

			if !foundMatch {
				t.Fatalf("No matching record found for entity %s with value %v and timestamp %v", matRec.Entity, matRec.Value, matRec.TS)
			}
		} else {
			rec := recs[0]
			assert.Equal(t, rec.Entity, matRec.Entity, "expected same entity")
			assert.Equal(t, matRec.Value, rec.Value)
			assert.Equal(t, rec.TS, matRec.TS, "expected same ts")
		}
		i++
	}
	if itr.Err() != nil {
		t.Fatalf("could not iterate over materialization: %v", itr.Err())
	}
}

type trainingSetDatasetType string

const (
	tsDatasetFeaturesLabelTS     trainingSetDatasetType = "features_label_ts"
	tsDatasetFeaturesTSLabelNoTS trainingSetDatasetType = "features_ts_label_no_ts"
	tsDatasetFeaturesNoTSLabelTS trainingSetDatasetType = "features_no_ts_label_ts"
	tsDatasetFeaturesLabelNoTS   trainingSetDatasetType = "features_label_no_ts"
)

func newTestSQLTrainingSetData(storeType pt.Type, storeConfig pc.SerializedConfig, tsDatasetType trainingSetDatasetType) testSQLTrainingSetData {
	switch tsDatasetType {
	case tsDatasetFeaturesLabelTS:
		return getTrainingSetDatasetTS(storeType, storeConfig)
	case tsDatasetFeaturesTSLabelNoTS:
		return getTrainingSetFeaturesTSLabelsNoTS(storeType, storeConfig)
	case tsDatasetFeaturesNoTSLabelTS:
		return getTrainingSetDatasetFeaturesNoTSLabelTS(storeType, storeConfig)
	case tsDatasetFeaturesLabelNoTS:
		return getTrainingSetDatasetNoTS(storeType, storeConfig)
	default:
		panic(fmt.Sprintf("unsupported training set dataset type: %s", tsDatasetType))
	}
}

type expectedTrainingSetRecord struct {
	Features []interface{}
	Label    interface{}
}

type testSQLTrainingSetData struct {
	id                      ResourceID
	schema                  TableSchema
	featureIDs              []ResourceID
	records                 []GenericRecord
	expected                []expectedTrainingSetRecord
	incrementalRecords      []GenericRecord
	incrementalExpected     []expectedTrainingSetRecord
	location                pl.Location
	labelID                 ResourceID
	labelSchema             TableSchema
	labelResourceSchema     ResourceSchema
	labelRecords            []GenericRecord
	incrementalLabelRecords []GenericRecord
	labelLocation           pl.Location
	opts                    []MaterializationOptions
	def                     TrainingSetDef
}

func (data testSQLTrainingSetData) Assert(t *testing.T, ts TrainingSetIterator) {
	expectedFeaturesMap := make(map[string]bool)
	for _, exp := range data.expected {
		hash, err := data.HashStruct(exp.Features)
		if err != nil {
			t.Fatalf("could not hash features: %v", err)
		}
		expectedFeaturesMap[string(hash)] = true
	}
	expectedLabelsMap := make(map[string]bool)
	for _, exp := range data.expected {
		hash, err := data.HashStruct(exp.Label)
		if err != nil {
			t.Fatalf("could not hash label: %v", err)
		}
		expectedLabelsMap[string(hash)] = true
	}
	i := 0
	for ts.Next() {
		features := ts.Features()
		label := ts.Label()
		featuresHash, err := data.HashStruct(features)
		if err != nil {
			t.Fatalf("could not hash features: %v", err)
		}
		labelHash, err := data.HashStruct(label)
		if err != nil {
			t.Fatalf("could not hash label: %v", err)
		}
		if _, ok := expectedFeaturesMap[string(featuresHash)]; !ok {
			t.Fatalf("unexpected features: %v", features)
		}
		if _, ok := expectedLabelsMap[string(labelHash)]; !ok {
			t.Fatalf("unexpected label: %v", label)
		}
		i++
	}
	if ts.Err() != nil {
		t.Fatalf("could not iterate over training set: %v", ts.Err())
	}
}

func (data testSQLTrainingSetData) HashStruct(v interface{}) ([]byte, error) {
	var buf bytes.Buffer
	enc := gob.NewEncoder(&buf)
	if err := enc.Encode(v); err != nil {
		return nil, err
	}
	hash := sha256.Sum256(buf.Bytes())
	return hash[:], nil
}

func getTrainingSetDatasetTS(storeType pt.Type, storeConfig pc.SerializedConfig) testSQLTrainingSetData {
	db := fmt.Sprintf("DB_%s", strings.ToUpper(uuid.NewString()[:5]))
	schema := fmt.Sprintf("SCHEMA_%s", strings.ToUpper(uuid.NewString()[:5]))
	loc := pl.NewFullyQualifiedSQLLocation(db, schema, "TEST_FEATURES_SURF_READINGS_TABLE")
	labelLoc := pl.NewFullyQualifiedSQLLocation(db, schema, "TEST_LABEL_WAVE_HEIGHT_TABLE")
	idCreator := newIDCreator("test")
	id := idCreator.create(TrainingSet, "wave_height_training_set")
	labelID := idCreator.create(Label, "wave_height")
	featureIDs := []ResourceID{
		idCreator.create(Feature, "swell_direction"),
		idCreator.create(Feature, "wave_power"),
		idCreator.create(Feature, "swell_period"),
		idCreator.create(Feature, "wind_speed"),
	}
	return testSQLTrainingSetData{
		id: id,
		schema: TableSchema{
			Columns: []TableColumn{
				{Name: "LOCATION_ID", ValueType: types.String},
				{Name: "SWELL_DIRECTION", ValueType: types.String},
				{Name: "WAVE_POWER_KJ", ValueType: types.Float64},
				{Name: "SWELL_PERIOD_SEC", ValueType: types.Float64},
				{Name: "WIND_SPEED_KTS", ValueType: types.Float64},
				{Name: "MEASURED_ON", ValueType: types.Timestamp},
			},
		},
		featureIDs: featureIDs,
		records: []GenericRecord{
			{"L0", "SW", 7.0, 5.0, 10.0, time.Date(2024, 10, 30, 0, 0, 0, 0, time.UTC)},
			{"L0", "SW", 8.0, 7.0, 8.0, time.Date(2024, 11, 1, 0, 0, 0, 0, time.UTC)},
			{"L1", "NW", 15.0, 11.0, 13.0, time.Date(2024, 10, 30, 0, 0, 0, 0, time.UTC)},
			{"L1", "W", 17.0, 12.0, 12.0, time.Date(2024, 10, 31, 0, 0, 0, 0, time.UTC)},
			{"L2", "NW", 42.0, 18.0, 23.0, time.Date(2024, 10, 30, 0, 0, 0, 0, time.UTC)},
			{"L2", "NW", 47.0, 17.0, 26.0, time.Date(2024, 10, 31, 0, 0, 0, 0, time.UTC)},
		},
		expected: []expectedTrainingSetRecord{
			{Features: []interface{}{nil, nil, nil, nil}, Label: 4.0},      // label's ts is 2024-10-29, which doesn't correspond to any features, so they're NULL padded
			{Features: []interface{}{"SW", 7.0, 5.0, 10.0}, Label: 3.9},    // features' ts is 2024-10-30, which is equal to the label ts
			{Features: []interface{}{"SW", 7.0, 5.0, 10.0}, Label: 3.5},    // features' ts is 2024-10-31, which is equal to the label ts
			{Features: []interface{}{"NW", 15.0, 11.0, 13.0}, Label: 6.5},  // features' ts is 2024-10-30, which is equal to the label ts
			{Features: []interface{}{"W", 17.0, 12.0, 12.0}, Label: 7.0},   // features' ts is 2024-10-31, which is equal to the label ts
			{Features: []interface{}{"NW", 42.0, 18.0, 23.0}, Label: 16.0}, // features' ts is 2024-10-30, which is equal to the label ts
			{Features: []interface{}{"NW", 47.0, 17.0, 26.0}, Label: 18.0}, // features' ts is 2024-10-31, which is less than the label ts
		},
		location: loc,
		labelID:  labelID,
		labelSchema: TableSchema{
			Columns: []TableColumn{
				{Name: "LOCATION_ID", ValueType: types.String},
				{Name: "LOCATION_NAME", ValueType: types.String},
				{Name: "WAVE_HEIGHT_FT", ValueType: types.Float64},
				{Name: "OBSERVED_ON", ValueType: types.Timestamp},
			},
		},
		labelResourceSchema: ResourceSchema{Entity: "LOCATION_ID", Value: "WAVE_HEIGHT_FT", TS: "OBSERVED_ON", SourceTable: labelLoc},
		labelRecords: []GenericRecord{
			{"L0", "Linda Mar Beach", 4.0, time.Date(2024, 10, 29, 0, 0, 0, 0, time.UTC)},
			{"L0", "Linda Mar Beach", 3.9, time.Date(2024, 10, 30, 0, 0, 0, 0, time.UTC)},
			{"L0", "Linda Mar Beach", 3.5, time.Date(2024, 10, 31, 0, 0, 0, 0, time.UTC)},
			{"L1", "Ocean Beach", 6.5, time.Date(2024, 10, 30, 0, 0, 0, 0, time.UTC)},
			{"L1", "Ocean Beach", 7.0, time.Date(2024, 10, 31, 0, 0, 0, 0, time.UTC)},
			{"L2", "Mavericks", 16.0, time.Date(2024, 10, 30, 0, 0, 0, 0, time.UTC)},
			{"L2", "Mavericks", 18.0, time.Date(2024, 11, 01, 0, 0, 0, 0, time.UTC)},
		},
		labelLocation: labelLoc,
		opts: []MaterializationOptions{
			{Schema: ResourceSchema{Entity: "LOCATION_ID", Value: "SWELL_DIRECTION", TS: "MEASURED_ON", SourceTable: loc}},
			{Schema: ResourceSchema{Entity: "LOCATION_ID", Value: "WAVE_POWER_KJ", TS: "MEASURED_ON", SourceTable: loc}},
			{Schema: ResourceSchema{Entity: "LOCATION_ID", Value: "SWELL_PERIOD_SEC", TS: "MEASURED_ON", SourceTable: loc}},
			{Schema: ResourceSchema{Entity: "LOCATION_ID", Value: "WIND_SPEED_KTS", TS: "MEASURED_ON", SourceTable: loc}},
		},
		def: TrainingSetDef{
			ID:    id,
			Label: labelID,
			LabelSourceMapping: SourceMapping{
				ProviderType:        storeType,
				ProviderConfig:      storeConfig,
				TimestampColumnName: "OBSERVED_ON",
				Location:            nil,
				Columns: metadata.ResourceVariantColumns{
					Entity: "ENTITY",
					Value:  "VALUE",
					TS:     "TS",
				},
			},
			Features: featureIDs,
			FeatureSourceMappings: []SourceMapping{
				{ProviderType: storeType, ProviderConfig: storeConfig, TimestampColumnName: "MEASURED_ON", Location: loc, Columns: metadata.ResourceVariantColumns{Entity: "LOCATION_ID", Value: "SWELL_DIRECTION", TS: "MEASURED_ON"}},
				{ProviderType: storeType, ProviderConfig: storeConfig, TimestampColumnName: "MEASURED_ON", Location: loc, Columns: metadata.ResourceVariantColumns{Entity: "LOCATION_ID", Value: "WAVE_POWER_KJ", TS: "MEASURED_ON"}},
				{ProviderType: storeType, ProviderConfig: storeConfig, TimestampColumnName: "MEASURED_ON", Location: loc, Columns: metadata.ResourceVariantColumns{Entity: "LOCATION_ID", Value: "SWELL_PERIOD_SEC", TS: "MEASURED_ON"}},
				{ProviderType: storeType, ProviderConfig: storeConfig, TimestampColumnName: "MEASURED_ON", Location: loc, Columns: metadata.ResourceVariantColumns{Entity: "LOCATION_ID", Value: "WIND_SPEED_KTS", TS: "MEASURED_ON"}},
			},
		},
	}
}

func getTrainingSetFeaturesTSLabelsNoTS(storeType pt.Type, storeConfig pc.SerializedConfig) testSQLTrainingSetData {
	db := fmt.Sprintf("DB_%s", strings.ToUpper(uuid.NewString()[:5]))
	schema := fmt.Sprintf("SCHEMA_%s", strings.ToUpper(uuid.NewString()[:5]))
	loc := pl.NewFullyQualifiedSQLLocation(db, schema, "TEST_FEATURES_SURF_READINGS_TABLE")
	labelLoc := pl.NewFullyQualifiedSQLLocation(db, schema, "TEST_LABEL_LOC_LEVEL_TABLE")
	idCreator := newIDCreator("test")
	id := idCreator.create(TrainingSet, "location_level_training_set")
	labelID := idCreator.create(Label, "location_level")
	featureIDs := []ResourceID{
		idCreator.create(Feature, "wave_height_ft"),
		idCreator.create(Feature, "wave_power_kj"),
		idCreator.create(Feature, "swell_period_sec"),
		idCreator.create(Feature, "wind_speed_kts"),
	}

	return testSQLTrainingSetData{
		id: id,
		schema: TableSchema{
			Columns: []TableColumn{
				{Name: "LOCATION_ID", ValueType: types.String},
				{Name: "WAVE_HEIGHT_FT", ValueType: types.Float64},
				{Name: "WAVE_POWER_KJ", ValueType: types.Float64},
				{Name: "SWELL_PERIOD_SEC", ValueType: types.Float64},
				{Name: "WIND_SPEED_KTS", ValueType: types.Float64},
				{Name: "MEASURED_ON", ValueType: types.Timestamp},
			},
		},
		featureIDs: featureIDs,
		records: []GenericRecord{
			{"L0", 3.0, 7.0, 5.0, 10.0, time.Date(2024, 10, 30, 0, 0, 0, 0, time.UTC)},
			{"L0", 4.0, 8.0, 7.0, 8.0, time.Date(2024, 10, 31, 0, 0, 0, 0, time.UTC)},
			{"L1", 7.0, 15.0, 11.0, 13.0, time.Date(2024, 10, 30, 0, 0, 0, 0, time.UTC)},
			{"L1", 8.0, 17.0, 12.0, 12.0, time.Date(2024, 10, 31, 0, 0, 0, 0, time.UTC)},
			{"L2", 14.0, 42.0, 18.0, 23.0, time.Date(2024, 10, 30, 0, 0, 0, 0, time.UTC)},
			{"L2", 17.0, 47.0, 17.0, 26.0, time.Date(2024, 10, 31, 0, 0, 0, 0, time.UTC)},
		},
		expected: []expectedTrainingSetRecord{
			{Features: []interface{}{4.0, 8.0, 7.0, 8.0}, Label: "Beginner"},
			{Features: []interface{}{8.0, 17.0, 12.0, 12.0}, Label: "Intermediate"},
			{Features: []interface{}{17.0, 47.0, 17.0, 26.0}, Label: "Advanced"},
		},
		location: loc,
		labelID:  labelID,
		labelSchema: TableSchema{
			Columns: []TableColumn{
				{Name: "LOCATION_ID", ValueType: types.String},
				{Name: "LOCATION_NAME", ValueType: types.String},
				{Name: "LEVEL", ValueType: types.String},
			},
		},
		labelResourceSchema: ResourceSchema{Entity: "LOCATION_ID", Value: "LEVEL", SourceTable: labelLoc},
		labelRecords: []GenericRecord{
			{"L0", "Linda Mar Beach", "Beginner"},
			{"L1", "Ocean Beach", "Intermediate"},
			{"L2", "Mavericks", "Advanced"},
		},
		labelLocation: labelLoc,
		opts: []MaterializationOptions{
			{Schema: ResourceSchema{Entity: "LOCATION_ID", Value: "WAVE_HEIGHT_FT", TS: "MEASURED_ON", SourceTable: loc}},
			{Schema: ResourceSchema{Entity: "LOCATION_ID", Value: "WAVE_POWER_KJ", TS: "MEASURED_ON", SourceTable: loc}},
			{Schema: ResourceSchema{Entity: "LOCATION_ID", Value: "SWELL_PERIOD_SEC", TS: "MEASURED_ON", SourceTable: loc}},
			{Schema: ResourceSchema{Entity: "LOCATION_ID", Value: "WIND_SPEED_KTS", TS: "MEASURED_ON", SourceTable: loc}},
		},
		def: TrainingSetDef{
			ID:    id,
			Label: labelID,
			LabelSourceMapping: SourceMapping{
				ProviderType:   storeType,
				ProviderConfig: storeConfig,
				Location:       nil,
				Columns:        metadata.ResourceVariantColumns{Entity: "ENTITY", Value: "VALUE"},
			},
			Features: featureIDs,
			FeatureSourceMappings: []SourceMapping{
				{ProviderType: storeType, ProviderConfig: storeConfig, TimestampColumnName: "MEASURED_ON", Location: loc, Columns: metadata.ResourceVariantColumns{Entity: "LOCATION_ID", Value: "WAVE_HEIGHT_FT", TS: "MEASURED_ON"}},
				{ProviderType: storeType, ProviderConfig: storeConfig, TimestampColumnName: "MEASURED_ON", Location: loc, Columns: metadata.ResourceVariantColumns{Entity: "LOCATION_ID", Value: "WAVE_POWER_KJ", TS: "MEASURED_ON"}},
				{ProviderType: storeType, ProviderConfig: storeConfig, TimestampColumnName: "MEASURED_ON", Location: loc, Columns: metadata.ResourceVariantColumns{Entity: "LOCATION_ID", Value: "SWELL_PERIOD_SEC", TS: "MEASURED_ON"}},
				{ProviderType: storeType, ProviderConfig: storeConfig, TimestampColumnName: "MEASURED_ON", Location: loc, Columns: metadata.ResourceVariantColumns{Entity: "LOCATION_ID", Value: "WIND_SPEED_KTS", TS: "MEASURED_ON"}},
			},
		},
	}
}

func getTrainingSetDatasetFeaturesNoTSLabelTS(storeType pt.Type, storeConfig pc.SerializedConfig) testSQLTrainingSetData {
	db := fmt.Sprintf("DB_%s", strings.ToUpper(uuid.NewString()[:5]))
	schema := fmt.Sprintf("SCHEMA_%s", strings.ToUpper(uuid.NewString()[:5]))
	loc := pl.NewFullyQualifiedSQLLocation(db, schema, "TEST_FEATURES_SURFERS_TABLE")
	labelLoc := pl.NewFullyQualifiedSQLLocation(db, schema, "TEST_LABEL_RIDES_TABLE")
	idCreator := newIDCreator("test")
	id := idCreator.create(TrainingSet, "successful_rides_training_set")
	labelID := idCreator.create(Label, "successful_rides")
	featureIDs := []ResourceID{
		idCreator.create(Feature, "experience_level"),
		idCreator.create(Feature, "preferred_board_type"),
		idCreator.create(Feature, "weight_kg"),
		idCreator.create(Feature, "height_cm"),
	}

	return testSQLTrainingSetData{
		id: id,
		schema: TableSchema{
			Columns: []TableColumn{
				{Name: "SURFER_ID", ValueType: types.String},
				{Name: "EXPERIENCE_LEVEL", ValueType: types.String},
				{Name: "PREFERRED_BOARD_TYPE", ValueType: types.String},
				{Name: "WEIGHT_KG", ValueType: types.Float64},
				{Name: "HEIGHT_CM", ValueType: types.Float64},
			},
		},
		featureIDs: featureIDs,
		records: []GenericRecord{
			{"101", "Beginner", "Longboard", 75.0, 180.0},
			{"102", "Intermediate", "Shortboard", 68.0, 175.0},
			{"103", "Advanced", "Fish", 82.0, 185.0},
		},
		expected: []expectedTrainingSetRecord{
			{Features: []interface{}{"Beginner", "Longboard", 75.0, 180.0}, Label: 5},
			{Features: []interface{}{"Beginner", "Longboard", 75.0, 180.0}, Label: 6},
			{Features: []interface{}{"Intermediate", "Shortboard", 68.0, 175.0}, Label: 7},
			{Features: []interface{}{"Intermediate", "Shortboard", 68.0, 175.0}, Label: 8},
			{Features: []interface{}{"Advanced", "Fish", 82.0, 185.0}, Label: 10},
			{Features: []interface{}{"Advanced", "Fish", 82.0, 185.0}, Label: 11},
		},
		location: loc,
		labelID:  labelID,
		labelSchema: TableSchema{
			Columns: []TableColumn{
				{Name: "SESSION_ID", ValueType: types.String},
				{Name: "SURFER_ID", ValueType: types.String},
				{Name: "SESSION_DATE", ValueType: types.Timestamp},
				{Name: "WAVE_HEIGHT_M", ValueType: types.Float64},
				{Name: "SUCCESSFUL_RIDES", ValueType: types.Int64},
			},
		},
		labelResourceSchema: ResourceSchema{
			Entity:      "SURFER_ID",
			Value:       "SUCCESSFUL_RIDES",
			TS:          "SESSION_DATE",
			SourceTable: labelLoc,
		},
		labelRecords: []GenericRecord{
			{"1001", "101", time.Date(2024, 10, 15, 0, 0, 0, 0, time.UTC), 1.2, 5},
			{"1002", "102", time.Date(2024, 10, 16, 0, 0, 0, 0, time.UTC), 2.5, 7},
			{"1003", "103", time.Date(2024, 10, 17, 0, 0, 0, 0, time.UTC), 3.8, 10},
			{"1004", "101", time.Date(2024, 10, 16, 0, 0, 0, 0, time.UTC), 1.6, 6},
			{"1005", "102", time.Date(2024, 10, 18, 0, 0, 0, 0, time.UTC), 2.9, 8},
			{"1006", "103", time.Date(2024, 10, 20, 0, 0, 0, 0, time.UTC), 3.7, 11},
		},
		labelLocation: labelLoc,
		opts: []MaterializationOptions{
			{Schema: ResourceSchema{Entity: "SURFER_ID", Value: "EXPERIENCE_LEVEL", SourceTable: loc}},
			{Schema: ResourceSchema{Entity: "SURFER_ID", Value: "PREFERRED_BOARD_TYPE", SourceTable: loc}},
			{Schema: ResourceSchema{Entity: "SURFER_ID", Value: "WEIGHT_KG", SourceTable: loc}},
			{Schema: ResourceSchema{Entity: "SURFER_ID", Value: "HEIGHT_CM", SourceTable: loc}},
		},
		def: TrainingSetDef{
			ID:    id,
			Label: labelID,
			LabelSourceMapping: SourceMapping{
				ProviderType:        storeType,
				ProviderConfig:      storeConfig,
				TimestampColumnName: "SESSION_DATE",
				Location:            labelLoc,
				Columns:             metadata.ResourceVariantColumns{Entity: "ENTITY", Value: "VALUE", TS: "TS"},
			},
			Features: featureIDs,
			FeatureSourceMappings: []SourceMapping{
				{ProviderType: storeType, ProviderConfig: storeConfig, Location: loc, Columns: metadata.ResourceVariantColumns{Entity: "SURFER_ID", Value: "EXPERIENCE_LEVEL"}},
				{ProviderType: storeType, ProviderConfig: storeConfig, Location: loc, Columns: metadata.ResourceVariantColumns{Entity: "SURFER_ID", Value: "PREFERRED_BOARD_TYPE"}},
				{ProviderType: storeType, ProviderConfig: storeConfig, Location: loc, Columns: metadata.ResourceVariantColumns{Entity: "SURFER_ID", Value: "WEIGHT_KG"}},
				{ProviderType: storeType, ProviderConfig: storeConfig, Location: loc, Columns: metadata.ResourceVariantColumns{Entity: "SURFER_ID", Value: "HEIGHT_CM"}},
			},
		},
	}
}

func getTrainingSetDatasetNoTS(storeType pt.Type, storeConfig pc.SerializedConfig) testSQLTrainingSetData {
	db := fmt.Sprintf("DB_%s", strings.ToUpper(uuid.NewString()[:5]))
	schema := fmt.Sprintf("SCHEMA_%s", strings.ToUpper(uuid.NewString()[:5]))
	loc := pl.NewFullyQualifiedSQLLocation(db, schema, "TEST_FEATURES_FAV_SPOT_TABLE")
	labelLoc := pl.NewFullyQualifiedSQLLocation(db, schema, "TEST_LABEL_SURFER_LEVEL_TABLE")
	idCreator := newIDCreator("test")
	id := idCreator.create(TrainingSet, "surfer_level_training_set")
	labelID := idCreator.create(Label, "surfer_level")
	featureIDs := []ResourceID{
		idCreator.create(Feature, "avg_wave_height_m"),
		idCreator.create(Feature, "avg_success_rate"),
		idCreator.create(Feature, "fav_spot"),
		idCreator.create(Feature, "most_used_board_type"),
	}

	return testSQLTrainingSetData{
		id: id,
		schema: TableSchema{
			Columns: []TableColumn{
				{Name: "SURFER_ID", ValueType: types.String},
				{Name: "AVG_WAVE_HEIGHT_M", ValueType: types.Float64},
				{Name: "AVG_SUCCESS_RATE", ValueType: types.Float64},
				{Name: "FAV_SPOT", ValueType: types.String},
				{Name: "MOST_USED_BOARD_TYPE", ValueType: types.String},
			},
		},
		featureIDs: featureIDs,
		records: []GenericRecord{
			{"101", 1.5, 70.0, "Linda Mar Beach", "Longboard"},
			{"102", 2.3, 85.0, "Ocean Beach", "Shortboard"},
			{"103", 1.8, 75.0, "Pleasure Point", "Fish"},
		},
		expected: []expectedTrainingSetRecord{
			{Features: []interface{}{1.5, 70.0, "Linda Mar Beach", "Longboard"}, Label: "Intermediate"},
			{Features: []interface{}{2.3, 85.0, "Ocean Beach", "Shortboard"}, Label: "Advanced"},
			{Features: []interface{}{1.8, 75.0, "Pleasure Point", "Fish"}, Label: "Intermediate"},
		},
		location: loc,
		labelID:  labelID,
		labelSchema: TableSchema{
			Columns: []TableColumn{
				{Name: "SURFER_ID", ValueType: types.String},
				{Name: "SKILL_LEVEL", ValueType: types.String},
				{Name: "COMPETITION_READY", ValueType: types.String},
				{Name: "RISK_TOLERANCE", ValueType: types.String},
			},
		},
		labelResourceSchema: ResourceSchema{
			Entity:      "SURFER_ID",
			Value:       "SKILL_LEVEL",
			SourceTable: labelLoc,
		},
		labelRecords: []GenericRecord{
			{"101", "Intermediate", "No", "Medium"},
			{"102", "Advanced", "Yes", "High"},
			{"103", "Intermediate", "Yes", "Medium"},
		},
		labelLocation: labelLoc,
		opts: []MaterializationOptions{
			{Schema: ResourceSchema{Entity: "SURFER_ID", Value: "AVG_WAVE_HEIGHT_M", TS: "", SourceTable: loc}},
			{Schema: ResourceSchema{Entity: "SURFER_ID", Value: "AVG_SUCCESS_RATE", TS: "", SourceTable: loc}},
			{Schema: ResourceSchema{Entity: "SURFER_ID", Value: "FAV_SPOT", TS: "", SourceTable: loc}},
			{Schema: ResourceSchema{Entity: "SURFER_ID", Value: "MOST_USED_BOARD_TYPE", TS: "", SourceTable: loc}},
		},
		def: TrainingSetDef{
			ID:    id,
			Label: labelID,
			LabelSourceMapping: SourceMapping{
				ProviderType:   storeType,
				ProviderConfig: storeConfig,
				Location:       labelLoc,
				Columns:        metadata.ResourceVariantColumns{Entity: "ENTITY", Value: "VALUE"},
			},
			Features: featureIDs,
			FeatureSourceMappings: []SourceMapping{
				{ProviderType: storeType, ProviderConfig: storeConfig, Location: loc, Columns: metadata.ResourceVariantColumns{Entity: "SURFER_ID", Value: "AVG_WAVE_HEIGHT_M"}},
				{ProviderType: storeType, ProviderConfig: storeConfig, Location: loc, Columns: metadata.ResourceVariantColumns{Entity: "SURFER_ID", Value: "AVG_SUCCESS_RATE"}},
				{ProviderType: storeType, ProviderConfig: storeConfig, Location: loc, Columns: metadata.ResourceVariantColumns{Entity: "SURFER_ID", Value: "FAV_SPOT"}},
				{ProviderType: storeType, ProviderConfig: storeConfig, Location: loc, Columns: metadata.ResourceVariantColumns{Entity: "SURFER_ID", Value: "MOST_USED_BOARD_TYPE"}},
			},
		},
	}
}<|MERGE_RESOLUTION|>--- conflicted
+++ resolved
@@ -148,14 +148,10 @@
 func newTestSQLTransformationData(storeType pt.Type, storeConfig pc.SerializedConfig, useSchema bool, transformationQuery string) testSQLTransformationData {
 	db := fmt.Sprintf("DB_%s", strings.ToUpper(uuid.NewString()[:5]))
 	schema := fmt.Sprintf("SCHEMA_%s", strings.ToUpper(uuid.NewString()[:5]))
-<<<<<<< HEAD
 	if !useSchema {
 		schema = ""
 	}
-	loc := pl.NewSQLLocationWithDBSchemaTable(db, schema, "TEST_WIND_DATA_TABLE")
-=======
 	loc := pl.NewFullyQualifiedSQLLocation(db, schema, "TEST_WIND_DATA_TABLE")
->>>>>>> b22472a4
 	sqlLoc := loc.(*pl.SQLLocation)
 	tableLoc := sqlLoc.TableLocation()
 	queryFmt := transformationQuery
@@ -333,7 +329,7 @@
 					ValueType: types.Float64,
 				},
 				{
-					Name:      "FETCH_VALUE",
+					Name:      "FETCH",
 					ValueType: types.Float64,
 				},
 				{
