//go:build k8s
// +build k8s

package provider

import (
	"bytes"
	"encoding/json"
	"fmt"
	"io/ioutil"
	"math/rand"
	"os"
	"reflect"
	"strings"
	"testing"
	"time"

	"github.com/featureform/config"

	"github.com/featureform/helpers"
	"github.com/featureform/metadata"
	pc "github.com/featureform/provider/provider_config"
	"github.com/google/uuid"
	"github.com/joho/godotenv"
	"github.com/mitchellh/mapstructure"

	filestore "github.com/featureform/filestore"
	"github.com/parquet-go/parquet-go"
	"go.uber.org/zap"
	"go.uber.org/zap/zaptest"
)

func uuidWithoutDashes() string {
	return fmt.Sprintf("a%s", strings.ReplaceAll(uuid.New().String(), "-", ""))
}

// Tests that both Legacy and new ExecutorConfig can be properly deserialized
func TestDeserializeExecutorConfig(t *testing.T) {
	expectedConfig := pc.K8sConfig{
		ExecutorType: pc.K8s,
		ExecutorConfig: pc.ExecutorConfig{
			DockerImage: "",
		},
		StoreType: filestore.Azure,
		StoreConfig: &pc.AzureFileStoreConfig{
			AccountName:   "account name",
			AccountKey:    "account key",
			ContainerName: "container name",
			Path:          "container path",
		},
	}

	testConfig := map[string]interface{}{
		"ExecutorType":   expectedConfig.ExecutorType,
		"ExecutorConfig": "",
		"StoreType":      expectedConfig.StoreType,
		"StoreConfig": &pc.AzureFileStoreConfig{
			AccountName:   expectedConfig.StoreConfig.(*pc.AzureFileStoreConfig).AccountName,
			AccountKey:    expectedConfig.StoreConfig.(*pc.AzureFileStoreConfig).AccountKey,
			ContainerName: expectedConfig.StoreConfig.(*pc.AzureFileStoreConfig).ContainerName,
			Path:          expectedConfig.StoreConfig.(*pc.AzureFileStoreConfig).Path,
		},
	}

	type testCase struct {
		GivenExecutorConfig    interface{}
		ExpectedExecutorConfig pc.ExecutorConfig
	}

	testCases := map[string]testCase{
		"Legacy Config": testCase{
			"",
			pc.ExecutorConfig{
				DockerImage: "",
			},
		},
		"Empty Image": testCase{
			map[string]interface{}{
				"docker_image": "",
			},
			pc.ExecutorConfig{
				DockerImage: "",
			},
		},
		"Named Image": testCase{
			map[string]interface{}{
				"docker_image": "repo/image:tag",
			},
			pc.ExecutorConfig{
				DockerImage: "repo/image:tag",
			},
		},
	}

	for name, c := range testCases {
		t.Run(name, func(t *testing.T) {
			testConfig["ExecutorConfig"] = c.GivenExecutorConfig
			expectedConfig.ExecutorConfig = c.ExpectedExecutorConfig
			serializedConfig, err := json.Marshal(testConfig)
			if err != nil {
				t.Errorf("Could not serialize config %s", err.Error())
			}
			receivedConfig := pc.K8sConfig{}
			receivedConfig.Deserialize(serializedConfig)

			if !(reflect.DeepEqual(expectedConfig, receivedConfig)) {
				t.Errorf("\nExpected %#v\nGot %#v\n", expectedConfig, receivedConfig)
			}
		})
	}
}

func TestBlobInterfaces(t *testing.T) {
	fileStoreTests := map[string]func(*testing.T, FileStore){
		"Test Filestore Read and Write": testFilestoreReadAndWrite,
		"Test Exists":                   testExists,
		"Test Not Exists":               testNotExists,
		"Test Serve":                    testServe,
		"Test Serve Directory":          testServeDirectory,
		"Test Delete":                   testDelete,
		"Test Delete All":               testDeleteAll,
		"Test Newest file":              testNewestFile,
		"Test Num Rows":                 testNumRows,
		"Test File Upload and Download": testFileUploadAndDownload,
	}

	err := godotenv.Load("../.env")

	mydir, err := os.Getwd()
	if err != nil {
		t.Fatalf("could not get working directory")
	}

	directoryPath := fmt.Sprintf("%s/scripts/k8s/tests/test_files/output/go_tests", mydir)
	_ = os.MkdirAll(directoryPath, os.ModePerm)

	fileStoreConfig := pc.LocalFileStoreConfig{DirPath: fmt.Sprintf(`file:///%s`, directoryPath)}
	serializedFileConfig, err := fileStoreConfig.Serialize()
	if err != nil {
		t.Fatalf("failed to serialize file store config: %v", err)
	}
	fileFileStore, err := NewLocalFileStore(serializedFileConfig)
	if err != nil {
		t.Fatalf("failed to create new file blob store: %v", err)
	}

	azureStoreConfig := &pc.AzureFileStoreConfig{
		AccountName:   helpers.GetEnv("AZURE_ACCOUNT_NAME", ""),
		AccountKey:    helpers.GetEnv("AZURE_ACCOUNT_KEY", ""),
		ContainerName: helpers.GetEnv("AZURE_CONTAINER_NAME", ""),
		// Path:          "testdirectory/testpath",
		Path: "refactor_filepath_tests",
	}
	serializedAzureConfig, err := azureStoreConfig.Serialize()
	if err != nil {
		t.Fatalf("failed to serialize azure store config: %v", err)
	}
	azureFileStore, err := NewAzureFileStore(serializedAzureConfig)
	if err != nil {
		t.Fatalf("failed to create new azure blob store: %v", err)
	}

	hdfsConfig := pc.HDFSFileStoreConfig{
		Host:     "localhost",
		Port:     "9000",
		Username: "hduser",
	}

	serializedHDFSConfig, err := hdfsConfig.Serialize()
	if err != nil {
		t.Fatalf("failed to create serialize hdfs blob store: %v", err)
	}

	hdfsFileStore, err := NewHDFSFileStore(serializedHDFSConfig)
	if err != nil {
		t.Fatalf("failed to create new hdfs blob store: %v", err)
	}

	blobProviders := map[string]FileStore{
		"File":  fileFileStore,
		"Azure": azureFileStore,
		"HDFS":  hdfsFileStore,
	}
	for testName, fileTest := range fileStoreTests {
		fileTest = fileTest
		testName = testName
		for blobName, blobProvider := range blobProviders {
			if blobName != "HDFS" {
				continue
			}
			blobName = blobName
			blobProvider = blobProvider
			t.Run(fmt.Sprintf("%s: %s", testName, blobName), func(t *testing.T) {
				fileTest(t, blobProvider)
			})
		}
	}
	for _, blobProvider := range blobProviders {
		blobProvider.Close()
	}
}

func testFileUploadAndDownload(t *testing.T, store FileStore) {
<<<<<<< HEAD
=======
	if store.FilestoreType() == filestore.HDFS {
		t.Skip("Skipping for HDFS until new implementation is added to prevent flakey tests")
	}
>>>>>>> d9eb6a2a
	// Need to get the working directory because the LocalFilepath will use it to create the full path
	// Currently, the LocalFilePath will only work with absolute paths
	wd, err := os.Getwd()
	if err != nil {
		t.Fatalf("could not get working directory")
	}

	testId := uuidWithoutDashes()
	fileContent := "testing file upload"
	sourceFile := fmt.Sprintf("%s/fileUploadTest_%s.txt", wd, testId)
	destFile := fmt.Sprintf("fileUploadTest_%s.txt", testId)
	localDestFile := fmt.Sprintf("%s/fileDownloadTest_%s.txt", wd, testId)

	f, err := os.Create(sourceFile)
	if err != nil {
		t.Fatalf("could not create file to upload because %v", err)
	}
	defer f.Close()

	f.Write([]byte(fileContent))

	sourcePath := filestore.LocalFilepath{}
	if err := sourcePath.SetKey(sourceFile); err != nil {
		t.Fatalf("could not set source path because %v", err)
	}

	destinationPath, err := store.CreateFilePath(destFile)
	if err != nil {
		t.Fatalf("could not create destination file path because %v", err)
	}

	err = store.Upload(&sourcePath, destinationPath)
	if err != nil {
		t.Fatalf("could not upload file because %v", err)
	}

	exists, err := store.Exists(destinationPath)
	if err != nil {
		t.Fatalf("could not determine if file exists because %v", err)
	}
	if !exists {
		t.Fatalf("could not upload file to %s", destinationPath.ToURI())
<<<<<<< HEAD
	}

	localDestinationPath := filestore.LocalFilepath{}
	if err := localDestinationPath.SetKey(localDestFile); err != nil {
		t.Fatalf("could not set local destination path because %v", err)
	}

=======
	}

	localDestinationPath := filestore.LocalFilepath{}
	if err := localDestinationPath.SetKey(localDestFile); err != nil {
		t.Fatalf("could not set local destination path because %v", err)
	}

>>>>>>> d9eb6a2a
	err = store.Download(destinationPath, &localDestinationPath)
	if err != nil {
		t.Fatalf("could not download %s file to %s because %v", destinationPath.ToURI(), localDestinationPath.ToURI(), err)
	}

	content, err := ioutil.ReadFile(localDestinationPath.ToURI())
	if err != nil {
		t.Fatalf("could not read local file at %s because %v", localDestinationPath.ToURI(), err)
	}

	if string(content) != fileContent {
		t.Fatalf("the file contents are not the same. Got %s but expected %s", string(content), fileContent)
	}
}

func testFilestoreReadAndWrite(t *testing.T, store FileStore) {
	testWrite := []byte("example data")
	testKey := uuidWithoutDashes()
	testFilePath, err := store.CreateFilePath(testKey)
	if err != nil {
		t.Fatalf("Could not create test filepath: %v", err)
	}
	exists, err := store.Exists(testFilePath)
	if exists {
		t.Fatalf("Exists when not yet written")
	}
	if err := store.Write(testFilePath, testWrite); err != nil {
		t.Fatalf("Failure writing data %s to key %s: %v", string(testWrite), testFilePath.ToURI(), err)
	}
	exists, err = store.Exists(testFilePath)
	if err != nil {
		t.Fatalf("Failure checking existence of key %s: %v", testKey, err)
	}
	if !exists {
		t.Fatalf("Test key %s does not exist: %v", testKey, err)
	}
	readData, err := store.Read(testFilePath)
	if err != nil {
		t.Fatalf("Could not read key %s from store: %v", testFilePath.ToURI(), err)
	}
	if string(readData) != string(testWrite) {
		t.Fatalf("Read data does not match written data: %s != %s", readData, testWrite)
	}
	if err := store.Delete(testFilePath); err != nil {
		t.Fatalf("Failed to delete test file with key %s: %v", testFilePath.ToURI(), err)
	}
}

func TestExecutorRunLocal(t *testing.T) {
	logger := zaptest.NewLogger(t).Sugar()
	localConfig := LocalExecutorConfig{
		ScriptPath: "./scripts/k8s/offline_store_pandas_runner.py",
	}
	serialized, err := localConfig.Serialize()
	if err != nil {
		t.Fatalf("Error serializing local executor configuration: %v", err)
	}
	executor, err := NewLocalExecutor(Config(serialized), logger)
	if err != nil {
		t.Fatalf("Error creating new Local Executor: %v", err)
	}
	mydir, err := os.Getwd()
	if err != nil {
		t.Fatalf("could not get working directory")
	}

	sqlEnvVars := map[string]string{
		"MODE":                "local",
		"OUTPUT_URI":          fmt.Sprintf(`%s/scripts/k8s/tests/test_files/output/local_test`, mydir),
		"SOURCES":             fmt.Sprintf("%s/scripts/k8s/tests/test_files/inputs/transaction_short/part-00000-9d3cb5a3-4b9c-4109-afa3-a75759bfcf89-c000.snappy.parquet", mydir),
		"TRANSFORMATION_TYPE": "sql",
		"TRANSFORMATION":      "SELECT * FROM source_0 LIMIT 1",
	}
	if err := executor.ExecuteScript(sqlEnvVars, nil); err != nil {
		t.Fatalf("Failed to execute pandas script: %v", err)
	}
}

func TestNewConfig(t *testing.T) {
	err := godotenv.Load("../.env")

	k8sConfig := pc.K8sConfig{
		ExecutorType:   pc.K8s,
		ExecutorConfig: pc.ExecutorConfig{},
		StoreType:      filestore.Azure,
		StoreConfig: &pc.AzureFileStoreConfig{
			AccountName:   helpers.GetEnv("AZURE_ACCOUNT_NAME", ""),
			AccountKey:    helpers.GetEnv("AZURE_ACCOUNT_KEY", ""),
			ContainerName: helpers.GetEnv("AZURE_CONTAINER_NAME", ""),
			Path:          "",
		},
	}
	serialized, err := k8sConfig.Serialize()
	if err != nil {
		t.Fatalf("could not serialize: %v", err)
	}
	provider, err := k8sOfflineStoreFactory(pc.SerializedConfig(serialized))
	if err != nil {
		t.Fatalf("could not get provider")
	}
	_, err = provider.AsOfflineStore()
	if err != nil {
		t.Fatalf("failed to convert store to offline store: %v", err)
	}
}

func Test_parquetIteratorFromReader(t *testing.T) {
	rows := 1000000
	type RowType struct {
		Index  int
		SIndex string
	}

	var buf bytes.Buffer
	w := parquet.NewWriter(&buf)
	var testRows []RowType
	for i := 1; i < rows; i++ {
		row := RowType{
			i,
			fmt.Sprintf("%d", i),
		}
		testRows = append(testRows, row)
		w.Write(row)
	}
	w.Close()

	iter, err := parquetIteratorFromBytes(buf.Bytes())
	if err != nil {
		t.Fatalf(err.Error())
	}
	index := 0
	for {
		value, err := iter.Next()
		if err != nil {
			break
		} else if value == nil && err == nil {
			break
		}
		var result RowType
		mapstructure.Decode(value, &result)
		if result != testRows[index] {
			t.Errorf("Rows not equal %v!=%v\n", value, testRows[index])
		}
		index += 1
	}
}

func testExists(t *testing.T, store FileStore) {
	randomFilePath, err := store.CreateFilePath(uuid.New().String())
	if err != nil {
		t.Fatalf("Could not create random file path: %v", err)
	}
	randomData := []byte(uuid.New().String())
	if err := store.Write(randomFilePath, randomData); err != nil {
		t.Fatalf("Could not write key to filestore: %v", err)
	}
	exists, err := store.Exists(randomFilePath)
	if err != nil {
		t.Fatalf("Could not check that key exists in filestore: %v", err)
	}
	if !exists {
		t.Fatalf("Key written to file store does not exist")
	}
	// cleanup test
	if store.Delete(randomFilePath); err != nil {
		t.Fatalf("error deleting random key: %v", err)
	}
}

func testNotExists(t *testing.T, store FileStore) {
	randomFilePath, err := store.CreateFilePath(uuid.New().String())
	if err != nil {
		t.Fatalf("Could not create random file path: %v", err)
	}
	exists, err := store.Exists(randomFilePath)
	if err != nil {
		t.Fatalf("Could not check that key exists in filestore: %v", err)
	}
	if exists {
		t.Fatalf("Key not written to file store exists")
	}
}

func getMockSchemaAndRecords(length int) (TableSchema, []GenericRecord) {
	schema := TableSchema{
		Columns: []TableColumn{
			{Name: "ID", ValueType: Int},
			{Name: "Name", ValueType: String},
			{Name: "Points", ValueType: Float32},
			{Name: "Score", ValueType: Float64},
			{Name: "Registered", ValueType: Bool},
			{Name: "Created", ValueType: Timestamp},
		},
	}

	records := make([]GenericRecord, length)

	for i := 0; i < length; i++ {
		records[i] = []interface{}{i, uuid.New().String(), float32(i) + 0.1, float64(i) + 0.1, false, time.UnixMilli(int64(i)).UTC()}
	}

	return schema, records
}

func compareStructWithInterface(compareStruct any, compareInterface map[string]interface{}) (bool, error) {
	structValue := reflect.ValueOf(compareStruct)
	structType := structValue.Type()

	for i := 0; i < structValue.NumField(); i++ {
		val, ok := compareInterface[structType.Field(i).Name]
		if !ok {
			return false, fmt.Errorf("submitted struct contains field not in interface: %s", structType.Field(i).Name)
		}
		if val != structValue.Field(i).Interface() {
			return false, fmt.Errorf("submitted struct field value not same as in interface. Expected %v %T, got %v %T", structValue.Field(i).Interface(), structValue.Field(i).Interface(), val, val)
		}
	}
	return true, nil
}

func testServe(t *testing.T, store FileStore) {
	parquetNumRows := 5
	schema, records := getMockSchemaAndRecords(parquetNumRows)
	parquetBytes, err := convertToParquetBytes(schema, records)
	if err != nil {
		t.Fatalf("could not convert struct list to parquet bytes: %v", err)
	}
	randomParquetKey := fmt.Sprintf("%s.parquet", uuid.New().String())
	randomParqetFilePath, err := store.CreateFilePath(randomParquetKey)
	if err != nil {
		t.Fatalf("Could not create random file path: %v", err)
	}
	if err := store.Write(randomParqetFilePath, parquetBytes); err != nil {
		t.Fatalf("Could not write parquet bytes to random key: %v", err)
	}
	iterator, err := store.Serve([]filestore.Filepath{randomParqetFilePath})
	if err != nil {
		t.Fatalf("Could not get parquet iterator: %v", err)
	}
	idx := 0
	for {
		parquetRow, err := iterator.Next()
		parquetRecord := GenericRecord{parquetRow["ID"], parquetRow["Name"], parquetRow["Points"], parquetRow["Score"], parquetRow["Registered"], parquetRow["Created"]}
		idx += 1
		if err != nil {
			t.Fatalf("Error iterating through parquet file: %v", err)
		}
		if parquetRow == nil {
			if idx-1 != parquetNumRows {
				t.Fatalf("Incorrect number of rows in parquet file. Expected %d, got %d", parquetNumRows, idx-1)
			}
			break
		}
		if idx-1 > parquetNumRows {
			t.Fatalf("iterating over more rows than given")
		}
		if !reflect.DeepEqual(records[idx-1], parquetRecord) {
			t.Fatalf("Submitted row and returned struct not identical. Got %v, expected %v", parquetRecord, records[idx-1])
		}
	}
	// cleanup test
	if err := store.Delete(randomParqetFilePath); err != nil {
		t.Fatalf("Could not delete parquet file: %v", err)
	}
}

func testServeDirectory(t *testing.T, store FileStore) {
	parquetNumRows := 5
	parquetNumFiles := 5
	randomDirKey := uuid.New().String()
	randomDirectory, err := store.CreateDirPath(randomDirKey)
	if err != nil {
		t.Fatalf("Could not create random directory: %v", err)
	}
	files := make([]filestore.Filepath, parquetNumFiles)
	records := make([][]GenericRecord, parquetNumFiles)
	for i := 0; i < parquetNumFiles; i++ {
		schema, r := getMockSchemaAndRecords(parquetNumRows)
		records[i] = r
		parquetBytes, err := convertToParquetBytes(schema, records[i])
		if err != nil {
			t.Fatalf("could not convert struct list to parquet bytes: %v", err)
		}
		randomKey := fmt.Sprintf("part000%d%s.parquet", i, uuid.New().String())
		randomPath := fmt.Sprintf("%s/%s", randomDirKey, randomKey)
		randomFilePath, err := store.CreateFilePath(randomPath)
		if err != nil {
			t.Fatalf("Could not create random file path: %v", err)
		}
		if err := store.Write(randomFilePath, parquetBytes); err != nil {
			t.Fatalf("Could not write parquet bytes to path: %v", err)
		}
		files[i] = randomFilePath
	}
	iterator, err := store.Serve(files)
	if err != nil {
		t.Fatalf("Could not get parquet iterator: %v", err)
	}
	totalRows := int64(parquetNumFiles * parquetNumRows)
	idx := int64(0)
	for {
		parquetRow, err := iterator.Next()
		if err != nil {
			t.Fatalf("Error iterating through parquet file: %v", err)
		}
		parquetRecord := GenericRecord{parquetRow["ID"], parquetRow["Name"], parquetRow["Points"], parquetRow["Score"], parquetRow["Registered"], parquetRow["Created"]}
		idx += 1
		if parquetRecord == nil {
			if idx-1 != totalRows {
				t.Fatalf("Incorrect number of rows in parquet file. Expected %d, got %d", totalRows, idx-1)
			}
			break
		}
		if idx-1 > totalRows {
			t.Fatalf("iterating over more rows than given")
		}
		numFile := int((idx - 1) / 5)
		numRow := (idx - 1) % 5
		if numFile >= len(records) {
			break
		}
		if !reflect.DeepEqual(records[numFile][numRow], parquetRecord) {
			t.Fatalf("Submitted row and returned struct not identical. Got %v, expected %v", parquetRecord, records[numFile][numRow])
		}
	}
	// cleanup test
	if err := store.DeleteAll(randomDirectory); err != nil {
		t.Fatalf("Could not delete parquet directory: %v", err)
	}
}

func testDelete(t *testing.T, store FileStore) {
	randomFilePath, err := store.CreateFilePath(uuid.New().String())
	if err != nil {
		t.Fatalf("Could not create random file path: %v", err)
	}
	randomData := []byte(uuid.New().String())
	if err := store.Write(randomFilePath, randomData); err != nil {
		t.Fatalf("Could not write key to filestore: %v", err)
	}
	exists, err := store.Exists(randomFilePath)
	if err != nil {
		t.Fatalf("Could not check that key exists in filestore: %v", err)
	}
	if !exists {
		t.Fatalf("Key written to file store does not exist")
	}
	if err := store.Delete(randomFilePath); err != nil {
		t.Fatalf("Could not delete key from filestore: %v", err)
	}
	exists, err = store.Exists(randomFilePath)
	if err != nil {
		t.Fatalf("Could not check that key exists in filestore: %v", err)
	}
	if exists {
		t.Fatalf("Key deleted from file store exists")
	}

}

func testDeleteAll(t *testing.T, store FileStore) {
	randomListLength := 5
	randomDirKey := uuid.New().String()
	randomDirectory, err := store.CreateDirPath(randomDirKey)
	if err != nil {
		t.Fatalf("Could not create random directory: %v", err)
	}
	randomKeyList := make([]string, randomListLength)
	for i := 0; i < randomListLength; i++ {
		randomKeyList[i] = uuid.New().String()
		randomData := []byte(uuid.New().String())
		randomPath := fmt.Sprintf("%s/%s", randomDirKey, randomKeyList[i])
		randomFilePath, err := store.CreateFilePath(randomPath)
		if err != nil {
			t.Fatalf("Could not create random file path: %v", err)
		}
		if err := store.Write(randomFilePath, randomData); err != nil {
			t.Fatalf("Could not write key to filestore: %v", err)
		}
	}
	for i := 0; i < randomListLength; i++ {
		randomPath := fmt.Sprintf("%s/%s", randomDirKey, randomKeyList[i])
		randomFilePath, err := store.CreateFilePath(randomPath)
		if err != nil {
			t.Fatalf("Could not create random file path: %v", err)
		}
		exists, err := store.Exists(randomFilePath)
		if err != nil {
			t.Fatalf("Could not check that key exists in filestore: %v", err)
		}
		if !exists {
			t.Fatalf("Key written to file store does not exist")
		}
	}
	if err := store.DeleteAll(randomDirectory); err != nil {
		t.Fatalf("Could not delete directory: %v", err)
	}
	for i := 0; i < randomListLength; i++ {
		randomPath := fmt.Sprintf("%s/%s", randomDirectory, randomKeyList[i])
		randomFilePath, err := store.CreateFilePath(randomPath)
		if err != nil {
			t.Fatalf("Could not create random file path: %v", err)
		}
		exists, err := store.Exists(randomFilePath)
		if err != nil {
			t.Fatalf("Could not check that key exists in filestore: %v", err)
		}
		if exists {
			t.Errorf("Key %s still exists", randomPath)
		}
	}

}

func testNewestFile(t *testing.T, store FileStore) {
	// write a bunch of blobs with different timestamps
	randomListLength := 5
	randomDirKey := uuid.New().String()
	randomDirectory, err := store.CreateDirPath(randomDirKey)
	if err != nil {
		t.Fatalf("Could not create random directory: %v", err)
	}
	randomKeyList := make([]string, randomListLength)
	for i := 0; i < randomListLength; i++ {
		randomKeyList[i] = uuid.New().String()
		randomData := []byte(uuid.New().String())
		randomPath := fmt.Sprintf("%s/%s.parquet", randomDirKey, randomKeyList[i])
		randomFilePath, err := store.CreateFilePath(randomPath)
		if err != nil {
			t.Fatalf("Could not create random file path: %v", err)
		}
		if err := store.Write(randomFilePath, randomData); err != nil {
			t.Fatalf("Could not write key to filestore: %v", err)
		}
		time.Sleep(1 * time.Second) // To guarantee ordering of created in metadata follows struct ordering
	}
	newestFile, err := store.NewestFileOfType(randomDirectory, filestore.Parquet)
	if err != nil {
		t.Fatalf("Error getting newest file from directory: %v", err)
	}
	expectedNewestFile := fmt.Sprintf("%s/%s.parquet", randomDirectory.ToURI(), randomKeyList[randomListLength-1])
	if newestFile.ToURI() != expectedNewestFile {
		t.Fatalf("Newest file did not retrieve actual newest file. Expected '%s', got '%s'", expectedNewestFile, newestFile.ToURI())
	}
	// cleanup test
	if err := store.DeleteAll(randomDirectory); err != nil {
		t.Fatalf("Could not delete directory: %v", err)
	}
}

func testNumRows(t *testing.T, store FileStore) {
	parquetNumRows := 5
	schema, records := getMockSchemaAndRecords(parquetNumRows)
	parquetBytes, err := convertToParquetBytes(schema, records)
	if err != nil {
		t.Fatalf("could not convert struct list to parquet bytes: %v", err)
	}
	randomParquetPath, err := store.CreateFilePath(fmt.Sprintf("%s.parquet", uuid.New().String()))
	if err != nil {
		t.Fatalf("Could not create random file path: %v", err)
	}
	if err := store.Write(randomParquetPath, parquetBytes); err != nil {
		t.Fatalf("Could not write parquet bytes to path: %v", err)
	}
	numRows, err := store.NumRows(randomParquetPath)
	if err != nil {
		t.Fatalf("Could not get num rows from parquet file: %v", err)
	}
	if numRows != int64(parquetNumRows) {
		t.Fatalf("Incorrect retrieved num rows from parquet file. Expected %d, got %d", numRows, parquetNumRows)
	}
	// cleanup test
	if err := store.Delete(randomParquetPath); err != nil {
		t.Fatalf("Could not delete parquet file: %v", err)
	}
}

func TestDatabricksInitialization(t *testing.T) {
	host := helpers.GetEnv("DATABRICKS_HOST", "")
	token := helpers.GetEnv("DATABRICKS_ACCESS_TOKEN", "")
	cluster := helpers.GetEnv("DATABRICKS_CLUSTER", "")
	databricksConfig := pc.DatabricksConfig{
		Host:    host,
		Token:   token,
		Cluster: cluster,
	}
	executor, err := NewDatabricksExecutor(databricksConfig)
	if err != nil {
		t.Fatalf("Could not create new databricks client: %v", err)
	}

	azureStoreConfig := &pc.AzureFileStoreConfig{
		AccountName:   helpers.GetEnv("AZURE_ACCOUNT_NAME", ""),
		AccountKey:    helpers.GetEnv("AZURE_ACCOUNT_KEY", ""),
		ContainerName: helpers.GetEnv("AZURE_CONTAINER_NAME", ""),
		// Path:          "testdirectory/testpath",
		Path: "refactor_filepath_tests",
	}
	serializedAzureConfig, err := azureStoreConfig.Serialize()
	if err != nil {
		t.Fatalf("failed to serialize azure store config: %v", err)
	}
	azureFileStore, err := NewSparkAzureFileStore(serializedAzureConfig)
	if err != nil {
		t.Fatalf("failed to create new azure blob store: %v", err)
	}

	if err := executor.InitializeExecutor(azureFileStore); err != nil {
		t.Fatalf("Error initializing executor: %v", err)
	}
}

func TestKubernetesExecutor_isDefaultImage(t *testing.T) {
	logger := zaptest.NewLogger(t).Sugar()
	type fields struct {
		logger *zap.SugaredLogger
		image  string
	}
	tests := []struct {
		name    string
		fields  fields
		want    bool
		wantErr bool
	}{
		{"Valid Base", fields{logger, config.PandasBaseImage}, true, false},
		{"Valid Version", fields{logger, fmt.Sprintf("%s:%s", config.PandasBaseImage, "latest")}, true, false},
		{"Invalid Base", fields{logger, "my-docker/image"}, false, false},
		{"Invalid Base With Tag", fields{logger, fmt.Sprintf("%s:%s", "my-docker/image", "latest")}, false, false},
		{"Invalid Extended Name", fields{logger, fmt.Sprintf("%s%s", config.PandasBaseImage, "xyz")}, false, false},
		{"Invalid Name Format", fields{logger, "abc...fsdf"}, false, true},
	}
	for _, tt := range tests {
		t.Run(tt.name, func(t *testing.T) {
			kube := KubernetesExecutor{
				logger: tt.fields.logger,
				image:  tt.fields.image,
			}
			got, err := kube.isDefaultImage()
			if (err != nil) != tt.wantErr {
				t.Errorf("checkArgs() error = %v, wantErr %v", err, tt.wantErr)
				return
			}
			if got != tt.want {
				t.Errorf("isDefaultImage() = %v, want %v\n image: %s", got, tt.want, tt.fields.image)
			}
		})
	}
}

func TestKExecutorConfig_getImage(t *testing.T) {
	type fields struct {
		DockerImage string
	}
	tests := []struct {
		name   string
		fields fields
		want   string
	}{
		{"No Image", fields{""}, config.PandasBaseImage},
		{"Custom Image", fields{"my-custom/image"}, "my-custom/image"},
		{"Base Image", fields{config.PandasBaseImage}, config.PandasBaseImage},
	}
	for _, tt := range tests {
		t.Run(tt.name, func(t *testing.T) {
			c := pc.ExecutorConfig{
				DockerImage: tt.fields.DockerImage,
			}
			if got := c.GetImage(); got != tt.want {
				t.Errorf("getImage() = %v, want %v", got, tt.want)
			}
		})
	}
}

type dummyArgs struct{}

func (arg dummyArgs) Format() map[string]string {
	return nil
}

func (arg dummyArgs) Type() metadata.TransformationArgType {
	return metadata.NoArgs
}

func TestK8sOfflineStore_checkArgs(t *testing.T) {

	type fields struct {
		executor     Executor
		store        FileStore
		logger       *zap.SugaredLogger
		query        *pandasOfflineQueries
		BaseProvider BaseProvider
	}
	f := fields{
		&KubernetesExecutor{},
		&AzureFileStore{},
		zaptest.NewLogger(t).Sugar(),
		nil,
		BaseProvider{},
	}
	type args struct {
		args metadata.TransformationArgs
	}
	tests := []struct {
		name    string
		fields  fields
		args    args
		want    metadata.KubernetesArgs
		wantErr bool
	}{
		{"Empty Args", f, args{metadata.KubernetesArgs{}}, metadata.KubernetesArgs{}, false},
		{"Empty With Docker Image", f, args{metadata.KubernetesArgs{DockerImage: "my/docker:image"}}, metadata.KubernetesArgs{DockerImage: "my/docker:image"}, false},
		{"Invalid Args", f, args{dummyArgs{}}, metadata.KubernetesArgs{}, true},
	}
	for _, tt := range tests {
		t.Run(tt.name, func(t *testing.T) {
			k8s := &K8sOfflineStore{
				executor:     tt.fields.executor,
				store:        tt.fields.store,
				logger:       tt.fields.logger,
				query:        tt.fields.query,
				BaseProvider: tt.fields.BaseProvider,
			}
			got, err := k8s.checkArgs(tt.args.args)
			if (err != nil) != tt.wantErr {
				t.Errorf("checkArgs() error = %v, wantErr %v", err, tt.wantErr)
				return
			}
			if !reflect.DeepEqual(got, tt.want) {
				t.Errorf("checkArgs() got = %v, want %v", got, tt.want)
			}
		})
	}
}

func TestKubernetesExecutor_setCustomImage(t *testing.T) {
	type fields struct {
		logger *zap.SugaredLogger
		image  string
	}
	type args struct {
		image string
	}
	tests := []struct {
		name     string
		fields   fields
		args     args
		expected string
	}{
		{"Empty Image", fields{nil, ""}, args{""}, ""},
		{"Default Image", fields{nil, "test/image"}, args{""}, "test/image"},
		{"Override Image", fields{nil, "test/image"}, args{"override/image"}, "override/image"},
	}
	for _, tt := range tests {
		t.Run(tt.name, func(t *testing.T) {
			kube := &KubernetesExecutor{
				logger: tt.fields.logger,
				image:  tt.fields.image,
			}
			kube.setCustomImage(tt.args.image)
			if kube.image != tt.expected {
				t.Errorf("Expected image %s, got %s", tt.expected, kube.image)
			}
		})
	}
}

func TestTrainingSetOrder(t *testing.T) {

	type RowType struct {
		Feature1     string
		Feature2     string
		Feature3     string
		Feature4     string
		Label__field string
	}
	rows := 1000

	featureColNames := []string{"Feature1", "Feature2", "Feature3", "Feature4"}
	labelColName := "Label__field" // Parquet Label name format

	getStructValueByName := func(s interface{}, f string) interface{} {
		r := reflect.ValueOf(s)
		return reflect.Indirect(r).FieldByName(f).String()
	}

	featuresInOrder := func(index int, features []interface{}, testRows []RowType) bool {
		for j, v := range features {
			if getStructValueByName(testRows[index], featureColNames[j]) != v {
				return false
			}
		}
		return true
	}

	createTestRows := func(w *parquet.Writer) []RowType {
		var testRows []RowType
		for i := 1; i < rows; i++ {
			row := RowType{
				fmt.Sprintf("feat1 %d", rand.Int()),
				fmt.Sprintf("feat2 %d", rand.Int()),
				fmt.Sprintf("feat3 %d", rand.Int()),
				fmt.Sprintf("feat4 %d", rand.Int()),
				fmt.Sprintf("label %d", rand.Int()),
			}
			testRows = append(testRows, row)
			w.Write(row)
		}
		w.Close()
		return testRows
	}

	var buf bytes.Buffer
	w := parquet.NewWriter(&buf)

	testRows := createTestRows(w)

	iter, err := parquetIteratorFromBytes(buf.Bytes())
	if err != nil {
		t.Fatalf(err.Error())
	}
	tsIterator := FileStoreTrainingSet{
		iter: iter,
	}

	i := 0
	for tsIterator.Next() {
		if !featuresInOrder(i, tsIterator.Features(), testRows) {
			t.Errorf("Expected features: %v, got %v", testRows[i], tsIterator.Features())
		}
		if getStructValueByName(testRows[i], labelColName) != tsIterator.Label() {
			t.Errorf("Expected label: %v, got %v", getStructValueByName(testRows[i], labelColName), tsIterator.Label())
		}
		i++
	}
}

func TestParquetIterator_vector32(t *testing.T) {
	data, err := ioutil.ReadFile("test_files/vector32.parquet")
	if err != nil {
		t.Fatalf("could not read vector32 parquet file: %v", err)
	}
	iter, err := parquetIteratorFromBytes(data)
	if err != nil {
		t.Fatalf("could not create parquet iterator: %v", err)
	}
	for {
		v, err := iter.Next()
		if err != nil {
			t.Fatalf("could not get next row: %v", err)
		}
		value := v["value"]
		if value == nil {
			break
		}
		mapValue, ok := value.(map[string]interface{})
		if !ok {
			t.Fatalf("could not cast type: %T to map[string]interface{}", value)
		}
		list, ok := mapValue["list"]
		if !ok {
			t.Fatalf("could not find list in value: %v", value)
		}
		elementsSlice, ok := list.([]interface{})
		if !ok {
			t.Fatalf("could not cast type: %T to []interface{}", list)
		}
		vector32 := make([]float32, len(elementsSlice))
		for i, e := range elementsSlice {
			m, ok := e.(map[string]interface{})
			if !ok {
				t.Fatalf("could not cast type: %T to map[string]interface{}", e)
			}
			switch element := m["element"].(type) {
			case float32:
				vector32[i] = element
			case float64:
				vector32[i] = float32(element)
			default:
				t.Fatalf("could not cast element type: %T to float32", element)
			}
		}
	}
}

func convertToParquetBytes(schema TableSchema, list []GenericRecord) ([]byte, error) {
	if len(list) == 0 {
		return nil, fmt.Errorf("list is empty")
	}
	parquetRecords := schema.ToParquetRecords(list)
	parquetSchema := parquet.SchemaOf(schema.Interface())
	buf := new(bytes.Buffer)
	err := parquet.Write[any](
		buf,
		parquetRecords,
		parquetSchema,
	)
	if err != nil {
		return nil, fmt.Errorf("could not write parquet file to bytes: %v", err)
	}
	return buf.Bytes(), nil
<<<<<<< HEAD
=======
}

func Test_castTimestamp(t *testing.T) {
	timeNow := time.Now()
	type args struct {
		timestamp interface{}
	}
	tests := []struct {
		name    string
		args    args
		want    time.Time
		wantErr bool
		errMsg  string
	}{
		{"With time.Time", args{timeNow}, timeNow, false, ""},
		{"With string", args{"idk"}, timeNow, true, "expected timestamp to be of type time.Time, but got string"},
		{"With int", args{0}, timeNow, true, "expected timestamp to be of type time.Time, but got int"},
	}
	for _, tt := range tests {
		t.Run(tt.name, func(t *testing.T) {
			got, err := castToTimestamp(tt.args.timestamp)
			// Checks if we expect error and are not getting one
			if (err != nil) != tt.wantErr {
				t.Errorf("castTimestamp() error = %v, wantErr %v", err, tt.wantErr)
				return
			}
			// If we expect error, checks that it is the correct error
			if (err != nil) && tt.wantErr {
				if err.Error() != tt.errMsg {
					t.Errorf("castTimestamp() error = %v, wantMsg %v", err, tt.errMsg)
				}
				return
			}
			// Checks if value is correct
			if !reflect.DeepEqual(got, tt.want) {
				t.Errorf("castTimestamp() got = %v, want %v", got, tt.want)
			}
		})
	}
}

func TestFileStoreFeatureIterator(t *testing.T) {
	type testCase struct {
		name        string
		filepath    string
		expectedErr error
	}

	testCases := []testCase{
		{
			name:        "invalid entity column",
			filepath:    "test_files/invalid_entity_col.parquet",
			expectedErr: fmt.Errorf("entity must be a string; received %T", int64(42)),
		},
	}

	for _, tc := range testCases {
		t.Run(tc.name, func(t *testing.T) {
			data, err := ioutil.ReadFile(tc.filepath)
			if err != nil {
				t.Fatalf("could not read file: %v", err)
			}
			iter, err := parquetIteratorFromBytes(data)
			if err != nil {
				t.Fatalf("could not create parquet iterator: %v", err)
			}
			featureIter := FileStoreFeatureIterator{
				iter:   iter,
				curIdx: 0,
				maxIdx: 5,
			}
			if success := featureIter.Next(); !success {
				if featureIter.Err().Error() != tc.expectedErr.Error() {
					t.Fatalf("expected error: %v, got: %v", tc.expectedErr, featureIter.Err())
				}
			}
		})
	}
>>>>>>> d9eb6a2a
}<|MERGE_RESOLUTION|>--- conflicted
+++ resolved
@@ -201,12 +201,9 @@
 }
 
 func testFileUploadAndDownload(t *testing.T, store FileStore) {
-<<<<<<< HEAD
-=======
 	if store.FilestoreType() == filestore.HDFS {
 		t.Skip("Skipping for HDFS until new implementation is added to prevent flakey tests")
 	}
->>>>>>> d9eb6a2a
 	// Need to get the working directory because the LocalFilepath will use it to create the full path
 	// Currently, the LocalFilePath will only work with absolute paths
 	wd, err := os.Getwd()
@@ -249,23 +246,12 @@
 	}
 	if !exists {
 		t.Fatalf("could not upload file to %s", destinationPath.ToURI())
-<<<<<<< HEAD
 	}
 
 	localDestinationPath := filestore.LocalFilepath{}
 	if err := localDestinationPath.SetKey(localDestFile); err != nil {
 		t.Fatalf("could not set local destination path because %v", err)
 	}
-
-=======
-	}
-
-	localDestinationPath := filestore.LocalFilepath{}
-	if err := localDestinationPath.SetKey(localDestFile); err != nil {
-		t.Fatalf("could not set local destination path because %v", err)
-	}
-
->>>>>>> d9eb6a2a
 	err = store.Download(destinationPath, &localDestinationPath)
 	if err != nil {
 		t.Fatalf("could not download %s file to %s because %v", destinationPath.ToURI(), localDestinationPath.ToURI(), err)
@@ -1067,10 +1053,7 @@
 		return nil, fmt.Errorf("could not write parquet file to bytes: %v", err)
 	}
 	return buf.Bytes(), nil
-<<<<<<< HEAD
-=======
-}
-
+}
 func Test_castTimestamp(t *testing.T) {
 	timeNow := time.Now()
 	type args struct {
@@ -1147,5 +1130,4 @@
 			}
 		})
 	}
->>>>>>> d9eb6a2a
 }