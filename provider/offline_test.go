--- conflicted
+++ resolved
@@ -207,11 +207,8 @@
 	}
 
 	for _, testItem := range testList {
-<<<<<<< HEAD
-=======
 		// for running go routines inside for loops in go, the iterated value needs to be redeclared
 		// this prevents the earlier go routines from referencing values in a later iteration of the for loop
->>>>>>> d7e6f30b
 		testItemConst := testItem
 		t.Run(string(testItemConst.t), func(t *testing.T) {
 			t.Parallel()
