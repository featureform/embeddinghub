// This Source Code Form is subject to the terms of the Mozilla Public
// License, v. 2.0. If a copy of the MPL was not distributed with this
// file, You can obtain one at http://mozilla.org/MPL/2.0/.
//
// Copyright 2024 FeatureForm Inc.
//

package provider

import (
	"context"
	"database/sql"
	"encoding/json"
	"fmt"
	"github.com/featureform/fferr"
	"os"
	"reflect"
	"strings"
	"testing"
	"time"

	"github.com/featureform/metadata"
	"github.com/featureform/provider/location"
	pl "github.com/featureform/provider/location"
	pc "github.com/featureform/provider/provider_config"
	ps "github.com/featureform/provider/provider_schema"
	pt "github.com/featureform/provider/provider_type"
	"github.com/featureform/provider/types"
	"github.com/google/uuid"
	"github.com/joho/godotenv"
	"github.com/stretchr/testify/assert"
)

const (
	floatTolerance = 1e-9
	// SHOW DYNAMIC TABLES returns 21 columns; however, we're only concerned with the 11th column which is the warehouse.
	showDynamicTableColCount        = 21
	showDynamicTableWarehouseColIdx = 11
)

type snowflakeOfflineStoreTester struct {
	defaultDbName string
	*snowflakeOfflineStore
}

func (s *snowflakeOfflineStoreTester) GetTestDatabase() string {
	return s.defaultDbName
}

func (s *snowflakeOfflineStoreTester) CreateDatabase(name string) error {
	db, err := s.sqlOfflineStore.getDb("", "")
	if err != nil {
		return err
	}
	_, err = db.Exec("CREATE DATABASE IF NOT EXISTS " + sanitize(name))
	return err
}

func (s *snowflakeOfflineStoreTester) DropDatabase(name string) error {
	db, err := s.sqlOfflineStore.getDb("", "")
	if err != nil {
		return err
	}
	query := "DROP DATABASE IF EXISTS " + sanitize(name)
	_, err = db.Exec(query)
	if err != nil {
		return err
	}
	return nil
}

func (s *snowflakeOfflineStoreTester) CreateSchema(database, schema string) error {
	db, err := s.sqlOfflineStore.getDb(database, "")
	if err != nil {
		return err
	}
	query := "CREATE SCHEMA IF NOT EXISTS " + sanitize(schema)
	_, err = db.Exec(query)
	if err != nil {
		return err
	}
	return nil
}

func (s *snowflakeOfflineStoreTester) CreateTable(loc location.Location, schema TableSchema) (PrimaryTable, error) {
	sqlLocation, ok := loc.(*location.SQLLocation)
	if !ok {
		return nil, fmt.Errorf("invalid location type")
	}

	db, err := s.sqlOfflineStore.getDb(sqlLocation.GetDatabase(), sqlLocation.GetSchema())
	if err != nil {
		return nil, err
	}

	// don't need string builder here
	var queryBuilder strings.Builder
	queryBuilder.WriteString(fmt.Sprintf("CREATE TABLE IF NOT EXISTS %s (", sqlLocation.TableLocation().String()))

	// do strings .join after
	for i, column := range schema.Columns {
		if i > 0 {
			queryBuilder.WriteString(", ")
		}
		columnType, err := s.sqlOfflineStore.query.determineColumnType(column.ValueType)
		if err != nil {
			return nil, err
		}
		queryBuilder.WriteString(fmt.Sprintf("%s %s", column.Name, columnType))
	}
	queryBuilder.WriteString(")")

	query := queryBuilder.String()
	_, err = db.Exec(query)
	if err != nil {
		return nil, err
	}

	return &snowflakePrimaryTable{
		sqlPrimaryTable{
			db:           db,
			name:         sqlLocation.Location(),
			sqlLocation:  sqlLocation,
			query:        s.sqlOfflineStore.query,
			schema:       schema,
			providerType: s.sqlOfflineStore.ProviderType,
		},
	}, nil
}

func (s *snowflakeOfflineStoreTester) PollTableRefresh(id ResourceID, retryInterval time.Duration, timeout time.Duration) error {
	if err := id.check(Feature, TrainingSet); err != nil {
		return err
	}
	var resourceType string
	if id.Type == TrainingSet {
		resourceType = TrainingSet.String()
	} else {
		resourceType = FeatureMaterialization.String()
	}
	tableName, err := ps.ResourceToTableName(resourceType, id.Name, id.Variant)
	if err != nil {
		return err
	}
	db, err := s.sqlOfflineStore.getDb("", "")
	if err != nil {
		return err
	}

	query := fmt.Sprintf(`SELECT count(*) FROM  TABLE(INFORMATION_SCHEMA.DYNAMIC_TABLE_REFRESH_HISTORY(NAME => '%s')) WHERE REFRESH_TRIGGER != 'CREATION' AND REFRESH_ACTION != 'NO_DATA' AND STATE = 'SUCCEEDED' ORDER BY REFRESH_END_TIME DESC;`, sanitize(tableName))
	ctx, cancel := context.WithTimeout(context.Background(), timeout)
	defer cancel()

	ticker := time.NewTicker(retryInterval)
	defer ticker.Stop()

	for {
		select {
		case <-ctx.Done():
			return fmt.Errorf("polling timed out after %v", timeout)
		case <-ticker.C:
			count := int64(0)
			r := db.QueryRow(query)
			if err := r.Scan(&count); err != nil {
				return err
			}
			if count >= 1 {
				return nil
			}
		}
	}
}

func (s *snowflakeOfflineStoreTester) CheckWarehouse(id ResourceID, expectedWh string) (bool, error) {
	db, err := s.sqlOfflineStore.getDb("", "")
	if err != nil {
		return false, err
	}

	tableName, err := ps.ResourceToTableName(FeatureMaterialization.String(), id.Name, id.Variant)
	if err != nil {
		return false, err
	}

	query := fmt.Sprintf("SHOW DYNAMIC TABLES LIKE '%s'", tableName)

	r := db.QueryRow(query)

	var warehouse string
	// SHOW DYNAMIC TABLES returns 21 columns; however, we're only concerned with the 11th column which is the warehouse.
	// To satisfy the scan function, we need to create a slice of 21 interfaces with the 11th element being the warehouse.
	var placeholders [showDynamicTableColCount]interface{}

	// Assign the warehouse to the 11th element of the slice
	placeholders[showDynamicTableWarehouseColIdx] = &warehouse

	for i := 0; i < len(placeholders); i++ {
		// Skip the 11th element since we've already assigned it
		if i == showDynamicTableWarehouseColIdx {
			continue
		}
		placeholders[i] = new(interface{})
	}

	if err := r.Scan(placeholders[:]...); err != nil {
		if err == sql.ErrNoRows {
			// Handle the case where no rows were returned
			fmt.Println("No dynamic tables found with the specified name.")
			return false, nil
		}
		return false, err
	}

	return warehouse == expectedWh, nil
}

func (s *snowflakeOfflineStoreTester) AssertTrainingSetType(t *testing.T, id ResourceID, tsType metadata.TrainingSetType) {
	db, err := s.sqlOfflineStore.getDb("", "")
	if err != nil {
		t.Fatalf("could not get database: %v", err)
	}

	tableName, err := ps.ResourceToTableName(TrainingSet.String(), id.Name, id.Variant)
	if err != nil {
		t.Fatalf("could not get table name: %v", err)
	}

	query := fmt.Sprintf("SELECT TABLE_TYPE, IS_DYNAMIC, IS_ICEBERG FROM information_schema.tables WHERE TABLE_NAME = '%s'", tableName)

	r := db.QueryRow(query)

	var tableType string
	var isDynamic string
	var isIceberg string

	if err := r.Scan(&tableType, &isDynamic, &isIceberg); err != nil {
		if err == sql.ErrNoRows {
			// Handle the case where no rows were returned
			t.Fatal("No tables found with the specified name.")
		}
		t.Fatalf("could not get table name: %v", err)
	}

	var isCorrectTrainingSetType bool
	var tsTypeErr error
	switch tsType {
	case metadata.DynamicTrainingSet:
		isCorrectTrainingSetType = tableType == "BASE TABLE" && isDynamic == "YES" && isIceberg == "YES"
	case metadata.StaticTrainingSet:
		isCorrectTrainingSetType = tableType == "BASE TABLE" && isDynamic == "NO" && isIceberg == "YES"
	case metadata.ViewTrainingSet:
		isCorrectTrainingSetType = tableType == "VIEW" && isDynamic == "NO" && isIceberg == "NO"
	default:
		tsTypeErr = fferr.NewInvalidArgumentErrorf("invalid training set type: %s", tsType)
	}

	if tsTypeErr != nil {
		t.Fatalf("failed to check training set type: %v", err)
	}
	if !isCorrectTrainingSetType {
		t.Fatalf("expected training set to be of type %s", tsType)
	}
}

// TESTS

<<<<<<< HEAD
=======
func TestSnowflakeTransformations(t *testing.T) {
	if testing.Short() {
		t.Skip("skipping integration tests")
	}

	tester := getConfiguredTester(t, false)

	testCases := map[string]func(t *testing.T, storeTester offlineSqlTest){
		"RegisterTransformationOnPrimaryDatasetTest": RegisterTransformationOnPrimaryDatasetTest,
		"RegisterChainedTransformationsTest":         RegisterChainedTransformationsTest,
	}

	for name, testCase := range testCases {
		constName := name
		constTestCase := testCase
		t.Run(constName, func(t *testing.T) {
			t.Parallel()
			constTestCase(t, tester)
		})
	}
}

func TestSnowflakeMaterializations(t *testing.T) {
	if testing.Short() {
		t.Skip("skipping integration tests")
	}

	tester := getConfiguredTester(t, false)

	testCases := map[string]func(t *testing.T, storeTester offlineSqlTest){
		"RegisterMaterializationNoTimestampTest":            RegisterMaterializationNoTimestampTest,
		"RegisterMaterializationWithDefaultTargetLagTest":   RegisterMaterializationWithDefaultTargetLagTest,
		"RegisterMaterializationTimestampTest":              RegisterMaterializationTimestampTest,
		"RegisterMaterializationWithDifferentWarehouseTest": RegisterMaterializationWithDifferentWarehouseTest,
	}

	for name, testCase := range testCases {
		constName := name
		constTestCase := testCase
		t.Run(constName, func(t *testing.T) {
			t.Parallel()
			constTestCase(t, tester)
		})
	}
}

func TestSnowflakeTrainingSets(t *testing.T) {
	if testing.Short() {
		t.Skip("skipping integration tests")
	}

	tester := getConfiguredTester(t, false)

	tsDatasetTypes := []trainingSetDatasetType{
		tsDatasetFeaturesLabelTS,
		tsDatasetFeaturesTSLabelNoTS,
		tsDatasetFeaturesNoTSLabelTS,
		tsDatasetFeaturesLabelNoTS,
	}

	for _, testCase := range tsDatasetTypes {
		constName := string(testCase)
		constTestCase := testCase
		t.Run(constName, func(t *testing.T) {
			t.Parallel()
			RegisterTrainingSet(t, tester, constTestCase)
		})
	}
}

func TestSnowflakeTrainingSetTypes(t *testing.T) {
	if testing.Short() {
		t.Skip("skipping integration tests")
	}

	tester := getConfiguredTester(t, false)

	tsTypes := map[metadata.TrainingSetType]trainingSetDatasetType{
		metadata.DynamicTrainingSet: tsDatasetFeaturesLabelTS,
		metadata.StaticTrainingSet:  tsDatasetFeaturesTSLabelNoTS,
		metadata.ViewTrainingSet:    tsDatasetFeaturesNoTSLabelTS,
	}

	for tsType, dataSetType := range tsTypes {
		constName := string(tsType)
		constTsType := tsType
		constDataSetType := dataSetType
		t.Run(constName, func(t *testing.T) {
			t.Parallel()
			RegisterTrainingSetWithType(t, tester, constDataSetType, constTsType)
		})
	}

}

>>>>>>> fe8be8df
func TestSnowflakeSchemas(t *testing.T) {
	if testing.Short() {
		t.Skip("skipping integration tests")
	}

	tester := getConfiguredSnowflakeTester(t, true)

	testCases := map[string]func(t *testing.T, storeTester offlineSqlTest){
		"RegisterTableInDifferentDatabaseTest":           RegisterTableInDifferentDatabaseTest,
		"RegisterTableInSameDatabaseDifferentSchemaTest": RegisterTableInSameDatabaseDifferentSchemaTest,
		"RegisterTwoTablesInSameSchemaTest":              RegisterTwoTablesInSameSchemaTest,
		"CrossDatabaseJoinTest":                          CrossDatabaseJoinTest,
	}

	for name, testCase := range testCases {
		constName := name
		constTestCase := testCase
		t.Run(constName, func(t *testing.T) {
			t.Parallel()
			constTestCase(t, tester)
		})
	}
}

func TestSnowflakeConfigHasLegacyCredentials(t *testing.T) {
	type fields struct {
		Username       string
		Password       string
		AccountLocator string
		Organization   string
		Account        string
		Database       string
		Schema         string
	}
	tests := []struct {
		name   string
		fields fields
		want   bool
	}{
		{"Empty", fields{}, false},
		{"Has Legacy", fields{AccountLocator: "abcdefg"}, true},
		{"Has Current", fields{Account: "account", Organization: "organization"}, false},
	}
	for _, tt := range tests {
		t.Run(tt.name, func(t *testing.T) {
			sf := &pc.SnowflakeConfig{
				Username:       tt.fields.Username,
				Password:       tt.fields.Password,
				AccountLocator: tt.fields.AccountLocator,
				Organization:   tt.fields.Organization,
				Account:        tt.fields.Account,
				Database:       tt.fields.Database,
				Schema:         tt.fields.Schema,
			}
			if got := sf.HasLegacyCredentials(); got != tt.want {
				t.Errorf("HasLegacyCredentials() = %v, want %v", got, tt.want)
			}
		})
	}
}

func TestSnowflakeConfigHasCurrentCredentials(t *testing.T) {
	type fields struct {
		Username       string
		Password       string
		AccountLocator string
		Organization   string
		Account        string
		Database       string
		Schema         string
	}
	tests := []struct {
		name    string
		fields  fields
		want    bool
		wantErr bool
	}{
		{"Empty", fields{}, false, false},
		{"Has Legacy", fields{AccountLocator: "abcdefg"}, false, false},
		{"Has Current", fields{Account: "account", Organization: "organization"}, true, false},
		{"Only Account", fields{Account: "account"}, false, true},
		{"Only Organization", fields{Organization: "organization"}, false, true},
	}
	for _, tt := range tests {
		t.Run(tt.name, func(t *testing.T) {
			sf := &pc.SnowflakeConfig{
				Username:       tt.fields.Username,
				Password:       tt.fields.Password,
				AccountLocator: tt.fields.AccountLocator,
				Organization:   tt.fields.Organization,
				Account:        tt.fields.Account,
				Database:       tt.fields.Database,
				Schema:         tt.fields.Schema,
			}
			got, err := sf.HasCurrentCredentials()
			if (err != nil) != tt.wantErr {
				t.Errorf("HasCurrentCredentials() error = %v, wantErr %v", err, tt.wantErr)
				return
			}
			if got != tt.want {
				t.Errorf("HasCurrentCredentials() got = %v, want %v", got, tt.want)
			}
		})
	}
}

func TestSnowflakeConfigConnectionString(t *testing.T) {
	type fields struct {
		Username       string
		Password       string
		AccountLocator string
		Organization   string
		Account        string
		Database       string
		Schema         string
		Role           string
		Warehouse      string
		SessionParams  map[string]string
	}
	tests := []struct {
		name    string
		fields  fields
		want    string
		wantErr bool
	}{
		{"Empty", fields{}, "", true},
		{
			"Has Legacy",
			fields{Username: "u", Password: "p", AccountLocator: "accountlocator", Database: "d", Schema: "s"},
			"u:p@accountlocator/d/s",
			false,
		},
		{
			"Has Current",
			fields{Username: "u", Password: "p", Account: "account", Organization: "org", Database: "d", Schema: "s"},
			"u:p@org-account/d/s",
			false,
		},
		{
			"Has Role Parameter",
			fields{Username: "u", Password: "p", Account: "account", Organization: "org", Database: "d", Schema: "s", Role: "myrole"},
			"u:p@org-account/d/s?role=myrole",
			false,
		},
		{
			"Has Warehouse Parameter",
			fields{Username: "u", Password: "p", Account: "account", Organization: "org", Database: "d", Schema: "s", Warehouse: "wh"},
			"u:p@org-account/d/s?warehouse=wh",
			false,
		},
		{
			"Has Warehouse and Role Parameter",
			fields{Username: "u", Password: "p", Account: "account", Organization: "org", Database: "d", Schema: "s", Warehouse: "wh", Role: "myrole"},
			"u:p@org-account/d/s?warehouse=wh&role=myrole",
			false,
		},
		{
			"Only Account",
			fields{Username: "u", Password: "p", Account: "account", Database: "d", Schema: "s"},
			"",
			true,
		},
		{
			"Only Organization",
			fields{Username: "u", Password: "p", Organization: "org", Database: "d", Schema: "s"},
			"",
			true,
		},
		{
			"Both Current And Legacy",
			fields{Username: "u", Password: "p", Account: "account", Organization: "org", AccountLocator: "accountlocator", Database: "d", Schema: "s"},
			"",
			true,
		},
		{
			"Neither Current Nor Legacy",
			fields{Username: "u", Password: "p", Database: "d", Schema: "s"},
			"",
			true,
		},
		{
			"Has Session Params",
			fields{Username: "u", Password: "p", Account: "account", Organization: "org", Database: "d", Schema: "s", SessionParams: map[string]string{"query_tag": "t"}},
			"u:p@org-account/d/s?query_tag=t",
			false,
		},
	}
	for _, tt := range tests {
		t.Run(tt.name, func(t *testing.T) {
			sf := &pc.SnowflakeConfig{
				Username:       tt.fields.Username,
				Password:       tt.fields.Password,
				AccountLocator: tt.fields.AccountLocator,
				Organization:   tt.fields.Organization,
				Account:        tt.fields.Account,
				Database:       tt.fields.Database,
				Schema:         tt.fields.Schema,
				Role:           tt.fields.Role,
				Warehouse:      tt.fields.Warehouse,
				SessionParams:  tt.fields.SessionParams,
			}
			got, err := sf.ConnectionString(tt.fields.Database, tt.fields.Schema)
			if (err != nil) != tt.wantErr {
				t.Errorf("ConnectionString() error = %v, wantErr %v", err, tt.wantErr)
				return
			}
			if got != tt.want {
				t.Errorf("ConnectionString() got = %v, want %v", got, tt.want)
			}
		})
	}
}

func TestSnowflakeDeserializeCurrentCredentials(t *testing.T) {
	expected := pc.SnowflakeConfig{
		Username:      "username",
		Password:      "password",
		Organization:  "org",
		Account:       "account",
		Database:      "database",
		Schema:        "schema",
		SessionParams: map[string]string{"query_tag": "t"},
	}
	credentialsMap := make(map[string]interface{})
	credentialsMap["Username"] = expected.Username
	credentialsMap["Password"] = expected.Password
	credentialsMap["Organization"] = expected.Organization
	credentialsMap["Account"] = expected.Account
	credentialsMap["Database"] = expected.Database
	credentialsMap["Schema"] = expected.Schema
	credentialsMap["SessionParams"] = expected.SessionParams
	b, err := json.Marshal(credentialsMap)
	if err != nil {
		t.Fatalf("could not marshal test data: %s", err.Error())
	}
	config := pc.SnowflakeConfig{}
	if err := config.Deserialize(pc.SerializedConfig(b)); err != nil {
		t.Fatalf("could not deserialize config: %s", err.Error())
	}
	if !reflect.DeepEqual(expected, config) {
		t.Fatalf("Expected: %v, Got %v", expected, config)
	}
}

func TestSnowflakeDeserializeLegacyCredentials(t *testing.T) {
	expected := pc.SnowflakeConfig{
		Username:       "username",
		Password:       "password",
		AccountLocator: "accountlocator",
		Database:       "database",
		Schema:         "schema",
	}
	credentialsMap := make(map[string]string)
	credentialsMap["Username"] = expected.Username
	credentialsMap["Password"] = expected.Password
	credentialsMap["AccountLocator"] = expected.AccountLocator
	credentialsMap["Database"] = expected.Database
	credentialsMap["Schema"] = expected.Schema
	b, err := json.Marshal(credentialsMap)
	if err != nil {
		t.Fatalf("could not marshal test data: %s", err.Error())
	}
	config := pc.SnowflakeConfig{}
	if err := config.Deserialize(pc.SerializedConfig(b)); err != nil {
		t.Fatalf("could not deserialize config: %s", err.Error())
	}
	if !reflect.DeepEqual(expected, config) {
		t.Fatalf("Expected: %v, Got %v", expected, config)
	}
}

func TestSnowflakeDelete(t *testing.T) {
	if testing.Short() {
		t.Skip("skipping integration tests")
	}
	tester := getConfiguredSnowflakeTester(t, true)
	testCases := map[string]func(t *testing.T, storeTester offlineSqlTest){
		"DeleteTableTest":            DeleteTableTest,
		"DeleteNotExistingTableTest": DeleteNotExistingTableTest,
	}
	for name, testCase := range testCases {
		constName := name
		constTestCase := testCase
		t.Run(constName, func(t *testing.T) {
			t.Parallel()
			constTestCase(t, tester)
		})
	}
}

// TEST FUNCTION

func CrossDatabaseJoinTest(t *testing.T, tester offlineSqlTest) {
	if !tester.testCrossDbJoins {
		t.Skip("skipping cross database join test")
	}

	// TODO: Better way of doing this?
	storeTester, ok := tester.storeTester.(offlineSqlStoreCreateDb)
	if !ok {
		t.Skip(fmt.Sprintf("%T does not implement offlineSqlStoreCreateDb. Skipping test", tester.storeTester))
	}

	dbName := fmt.Sprintf("DB_%s", strings.ToUpper(uuid.NewString()[:5]))
	t.Logf("Database Name1: %s\n", dbName)
	if err := storeTester.CreateDatabase(dbName); err != nil {
		t.Fatalf("could not create database: %v", err)
	}

	dbName2 := fmt.Sprintf("DB_%s", strings.ToUpper(uuid.NewString()[:5]))
	t.Logf("Database Name2: %s\n", dbName2)
	if err := storeTester.CreateDatabase(dbName2); err != nil {
		t.Fatalf("could not create database: %v", err)
	}

	t.Cleanup(func() {
		if err := storeTester.DropDatabase(dbName); err != nil {
			t.Fatalf("could not drop database: %v", err)
		}
		if err := storeTester.DropDatabase(dbName2); err != nil {
			t.Fatalf("could not drop database: %v", err)
		}
	})

	tableName1 := "DUMMY_TABLE"
	sqlLocation := location.NewFullyQualifiedSQLLocation(dbName, "PUBLIC", tableName1).(*location.SQLLocation)
	records, err := createDummyTable(tester.storeTester, *sqlLocation, 3)
	if err != nil {
		t.Fatalf("could not create table: %v", err)
	}

	tableName2 := "DUMMY_TABLE2"
	sqlLocation2 := location.NewFullyQualifiedSQLLocation(dbName2, "PUBLIC", tableName2).(*location.SQLLocation)
	records2, err := createDummyTable(tester.storeTester, *sqlLocation2, 10)
	if err != nil {
		t.Fatalf("could not create table: %v", err)
	}

	// Register the tables
	primary1, primaryErr := tester.storeTester.RegisterPrimaryFromSourceTable(
		ResourceID{Name: tableName1, Variant: "test", Type: Primary},
		sqlLocation,
	)
	if primaryErr != nil {
		t.Fatalf("could not register primary table: %v", primaryErr)
	}

	primary2, primaryErr := tester.storeTester.RegisterPrimaryFromSourceTable(
		ResourceID{Name: tableName2, Variant: "test", Type: Primary},
		sqlLocation2,
	)
	if primaryErr != nil {
		t.Fatalf("could not register primary table: %v", primaryErr)
	}

	// Verify the table contents
	verifyPrimaryTable(t, primary1, records)
	verifyPrimaryTable(t, primary2, records2)

	targetTableId := ResourceID{Name: "DUMMY_TABLE_TF", Variant: "test", Type: Transformation}
	// union the tables using a transformation
	tfConfig := TransformationConfig{
		Type:          SQLTransformation,
		TargetTableID: targetTableId,
		Query:         fmt.Sprintf("SELECT NAME FROM %s UNION SELECT NAME FROM %s", sqlLocation.TableLocation().String(), sqlLocation2.TableLocation().String()),
	}

	err = tester.storeTester.CreateTransformation(tfConfig)
	if err != nil {
		t.Fatalf("could not create transformation: %v", err)
	}

	// Verify the union table contents
	tfTable, err := tester.storeTester.GetTransformationTable(targetTableId)
	if err != nil {
		t.Fatalf("could not get transformation table: %v", err)
	}

	numRows, err := tfTable.NumRows()
	if err != nil {
		t.Fatalf("could not get number of rows: %v", err)
	}

	assert.Equal(t, int64(13), numRows, "expected 13 rows")
}

func RegisterTwoTablesInSameSchemaTest(t *testing.T, tester offlineSqlTest) {
	schemaName1 := fmt.Sprintf("SCHEMA_%s", strings.ToUpper(uuid.NewString()[:5]))
	schemaName2 := fmt.Sprintf("SCHEMA_%s", strings.ToUpper(uuid.NewString()[:5]))
	if err := tester.storeTester.CreateSchema("", schemaName1); err != nil {
		t.Fatalf("could not create schema: %v", err)
	}

	if err := tester.storeTester.CreateSchema("", schemaName2); err != nil {
		t.Fatalf("could not create schema: %v", err)
	}

	// Create the first table
	tableName := "DUMMY_TABLE"
	sqlLocation := location.NewFullyQualifiedSQLLocation("", schemaName1, tableName).(*location.SQLLocation)
	records, err := createDummyTable(tester.storeTester, *sqlLocation, 3)
	if err != nil {
		t.Fatalf("could not create table: %v", err)
	}

	// Create the second table using the same table name
	sqlLocation2 := location.NewFullyQualifiedSQLLocation("", schemaName2, tableName).(*location.SQLLocation)
	records2, err := createDummyTable(tester.storeTester, *sqlLocation2, 10)
	if err != nil {
		t.Fatalf("could not create table: %v", err)
	}

	primary1, primaryErr := tester.storeTester.RegisterPrimaryFromSourceTable(
		ResourceID{Name: "tb1", Variant: "test", Type: Primary},
		sqlLocation,
	)
	if primaryErr != nil {
		t.Fatalf("could not register primary table: %v", primaryErr)
	}

	primary2, primaryErr := tester.storeTester.RegisterPrimaryFromSourceTable(
		ResourceID{Name: "tb2", Variant: "test", Type: Primary},
		sqlLocation2,
	)
	if primaryErr != nil {
		t.Fatalf("could not register primary table: %v", primaryErr)
	}

	// Verify the table contents
	verifyPrimaryTable(t, primary1, records)
	verifyPrimaryTable(t, primary2, records2)
}

func RegisterTableInDifferentDatabaseTest(t *testing.T, tester offlineSqlTest) {
	dbName := fmt.Sprintf("DB_%s", strings.ToUpper(uuid.NewString()[:5]))

	// TODO: Better way of doing this?
	storeTester, ok := tester.storeTester.(offlineSqlStoreCreateDb)
	if !ok {
		t.Skip(fmt.Sprintf("%T does not implement offlineSqlStoreCreateDb. Skipping test", tester.storeTester))
	}

	err := storeTester.CreateDatabase(dbName)
	if err != nil {
		t.Fatalf("could not create database: %v", err)
	}

	t.Cleanup(func() {
		if err := storeTester.DropDatabase(dbName); err != nil {
			t.Fatalf("could not drop database: %v", err)
		}
	})

	// Create the schema
	schemaName := fmt.Sprintf("SCHEMA_%s", strings.ToUpper(uuid.NewString()[:5]))
	if err := tester.storeTester.CreateSchema(dbName, schemaName); err != nil {
		t.Fatalf("could not create schema: %v", err)
	}

	// Create the table
	tableName := "DUMMY_TABLE"
	sqlLocation := location.NewFullyQualifiedSQLLocation(dbName, schemaName, tableName).(*location.SQLLocation)
	records, err := createDummyTable(tester.storeTester, *sqlLocation, 3)
	if err != nil {
		t.Fatalf("could not create table: %v", err)
	}

	primary, primaryErr := tester.storeTester.RegisterPrimaryFromSourceTable(
		ResourceID{Name: tableName, Variant: "test", Type: Primary},
		sqlLocation,
	)
	if primaryErr != nil {
		t.Fatalf("could not register primary table: %v", primaryErr)
	}

	// Verify the table contents
	verifyPrimaryTable(t, primary, records)
}

func RegisterTableInSameDatabaseDifferentSchemaTest(t *testing.T, storeTester offlineSqlTest) {
	schemaName := fmt.Sprintf("SCHEMA_%s", strings.ToUpper(uuid.NewString()[:5]))
	if err := storeTester.storeTester.CreateSchema("", schemaName); err != nil {
		t.Fatalf("could not create schema: %v", err)
	}

	// Create the table
	tableName := "DUMMY_TABLE"
	sqlLocation := location.NewFullyQualifiedSQLLocation("", schemaName, tableName).(*location.SQLLocation)
	records, err := createDummyTable(storeTester.storeTester, *sqlLocation, 3)
	if err != nil {
		t.Fatalf("could not create table: %v", err)
	}

	primary, primaryErr := storeTester.storeTester.RegisterPrimaryFromSourceTable(
		ResourceID{Name: tableName, Variant: "test", Type: Primary},
		sqlLocation,
	)
	if primaryErr != nil {
		t.Fatalf("could not register primary table: %v", primaryErr)
	}

	// Verify the table contents
	verifyPrimaryTable(t, primary, records)
}

func RegisterMaterializationNoTimestampTest(t *testing.T, tester offlineSqlTest) {
	useTimestamps := false
	isIncremental := false
	matTest := newSQLMaterializationTest(tester.storeTester, useTimestamps)
	_ = initSqlPrimaryDataset(t, matTest.tester, matTest.data.location, matTest.data.schema, matTest.data.records)
	mat, err := matTest.tester.CreateMaterialization(matTest.data.id, matTest.data.opts)
	if err != nil {
		t.Fatalf("could not create materialization: %v", err)
	}
	mat, err = matTest.tester.GetMaterialization(mat.ID())
	if err != nil {
		t.Fatalf("could not get materialization: %v", err)
	}

	matTest.data.Assert(t, mat, isIncremental)
}

func RegisterMaterializationTimestampTest(t *testing.T, tester offlineSqlTest) {
	useTimestamps := true
	isIncremental := false
	matTest := newSQLMaterializationTest(tester.storeTester, useTimestamps)
	_ = initSqlPrimaryDataset(t, matTest.tester, matTest.data.location, matTest.data.schema, matTest.data.records)
	mat, err := matTest.tester.CreateMaterialization(matTest.data.id, matTest.data.opts)
	if err != nil {
		t.Fatalf("could not create materialization: %v", err)
	}
	mat, err = matTest.tester.GetMaterialization(mat.ID())
	if err != nil {
		t.Fatalf("could not get materialization: %v", err)
	}

	matTest.data.Assert(t, mat, isIncremental)
}

func RegisterMaterializationWithDefaultTargetLagTest(t *testing.T, tester offlineSqlTest) {
	useTimestamps := true
	isIncremental := true
	matTest := newSQLMaterializationTest(tester.storeTester, useTimestamps)
	primary := initSqlPrimaryDataset(t, matTest.tester, matTest.data.location, matTest.data.schema, matTest.data.records)
	matTest.data.opts.ResourceSnowflakeConfig = &metadata.ResourceSnowflakeConfig{
		DynamicTableConfig: &metadata.SnowflakeDynamicTableConfig{
			TargetLag: "90 seconds",
		},
	}
	mat, err := matTest.tester.CreateMaterialization(matTest.data.id, matTest.data.opts)
	if err != nil {
		t.Fatalf("could not create materialization: %v", err)
	}

	if err := primary.WriteBatch(matTest.data.incrementalRecords); err != nil {
		t.Fatalf("could not write batch: %v", err)
	}

	snowflakeTester, isSnowflakeTester := tester.storeTester.(*snowflakeOfflineStoreTester)
	if !isSnowflakeTester {
		t.Fatalf("expected store tester to be snowflakeOfflineStoreTester")
	}

	if err := snowflakeTester.PollTableRefresh(matTest.data.id, 90*time.Second, 3*time.Minute); err != nil {
		t.Fatalf("expected table to refresh: %v", err)
	}

	matIncr, err := matTest.tester.GetMaterialization(mat.ID())
	if err != nil {
		t.Fatalf("could not get materialization: %v", err)
	}

	matTest.data.Assert(t, matIncr, isIncremental)
}

func RegisterMaterializationWithDifferentWarehouseTest(t *testing.T, tester offlineSqlTest) {
	useTimestamps := true
	isIncremental := true
	matTest := newSQLMaterializationTest(tester.storeTester, useTimestamps)
	primary := initSqlPrimaryDataset(t, matTest.tester, matTest.data.location, matTest.data.schema, matTest.data.records)
	warehouse := "TEST_WH"
	matTest.data.opts.ResourceSnowflakeConfig = &metadata.ResourceSnowflakeConfig{
		DynamicTableConfig: &metadata.SnowflakeDynamicTableConfig{
			TargetLag: "90 seconds",
		},
		Warehouse: warehouse,
	}
	mat, err := matTest.tester.CreateMaterialization(matTest.data.id, matTest.data.opts)
	if err != nil {
		t.Fatalf("could not create materialization: %v", err)
	}

	if err := primary.WriteBatch(matTest.data.incrementalRecords); err != nil {
		t.Fatalf("could not write batch: %v", err)
	}

	snowflakeTester, isSnowflakeTester := tester.storeTester.(*snowflakeOfflineStoreTester)
	if !isSnowflakeTester {
		t.Fatalf("expected store tester to be snowflakeOfflineStoreTester")
	}

	if err := snowflakeTester.PollTableRefresh(matTest.data.id, 90*time.Second, 3*time.Minute); err != nil {
		t.Fatalf("expected table to refresh: %v", err)
	}

	usesWarehouse, err := snowflakeTester.CheckWarehouse(matTest.data.id, warehouse)
	if err != nil {
		t.Fatalf("failed to check warehouse: %v", err)
	}
	if !usesWarehouse {
		t.Fatalf("expected materialization to use warehouse %s", warehouse)
	}

	matIncr, err := matTest.tester.GetMaterialization(mat.ID())
	if err != nil {
		t.Fatalf("could not get materialization: %v", err)
	}

	matTest.data.Assert(t, matIncr, isIncremental)
}

func RegisterTrainingSet(t *testing.T, tester offlineSqlTest, tsDatasetType trainingSetDatasetType) {
	tsTest := newSQLTrainingSetTest(tester.storeTester, tsDatasetType)
	_ = initSqlPrimaryDataset(t, tsTest.tester, tsTest.data.location, tsTest.data.schema, tsTest.data.records)
	_ = initSqlPrimaryDataset(t, tsTest.tester, tsTest.data.labelLocation, tsTest.data.labelSchema, tsTest.data.labelRecords)

	res, err := tsTest.tester.RegisterResourceFromSourceTable(tsTest.data.labelID, tsTest.data.labelResourceSchema, &ResourceSnowflakeConfigOption{})
	if err != nil {
		t.Fatalf("could not register label table: %v", err)
	}
	tsTest.data.def.LabelSourceMapping.Location = res.Location()
	if err := tsTest.tester.CreateTrainingSet(tsTest.data.def); err != nil {
		t.Fatalf("could not create training set: %v", err)
	}
	ts, err := tsTest.tester.GetTrainingSet(tsTest.data.id)
	if err != nil {
		t.Fatalf("could not get training set: %v", err)
	}
	tsTest.data.Assert(t, ts)
}

func RegisterTrainingSetWithType(t *testing.T, tester offlineSqlTest, tsDatasetType trainingSetDatasetType, tsType metadata.TrainingSetType) {
	tsTest := newSQLTrainingSetTest(tester.storeTester, tsDatasetType)
	_ = initSqlPrimaryDataset(t, tsTest.tester, tsTest.data.location, tsTest.data.schema, tsTest.data.records)
	_ = initSqlPrimaryDataset(t, tsTest.tester, tsTest.data.labelLocation, tsTest.data.labelSchema, tsTest.data.labelRecords)

	res, err := tsTest.tester.RegisterResourceFromSourceTable(tsTest.data.labelID, tsTest.data.labelResourceSchema, &ResourceSnowflakeConfigOption{})
	if err != nil {
		t.Fatalf("could not register label table: %v", err)
	}
	tsTest.data.def.LabelSourceMapping.Location = res.Location()
	tsTest.data.def.Type = tsType
	if err := tsTest.tester.CreateTrainingSet(tsTest.data.def); err != nil {
		t.Fatalf("could not create training set: %v", err)
	}
	ts, err := tsTest.tester.GetTrainingSet(tsTest.data.id)
	if err != nil {
		t.Fatalf("could not get training set: %v", err)
	}
	tsTest.data.Assert(t, ts)

	snowflakeTester, isSnowflakeTester := tester.storeTester.(*snowflakeOfflineStoreTester)
	if !isSnowflakeTester {
		t.Fatalf("expected store tester to be snowflakeOfflineStoreTester")
	}

	snowflakeTester.AssertTrainingSetType(t, tsTest.data.id, tsType)
}

func DeleteTableTest(t *testing.T, tester offlineSqlTest) {
	// TODO: Better way of doing this?
	storeTester, ok := tester.storeTester.(offlineSqlStoreCreateDb)
	if !ok {
		t.Skip(fmt.Sprintf("%T does not implement offlineSqlStoreCreateDb. Skipping test", tester.storeTester))
	}

	dbName := fmt.Sprintf("DB_%s", strings.ToUpper(uuid.NewString()[:5]))
	t.Logf("Database Name1: %s\n", dbName)
	if err := storeTester.CreateDatabase(dbName); err != nil {
		t.Fatalf("could not create database: %v", err)
	}
	t.Cleanup(func() {
		if err := storeTester.DropDatabase(dbName); err != nil {
			t.Fatalf("could not drop database: %v", err)
		}
	})

	// Create the table
	tableName := "DUMMY_TABLE"
	sqlLocation := location.NewFullyQualifiedSQLLocation(dbName, "PUBLIC", tableName).(*location.SQLLocation)
	_, err := createDummyTable(tester.storeTester, *sqlLocation, 3)
	if err != nil {
		t.Fatalf("could not create table: %v", err)
	}
	if err := tester.storeTester.Delete(sqlLocation); err != nil {
		t.Fatalf("could not delete table: %v", err)
	}
}
func DeleteNotExistingTableTest(t *testing.T, tester offlineSqlTest) {
	// TODO: Better way of doing this?
	storeTester, ok := tester.storeTester.(offlineSqlStoreCreateDb)
	if !ok {
		t.Skip(fmt.Sprintf("%T does not implement offlineSqlStoreCreateDb. Skipping test", tester.storeTester))
	}

	dbName := fmt.Sprintf("DB_%s", strings.ToUpper(uuid.NewString()[:5]))
	t.Logf("Database Name1: %s\n", dbName)
	if err := storeTester.CreateDatabase(dbName); err != nil {
		t.Fatalf("could not create database: %v", err)
	}
	loc := location.NewFullyQualifiedSQLLocation(dbName, "PUBLIC", "NOT_EXISTING_TABLE").(*location.SQLLocation)
	deleteErr := tester.storeTester.Delete(loc)
	if deleteErr == nil {
		t.Fatalf("expected error deleting table")
	}
	if _, ok := deleteErr.(*fferr.DatasetNotFoundError); !ok {
		t.Fatalf("expected DatasetNotFoundError")
	}
}

// HELPER FUNCTIONS

func createDummyTable(storeTester offlineSqlStoreTester, sqlLocation location.SQLLocation, numRows int) ([]GenericRecord, error) {
	// Create the table
	// create simple Schema
	schema := TableSchema{
		Columns: []TableColumn{
			{
				Name:      "ID",
				ValueType: types.Int,
			},
			{
				Name:      "NAME",
				ValueType: types.String,
			},
		},
	}

	primaryTable, err := storeTester.CreateTable(&sqlLocation, schema)
	if err != nil {
		return nil, err
	}

	genericRecords := make([]GenericRecord, 0)
	randomNum := uuid.NewString()[:5]
	for i := 0; i < numRows; i++ {
		genericRecords = append(genericRecords, []interface{}{i, fmt.Sprintf("Name_%d_%s", i, randomNum)})
	}

	if err := primaryTable.WriteBatch(genericRecords); err != nil {
		return nil, err
	}

	return genericRecords, nil
}

func verifyPrimaryTable(t *testing.T, primary PrimaryTable, records []GenericRecord) {
	t.Helper()
	numRows, err := primary.NumRows()
	if err != nil {
		t.Fatalf("could not get number of rows: %v", err)
	}

	if numRows == 0 {
		t.Fatalf("expected more than 0 rows")
	}

	iterator, err := primary.IterateSegment(100)
	if err != nil {
		t.Fatalf("Could not get generic iterator: %v", err)
	}

	i := 0
	for iterator.Next() {
		for j, v := range iterator.Values() {
			// NOTE: we're handling float64 differently hear given the values returned by Snowflake have less precision
			// and therefore are not equal unless we round them; if tests require handling of other types, we can add
			// additional cases here, otherwise the default case will cover all other types
			switch v.(type) {
			case float64:
				assert.True(t, floatsAreClose(v.(float64), records[i][j].(float64), floatTolerance), "expected same values")
			case time.Time:
				assert.Equal(t, records[i][j].(time.Time).Truncate(time.Microsecond), v.(time.Time).Truncate(time.Microsecond), "expected same values")
			default:
				assert.Equal(t, v, records[i][j], "expected same values")
			}
		}
		i++
	}
}

func getSnowflakeConfig(t *testing.T, dbName string) (pc.SnowflakeConfig, error) {
	err := godotenv.Load("../.env")
	if err != nil {
		t.Logf("could not open .env file... Checking environment: %s", err)
	}

	snowFlakeDatabase := strings.ToUpper(uuid.NewString())
	if dbName != "" {
		snowFlakeDatabase = dbName
	}
	t.Log("Snowflake Database: ", snowFlakeDatabase)

	username, ok := os.LookupEnv("SNOWFLAKE_USERNAME")
	if !ok {
		t.Fatalf("missing SNOWFLAKE_USERNAME variable")
	}
	password, ok := os.LookupEnv("SNOWFLAKE_PASSWORD")
	if !ok {
		t.Fatalf("missing SNOWFLAKE_PASSWORD variable")
	}
	org, ok := os.LookupEnv("SNOWFLAKE_ORG")
	if !ok {
		t.Fatalf("missing SNOWFLAKE_ORG variable")
	}
	account, ok := os.LookupEnv("SNOWFLAKE_ACCOUNT")
	if !ok {
		t.Fatalf("missing SNOWFLAKE_ACCOUNT variable")
	}
	externalVolume, ok := os.LookupEnv("SNOWFLAKE_EXTERNAL_VOLUME")
	if !ok {
		t.Fatalf("missing SNOWFLAKE_EXTERNAL_VOLUME variable")
	}
	baseLocation, ok := os.LookupEnv("SNOWFLAKE_BASE_LOCATION")
	if !ok {
		t.Fatalf("missing SNOWFLAKE_BASE_LOCATION variable")
	}
	snowflakeConfig := pc.SnowflakeConfig{
		Username:     username,
		Password:     password,
		Organization: org,
		Account:      account,
		Database:     snowFlakeDatabase,
		Warehouse:    "COMPUTE_WH",
		Catalog: &pc.SnowflakeCatalogConfig{
			ExternalVolume: externalVolume,
			BaseLocation:   baseLocation,
			TableConfig: pc.SnowflakeTableConfig{
				TargetLag:   "DOWNSTREAM",
				RefreshMode: "AUTO",
				Initialize:  "ON_CREATE",
			},
		},
	}

	return snowflakeConfig, nil
}

func createSnowflakeDatabase(c pc.SnowflakeConfig) error {
	url := fmt.Sprintf("%s:%s@%s-%s", c.Username, c.Password, c.Organization, c.Account)
	db, err := sql.Open("snowflake", url)
	if err != nil {
		return err
	}
	databaseQuery := fmt.Sprintf("CREATE DATABASE IF NOT EXISTS %s", sanitize(c.Database))
	if _, err := db.Exec(databaseQuery); err != nil {
		return err
	}
	return nil
}

func destroySnowflakeDatabase(c pc.SnowflakeConfig) error {
	url := fmt.Sprintf("%s:%s@%s-%s", c.Username, c.Password, c.Organization, c.Account)
	db, err := sql.Open("snowflake", url)
	if err != nil {
		return err
	}
	databaseQuery := fmt.Sprintf("DROP DATABASE IF EXISTS %s", sanitize(c.Database))
	if _, err := db.Exec(databaseQuery); err != nil {
		return err
	}
	return nil
}

func getConfiguredSnowflakeTester(t *testing.T, useCrossDBJoins bool) offlineSqlTest {
	dbName := fmt.Sprintf("DB_%s", strings.ToUpper(uuid.NewString()[:5]))
	t.Logf("Creating Parent Database: %s\n", dbName)
	snowflakeConfig, err := getSnowflakeConfig(t, dbName)
	if err != nil {
		t.Fatalf("could not get snowflake config: %s", err)
	}
	if err := createSnowflakeDatabase(snowflakeConfig); err != nil {
		t.Fatalf("%v", err)
	}

	t.Cleanup(func() {
		t.Logf("Dropping Parent Database: %s\n", dbName)
		err := destroySnowflakeDatabase(snowflakeConfig)
		if err != nil {
			t.Logf("failed to cleanup database: %s\n", err)
		}
	})

	store, err := GetOfflineStore(pt.SnowflakeOffline, snowflakeConfig.Serialize())
	if err != nil {
		t.Fatalf("could not initialize store: %s\n", err)
	}

	offlineStoreTester := &snowflakeOfflineStoreTester{
		defaultDbName:         dbName,
		snowflakeOfflineStore: store.(*snowflakeOfflineStore),
	}

	return offlineSqlTest{
		storeTester:         offlineStoreTester,
		testCrossDbJoins:    useCrossDBJoins,
		transformationQuery: "SELECT location_id, AVG(wind_speed) as avg_daily_wind_speed, AVG(wind_duration) as avg_daily_wind_duration, AVG(fetch_value) as avg_daily_fetch, DATE(timestamp) as date FROM %s GROUP BY location_id, DATE(timestamp)",
		sanitizeTableName:   func(obj pl.FullyQualifiedObject) string { return SanitizeSnowflakeIdentifier(obj) },
	}
}<|MERGE_RESOLUTION|>--- conflicted
+++ resolved
@@ -264,104 +264,6 @@
 
 // TESTS
 
-<<<<<<< HEAD
-=======
-func TestSnowflakeTransformations(t *testing.T) {
-	if testing.Short() {
-		t.Skip("skipping integration tests")
-	}
-
-	tester := getConfiguredTester(t, false)
-
-	testCases := map[string]func(t *testing.T, storeTester offlineSqlTest){
-		"RegisterTransformationOnPrimaryDatasetTest": RegisterTransformationOnPrimaryDatasetTest,
-		"RegisterChainedTransformationsTest":         RegisterChainedTransformationsTest,
-	}
-
-	for name, testCase := range testCases {
-		constName := name
-		constTestCase := testCase
-		t.Run(constName, func(t *testing.T) {
-			t.Parallel()
-			constTestCase(t, tester)
-		})
-	}
-}
-
-func TestSnowflakeMaterializations(t *testing.T) {
-	if testing.Short() {
-		t.Skip("skipping integration tests")
-	}
-
-	tester := getConfiguredTester(t, false)
-
-	testCases := map[string]func(t *testing.T, storeTester offlineSqlTest){
-		"RegisterMaterializationNoTimestampTest":            RegisterMaterializationNoTimestampTest,
-		"RegisterMaterializationWithDefaultTargetLagTest":   RegisterMaterializationWithDefaultTargetLagTest,
-		"RegisterMaterializationTimestampTest":              RegisterMaterializationTimestampTest,
-		"RegisterMaterializationWithDifferentWarehouseTest": RegisterMaterializationWithDifferentWarehouseTest,
-	}
-
-	for name, testCase := range testCases {
-		constName := name
-		constTestCase := testCase
-		t.Run(constName, func(t *testing.T) {
-			t.Parallel()
-			constTestCase(t, tester)
-		})
-	}
-}
-
-func TestSnowflakeTrainingSets(t *testing.T) {
-	if testing.Short() {
-		t.Skip("skipping integration tests")
-	}
-
-	tester := getConfiguredTester(t, false)
-
-	tsDatasetTypes := []trainingSetDatasetType{
-		tsDatasetFeaturesLabelTS,
-		tsDatasetFeaturesTSLabelNoTS,
-		tsDatasetFeaturesNoTSLabelTS,
-		tsDatasetFeaturesLabelNoTS,
-	}
-
-	for _, testCase := range tsDatasetTypes {
-		constName := string(testCase)
-		constTestCase := testCase
-		t.Run(constName, func(t *testing.T) {
-			t.Parallel()
-			RegisterTrainingSet(t, tester, constTestCase)
-		})
-	}
-}
-
-func TestSnowflakeTrainingSetTypes(t *testing.T) {
-	if testing.Short() {
-		t.Skip("skipping integration tests")
-	}
-
-	tester := getConfiguredTester(t, false)
-
-	tsTypes := map[metadata.TrainingSetType]trainingSetDatasetType{
-		metadata.DynamicTrainingSet: tsDatasetFeaturesLabelTS,
-		metadata.StaticTrainingSet:  tsDatasetFeaturesTSLabelNoTS,
-		metadata.ViewTrainingSet:    tsDatasetFeaturesNoTSLabelTS,
-	}
-
-	for tsType, dataSetType := range tsTypes {
-		constName := string(tsType)
-		constTsType := tsType
-		constDataSetType := dataSetType
-		t.Run(constName, func(t *testing.T) {
-			t.Parallel()
-			RegisterTrainingSetWithType(t, tester, constDataSetType, constTsType)
-		})
-	}
-
-}
-
->>>>>>> fe8be8df
 func TestSnowflakeSchemas(t *testing.T) {
 	if testing.Short() {
 		t.Skip("skipping integration tests")
