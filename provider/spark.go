--- conflicted
+++ resolved
@@ -4,10 +4,6 @@
 	"context"
 	"encoding/json"
 	"fmt"
-<<<<<<< HEAD
-	"net/http"
-=======
->>>>>>> 908685c4
 	"os"
 	"strings"
 	"time"
