//go:build spark
// +build spark

// This Source Code Form is subject to the terms of the Mozilla Public
// License, v. 2.0. If a copy of the MPL was not distributed with this
// file, You can obtain one at https://mozilla.org/MPL/2.0/.

package provider

import (
	"encoding/json"
	"errors"
	"fmt"
	"math/rand"
	"os"
	"reflect"
	"strings"
	"testing"
	"time"

	s3Types "github.com/aws/aws-sdk-go-v2/service/s3/types"
	"github.com/google/uuid"
	"github.com/joho/godotenv"
)

func testCreateTrainingSet(store *SparkOfflineStore) error {
	exampleStructArray := make([]exampleStruct, 5)
	for i := 0; i < 5; i++ {
		exampleStructArray[i] = exampleStruct{
			Name:       fmt.Sprintf("John Smith_%d", i),
			Age:        30 + i,
			Score:      100.4 + float32(i),
			Winner:     false,
			Registered: time.UnixMilli(int64(i)),
		}
	}
	correctMapping := map[interface{}]bool{
		30: false,
		31: false,
		32: false,
		33: false,
		34: false,
	}
	path := "featureform/tests/trainingSetTest.parquet"
	if err := store.Store.UploadParquetTable(path, exampleStructArray); err != nil {
		return err
	}
	testFeatureResource := sparkSafeRandomID(Feature)
	testResourceSchema := ResourceSchema{"name", "age", "registered", path}
	table, err := store.RegisterResourceFromSourceTable(testFeatureResource, testResourceSchema)
	if err != nil {
		return err
	}
	fetchedTable, err := store.GetResourceTable(testFeatureResource)
	if err != nil {
		return err
	}
	if !reflect.DeepEqual(fetchedTable, table) {
		return fmt.Errorf("Did not properly register table")
	}
	testLabelResource := sparkSafeRandomID(Label)
	testLabelResourceSchema := ResourceSchema{"name", "winner", "registered", path}
	labelTable, err := store.RegisterResourceFromSourceTable(testLabelResource, testLabelResourceSchema)
	fetchedLabel, err := store.GetResourceTable(testLabelResource)
	if err != nil {
		return err
	}
	if !reflect.DeepEqual(fetchedLabel, labelTable) {
		return fmt.Errorf("Did not properly register label")
	}
	trainingSetResource := sparkSafeRandomID(TrainingSet)
	testTrainingSetDef := TrainingSetDef{
		ID:       trainingSetResource,
		Label:    testLabelResource,
		Features: []ResourceID{testFeatureResource},
	}
	if err := store.CreateTrainingSet(testTrainingSetDef); err != nil {
		return fmt.Errorf("failed to create training set: %v", err)
	}
	fetchedTrainingSet, err := store.GetTrainingSet(trainingSetResource)
	if err != nil {
		return fmt.Errorf("failed to fetch training set: %v", err)
	}
	i := 0
	for fetchedTrainingSet.Next() {
		if fetchedTrainingSet.Err() != nil {
			return fmt.Errorf("failure while iterating over training set: %v", err)
		}
		features := fetchedTrainingSet.Features()
		label := fetchedTrainingSet.Label()
		if len(features) != 1 {
			return fmt.Errorf("incorrect number of feature entries")
		}
		if correctMapping[features[0]] != label {
			return fmt.Errorf("incorrect feature value")
		}
		i += 1
	}
	if i != 5 {
		return fmt.Errorf("incorrect number of training set rows")
	}
	return nil
}

func testMaterializeResource(store *SparkOfflineStore) error {
	exampleStructArray := make([]exampleStruct, 10)
	for i := 0; i < 5; i++ {
		exampleStructArray[i] = exampleStruct{
			Name:       fmt.Sprintf("John Smith_%d", i),
			Age:        30 + i,
			Score:      100.4 + float32(i),
			Winner:     false,
			Registered: time.UnixMilli(int64(i)),
		}
	}
	for i := 5; i < 10; i++ {
		exampleStructArray[i] = exampleStruct{
			Name:       fmt.Sprintf("John Smith_%d", i-5),
			Age:        30 + i,
			Score:      100.4 + float32(i),
			Winner:     true,
			Registered: time.UnixMilli(int64(i)),
		}
	}
	path := "featureform/tests/testFile2.parquet"
	if err := store.Store.UploadParquetTable(path, exampleStructArray); err != nil {
		return err
	}
	testResourceName := "test_name_materialize"
	testResourceVariant := uuid.New().String()
	testResource := ResourceID{testResourceName, testResourceVariant, Feature}
	testResourceSchema := ResourceSchema{"name", "age", "registered", path}
	table, err := store.RegisterResourceFromSourceTable(testResource, testResourceSchema)
	if err != nil {
		return err
	}
	fetchedTable, err := store.GetResourceTable(testResource)
	if err != nil {
		return err
	}
	if !reflect.DeepEqual(fetchedTable, table) {
		return fmt.Errorf("Did not properly register table")
	}
	testResourceMaterializationID := MaterializationID(fmt.Sprintf("%s/%s/%s", FeatureMaterialization, testResourceName, testResourceVariant))
	materialization, err := store.CreateMaterialization(testResource)
	if err != nil {
		return err
	}
	fetchedMaterialization, err := store.GetMaterialization(testResourceMaterializationID)
	if err != nil {
		return err
	}
	if !reflect.DeepEqual(fetchedMaterialization, materialization) {
		return fmt.Errorf("get materialization and create materialization return different results")
	}
	correctMaterialization := map[string]ResourceRecord{
		"John Smith_0": ResourceRecord{"John Smith_0", 35, time.UnixMilli(int64(5))},
		"John Smith_1": ResourceRecord{"John Smith_1", 36, time.UnixMilli(int64(6))},
		"John Smith_2": ResourceRecord{"John Smith_2", 37, time.UnixMilli(int64(7))},
		"John Smith_3": ResourceRecord{"John Smith_3", 38, time.UnixMilli(int64(8))},
		"John Smith_4": ResourceRecord{"John Smith_4", 39, time.UnixMilli(int64(9))},
	}
	if fetchedMaterialization.ID() != MaterializationID(fmt.Sprintf("Materialization/%s/%s", testResourceName, testResourceVariant)) {
		return fmt.Errorf("materialization id not correct, expected Materialization/test_name_materialize/test_variant, got %s", fetchedMaterialization.ID())
	}
	numRows, err := fetchedMaterialization.NumRows()
	if err != nil {
		return err
	}
	if numRows != 5 {
		return fmt.Errorf("Num rows not correct, expected 5, got %d", numRows)
	}
	numRowsFirst := int64(2)
	iterator, err := fetchedMaterialization.IterateSegment(0, numRowsFirst)
	if err != nil {
		return err
	}
	comparisonList := make([]ResourceRecord, 0, 5)
	iterations := int64(0)
	for iterator.Next() {
		if iterator.Err() == nil {
			comparisonList = append(comparisonList, iterator.Value())
		}
		iterations += 1
	}
	if iterations != numRowsFirst {
		return fmt.Errorf("Feature iterator had wrong number of iterations. Expected %d, got %d", numRowsFirst, iterations)
	}
	numRowsSecond := int64(3)
	nextIterator, err := fetchedMaterialization.IterateSegment(numRowsFirst, numRowsFirst+numRowsSecond)
	if err != nil {
		return err
	}
	iterations = 0
	for nextIterator.Next() {
		if nextIterator.Err() == nil {
			comparisonList = append(comparisonList, nextIterator.Value())
		}
		iterations += 1
	}
	if iterations != numRowsSecond {
		return fmt.Errorf("Feature iterator had wrong number of iterations. Expected %d, got %d", numRowsSecond, iterations)
	}
	for _, rec := range comparisonList {
		if !reflect.DeepEqual(rec, correctMaterialization[rec.Entity]) {
			return fmt.Errorf("Wrong materialization entry: %v does not equal %v", rec.Value, correctMaterialization[rec.Entity].Value)
		}
	}
	return nil
}

func testResourcePath(store *SparkOfflineStore) error {
	bucketName := os.Getenv("S3_BUCKET_PATH")
	exampleResource := ResourceID{"test_resource", "test_variant", Primary}
	expectedPath := fmt.Sprintf("s3://%s/featureform/Primary/test_resource/test_variant/", bucketName)
	resultPath := store.Store.ResourcePath(exampleResource)
	if expectedPath != resultPath {
		return fmt.Errorf("%s does not equal %s", expectedPath, resultPath)
	}
	return nil
}

func testTableUploadCompare(store *SparkOfflineStore) error {
	testTable := "featureform/tests/testFile.parquet"
	testData := make([]ResourceRecord, 10)
	for i := range testData {
		testData[i].Entity = "a"
		testData[i].Value = float32(float32(i) + 1.1)
		testData[i].TS = time.Now()
	}
	exists, err := store.Store.FileExists(testTable)
	if err != nil {
		return err
	}
	if exists {
		if err := store.Store.DeleteFile(testTable); err != nil {
			return err
		}
	}
	if err := store.Store.UploadParquetTable(testTable, testData); err != nil {
		return err
	}
	if err := store.Store.CompareParquetTable(testTable, testData); err != nil {
		return err
	}
	if err := store.Store.DeleteFile(testTable); err != nil {
		return err
	}
	exists, err = store.Store.FileExists(testTable)
	if err != nil {
		return err
	}
	if exists {
		return err
	}
	return nil
}

type exampleStruct struct {
	Name       string
	Age        int
	Score      float32
	Winner     bool
	Registered time.Time
}

func testRegisterResource(store *SparkOfflineStore) error {
	exampleStructArray := make([]exampleStruct, 5)
	for i := range exampleStructArray {
		exampleStructArray[i] = exampleStruct{
			Name:       fmt.Sprintf("John Smith_%d", i),
			Age:        30 + i,
			Score:      100.4 + float32(i),
			Winner:     false,
			Registered: time.UnixMilli(int64(i)),
		}
	}
	path := "featureform/tests/testFile.parquet"
	if err := store.Store.UploadParquetTable(path, exampleStructArray); err != nil {
		return err
	}
	resourceVariantName := uuid.New().String()
	testResource := ResourceID{"test_name", resourceVariantName, Feature}
	testResourceSchema := ResourceSchema{"name", "age", "registered", path}
	table, err := store.RegisterResourceFromSourceTable(testResource, testResourceSchema)
	if err != nil {
		return err
	}
	fetchedTable, err := store.GetResourceTable(testResource)
	if err != nil {
		return err
	}
	if !reflect.DeepEqual(fetchedTable, table) {
		return fmt.Errorf("Did not properly register table")
	}
	return nil
}

func unorderedEqual(first, second []string) bool {
	if len(first) != len(second) {
		return false
	}
	exists := make(map[string]bool)
	for _, value := range first {
		exists[value] = true
	}
	for _, value := range second {
		if !exists[value] {
			return false
		}
	}
	return true
}

func testRegisterPrimary(store *SparkOfflineStore) error {
	exampleStructArray := make([]exampleStruct, 5)
	for i := range exampleStructArray {
		exampleStructArray[i] = exampleStruct{
			Name:       fmt.Sprintf("John Smith_%d", i),
			Age:        30 + i,
			Score:      100.4 + float32(i),
			Winner:     false,
			Registered: time.UnixMilli(int64(i)),
		}
	}

	path := "featureform/testprimary/testFile.parquet"
	if err := store.Store.UploadParquetTable(path, exampleStructArray); err != nil {
		return err
	}
	primaryVariantName := uuid.New().String()
	testResource := ResourceID{"test_name", primaryVariantName, Primary}
	table, err := store.RegisterPrimaryFromSourceTable(testResource, path)
	if err != nil {
		return err
	}
	fetchedTable, err := store.GetPrimaryTable(testResource)
	if err != nil {
		return err
	}
	if !reflect.DeepEqual(table, fetchedTable) {
		return fmt.Errorf("Tables not equal")
	}
	numRows, err := fetchedTable.NumRows()
	if err != nil {
		return err
	}
	if numRows != 5 {
		return fmt.Errorf("Did not fetch the correct number of rows")
	}
	iterator, err := fetchedTable.IterateSegment(5)
	if err != nil {
		return err
	}
	expectedColumns := []string{"Name", "Age", "Score", "Winner", "Registered"}

	if !unorderedEqual(iterator.Columns(), expectedColumns) {
		return fmt.Errorf("Not the correct columns returned")
	}
	idx := 0
	for iterator.Next() {
		jsonString := reflect.ValueOf(iterator.Values()).Index(0).Interface()
		var jsonMap map[string]interface{}
		json.Unmarshal([]byte(jsonString.(string)), &jsonMap)
		curStruct := reflect.ValueOf(exampleStructArray[idx])
		if curStruct.NumField() != 5 {
			return fmt.Errorf("incorrect number of fields")
		}
		idx += 1
	}
	if idx != 5 {
		return fmt.Errorf("incorrect number of rows written")
	}
	return nil
}

func TestParquetUpload(t *testing.T) {
	if testing.Short() {
		return
	}
	sparkOfflineStore, err := getSparkOfflineStore(t)
	if err != nil {
		t.Fatalf("could not get SparkOfflineStore: %s", err)
	}
	if err := testTableUploadCompare(sparkOfflineStore); err != nil {
		t.Fatalf("Upload test failed: %s", err)
	}
	if err := testResourcePath(sparkOfflineStore); err != nil {
		t.Fatalf("resource path test failed: %s", err)
	}
	if err := testRegisterResource(sparkOfflineStore); err != nil {
		t.Fatalf("register resource test failed: %s", err)
	}
	if err := testRegisterPrimary(sparkOfflineStore); err != nil {
		t.Fatalf("resource primary test failed: %s", err)
	}

	testFns := map[string]func(*testing.T, *SparkOfflineStore){
		"sparkTestOfflineTableNotFound":            sparkTestOfflineTableNotFound,
		"sparkTestCreateGetOfflineTable":           sparkTestCreateGetOfflineTable,
		"sparkTestOfflineTableAlreadyExists":       sparkTestOfflineTableAlreadyExists,
		"sparkTestInvalidResourceIDs":              sparkTestInvalidResourceIDs,
		"sparkTestInvalidMaterialization":          sparkTestInvalidMaterialization,
		"sparkTestMaterializeUnknown":              sparkTestMaterializeUnknown,
		"sparkTestMaterializationNotFound":         sparkTestMaterializationNotFound,
		"sparkTestGetTrainingSetInvalidResourceID": sparkTestGetTrainingSetInvalidResourceID,
		"sparkTestGetUnknownTrainingSet":           sparkTestGetUnknownTrainingSet,
		"sparkTestInvalidTrainingSetDefs":          sparkTestInvalidTrainingSetDefs,
		"sparkTestLabelTableNotFound":              sparkTestLabelTableNotFound,
		"sparkTestFeatureTableNotFound":            sparkTestFeatureTableNotFound,
		"sparkTestCreatePrimaryFromSource":         sparkTestCreatePrimaryFromSource,
		"sparkTestCreateDuplicatePrimaryTable":     sparkTestCreateDuplicatePrimaryTable,
		"sparkTestTrainingSet":                     sparkTestTrainingSet,
		"sparkTestMaterializations":                sparkTestMaterializations,
		"sparkTestTrainingSetDefShorthand":         sparkTestTrainingSetDefShorthand,
		"sparkTestMaterializationUpdate":           sparkTestMaterializationUpdate,
		"sparkTestTrainingSetUpdate":               sparkTestTrainingSetUpdate,
	}

	t.Run("SPARK_STORE_FUNCTIONS", func(t *testing.T) {
		for name, testFn := range testFns {
			nameConst := name
			testFnConst := testFn
			t.Run(nameConst, func(t *testing.T) {
				t.Parallel()
				testFnConst(t, sparkOfflineStore)
			})
		}
	})
}

func sparkTestCreateDuplicatePrimaryTable(t *testing.T, store *SparkOfflineStore) {
	var err error
	randomSourceTablePath := fmt.Sprintf("featureform/tests/source_tables/%s/table.parquet", uuid.NewString())
	table := []ResourceRecord{{
		Entity: "a", Value: 1, TS: time.UnixMilli(0),
	}}
	if err := store.Store.UploadParquetTable(randomSourceTablePath, table); err != nil {
		t.Fatalf("could not upload source table")
	}
	primaryID := sparkSafeRandomID(Primary)
	_, err = store.RegisterPrimaryFromSourceTable(primaryID, randomSourceTablePath)
	if err != nil {
		t.Fatalf("Could not register from Source Table: %s", err)
	}
	_, err = store.GetPrimaryTable(primaryID)
	if err != nil {
		t.Fatalf("Could not get primary table: %v", err)
	}
	_, err = store.RegisterPrimaryFromSourceTable(primaryID, randomSourceTablePath)
	if err == nil {
		t.Fatalf("Successfully create duplicate tables")
	}
}

func sparkTestCreatePrimaryFromSource(t *testing.T, store *SparkOfflineStore) {
	//upload random source table
	var err error
	randomSourceTablePath := fmt.Sprintf("featureform/tests/source_tables/%s/table.parquet", uuid.NewString())
	table := []ResourceRecord{{
		Entity: "a", Value: 1, TS: time.UnixMilli(0),
	}}
	if err := store.Store.UploadParquetTable(randomSourceTablePath, table); err != nil {
		t.Fatalf("could not upload source table")
	}
	primaryID := sparkSafeRandomID(Primary)
	_, err = store.RegisterPrimaryFromSourceTable(primaryID, randomSourceTablePath)
	if err != nil {
		t.Fatalf("Could not register from Source Table: %s", err)
	}
	_, err = store.GetPrimaryTable(primaryID)
	if err != nil {
		t.Fatalf("Could not get primary table: %v", err)
	}
}

func sparkTestGetTrainingSetInvalidResourceID(t *testing.T, store *SparkOfflineStore) {
	id := sparkSafeRandomID(Feature)
	if _, err := store.GetTrainingSet(id); err == nil {
		t.Fatalf("Succeeded in getting invalid training set ResourceID")
	}
}

func sparkTestGetUnknownTrainingSet(t *testing.T, store *SparkOfflineStore) {
	// This should default to TrainingSet
	id := sparkSafeRandomID(NoType)
	if _, err := store.GetTrainingSet(id); err == nil {
		t.Fatalf("Succeeded in getting unknown training set ResourceID")
	} else if _, valid := err.(*TrainingSetNotFound); !valid {
		t.Fatalf("Wrong error for training set not found: %T", err)
	} else if err.Error() == "" {
		t.Fatalf("Training set not found error msg not set")
	}
}

func sparkTestInvalidTrainingSetDefs(t *testing.T, store *SparkOfflineStore) {
	invalidDefs := map[string]TrainingSetDef{
		"WrongTSType": TrainingSetDef{
			ID:    sparkSafeRandomID(Feature),
			Label: sparkSafeRandomID(Label),
			Features: []ResourceID{
				sparkSafeRandomID(Feature),
				sparkSafeRandomID(Feature),
				sparkSafeRandomID(Feature),
			},
		},
		"WrongLabelType": TrainingSetDef{
			ID:    sparkSafeRandomID(TrainingSet),
			Label: sparkSafeRandomID(Feature),
			Features: []ResourceID{
				sparkSafeRandomID(Feature),
				sparkSafeRandomID(Feature),
				sparkSafeRandomID(Feature),
			},
		},
		"WrongFeatureType": TrainingSetDef{
			ID:    sparkSafeRandomID(TrainingSet),
			Label: sparkSafeRandomID(Label),
			Features: []ResourceID{
				sparkSafeRandomID(Feature),
				sparkSafeRandomID(Label),
				sparkSafeRandomID(Feature),
			},
		},
		"NoFeatures": TrainingSetDef{
			ID:       sparkSafeRandomID(TrainingSet),
			Label:    sparkSafeRandomID(Label),
			Features: []ResourceID{},
		},
	}
	for name, def := range invalidDefs {
		nameConst := name
		defConst := def
		t.Run(nameConst, func(t *testing.T) {
			t.Parallel()
			time.Sleep(time.Second * 15)
			if err := store.CreateTrainingSet(defConst); err == nil {
				t.Fatalf("Succeeded to create invalid def")
			}
		})
	}
}

func sparkTestLabelTableNotFound(t *testing.T, store *SparkOfflineStore) {
	featureID := sparkSafeRandomID(Feature)
	if err := registerRandomResource(featureID, store); err != nil {
		t.Fatalf("could not register random resource")
	}
	def := TrainingSetDef{
		ID:    sparkSafeRandomID(TrainingSet),
		Label: sparkSafeRandomID(Label),
		Features: []ResourceID{
			featureID,
		},
	}
	if err := store.CreateTrainingSet(def); err == nil {
		t.Fatalf("Succeeded in creating training set with unknown label")
	}
}

func sparkTestFeatureTableNotFound(t *testing.T, store *SparkOfflineStore) {
	labelID := sparkSafeRandomID(Label)
	if err := registerRandomResource(labelID, store); err != nil {
		t.Fatalf("could not register random resource")
	}
	def := TrainingSetDef{
		ID:    sparkSafeRandomID(TrainingSet),
		Label: labelID,
		Features: []ResourceID{
			sparkSafeRandomID(Feature),
		},
	}
	if err := store.CreateTrainingSet(def); err == nil {
		t.Fatalf("Succeeded in creating training set with unknown feature")
	}
}

func sparkTestTrainingSetDefShorthand(t *testing.T, store *SparkOfflineStore) {
	featureID := sparkSafeRandomID(Feature)
	if err := registerRandomResource(featureID, store); err != nil {
		t.Fatalf("could not register random resource")
	}
	labelID := sparkSafeRandomID(Label)
	if err := registerRandomResource(labelID, store); err != nil {
		t.Fatalf("could not register random resource")
	}
	// TrainingSetDef can be done in shorthand without types. Their types should
	// be set automatically by the check() function.
	labelID.Type = NoType
	featureID.Type = NoType
	def := TrainingSetDef{
		ID:       sparkSafeRandomID(NoType),
		Label:    labelID,
		Features: []ResourceID{featureID},
	}
	if err := store.CreateTrainingSet(def); err != nil {
		t.Fatalf("Failed to create training set: %s", err)
	}
}

func sparkTestOfflineTableNotFound(t *testing.T, store *SparkOfflineStore) {
	id := sparkSafeRandomID(Feature, Label)
	if _, err := store.GetResourceTable(id); err == nil {
		t.Fatalf("Succeeded in getting non-existant table")
	} else if casted, valid := err.(*TableNotFound); !valid {
		t.Fatalf("Wrong error for table not found: %T", err)
	} else if casted.Error() == "" {
		t.Fatalf("TableNotFound has empty error message")
	}
}

type simpleTestStruct struct {
	Entity string
	Value  int
	Ts     time.Time
}

func registerRandomResourceGiveTablePath(id ResourceID, path string, store *SparkOfflineStore, table interface{}, timestamp bool) error {
	if err := store.Store.UploadParquetTable(path, table); err != nil {
		return err
	}
	var schema ResourceSchema
	if timestamp {
		schema = ResourceSchema{"entity", "value", "ts", path}
	} else {
		schema = ResourceSchema{Entity: "entity", Value: "value", SourceTable: path}
	}
	_, err := store.RegisterResourceFromSourceTable(id, schema)
	if err != nil {
		return err
	}
	return nil
}

func registerRandomResourceGiveTable(id ResourceID, store *SparkOfflineStore, table interface{}, timestamp bool) error {
	randomSourceTablePath := fmt.Sprintf("featureform/tests/source_tables/%s/table.parquet", uuid.NewString())
	if err := store.Store.UploadParquetTable(randomSourceTablePath, table); err != nil {
		return err
	}
	var schema ResourceSchema
	if timestamp {
		schema = ResourceSchema{"entity", "value", "ts", randomSourceTablePath}
	} else {
		schema = ResourceSchema{Entity: "entity", Value: "value", SourceTable: randomSourceTablePath}
	}
	_, err := store.RegisterResourceFromSourceTable(id, schema)
	if err != nil {
		return err
	}
	return nil
}

func registerRandomResource(id ResourceID, store *SparkOfflineStore) error {
	randomSourceTablePath := fmt.Sprintf("featureform/tests/source_tables/%s/table.parquet", uuid.NewString())
	randomSourceData := []simpleTestStruct{{
		"a", 1, time.UnixMilli(0).UTC(),
	}}
	if err := store.Store.UploadParquetTable(randomSourceTablePath, randomSourceData); err != nil {
		return err
	}
	schema := ResourceSchema{"entity", "value", "ts", randomSourceTablePath}
	_, err := store.RegisterResourceFromSourceTable(id, schema)
	if err != nil {
		return err
	}
	return nil
}

func sparkTestCreateGetOfflineTable(t *testing.T, store *SparkOfflineStore) {
	id := sparkSafeRandomID(Feature, Label)
	if err := registerRandomResource(id, store); err != nil {
		t.Fatalf("could not register random resource: %v", err)
	}
	if tab, err := store.GetResourceTable(id); tab == nil || err != nil {
		t.Fatalf("Failed to get table: %s", err)
	}
}

func sparkTestOfflineTableAlreadyExists(t *testing.T, store *SparkOfflineStore) {
	id := sparkSafeRandomID(Feature, Label)
	if err := registerRandomResource(id, store); err != nil {
		t.Fatalf("could not register random resource: %v", err)
	}
	if err := registerRandomResource(id, store); err == nil {
		t.Fatalf("Succeeded in creating table twice")
	} else if casted, valid := err.(*TableAlreadyExists); !valid {
		t.Fatalf("Wrong error for table already exists: %T", err)
	} else if casted.Error() == "" {
		t.Fatalf("TableAlreadyExists has empty error message")
	}
}

func sparkTestInvalidResourceIDs(t *testing.T, store *SparkOfflineStore) {
	invalidIds := []ResourceID{
		{Type: Feature},
		{Name: uuid.NewString()},
	}
	for _, id := range invalidIds {
		if err := registerRandomResource(id, store); err == nil {
			t.Fatalf("Succeeded in creating invalid ResourceID: %v", id)
		}
	}
}

func sparkTestMaterializations(t *testing.T, store *SparkOfflineStore) {
	type TestCase struct {
		WriteRecords             []ResourceRecord
		Timestamp                bool
		Schema                   TableSchema
		ExpectedRows             int64
		SegmentStart, SegmentEnd int64
		ExpectedSegment          []ResourceRecord
	}

	schemaInt := TableSchema{
		Columns: []TableColumn{
			{Name: "entity", ValueType: String},
			{Name: "value", ValueType: Int},
			{Name: "ts", ValueType: Timestamp},
		},
	}
	tests := map[string]TestCase{
		"NoOverlap": {
			WriteRecords: []ResourceRecord{
				{Entity: "a", Value: 1},
				{Entity: "b", Value: 2},
				{Entity: "c", Value: 3},
			},
			Timestamp:    false,
			Schema:       schemaInt,
			ExpectedRows: 3,
			SegmentStart: 0,
			SegmentEnd:   3,
			// Have to expect time.UnixMilli(0).UTC() as it is the default value
			// if a resource does not have a set timestamp
			ExpectedSegment: []ResourceRecord{
				{Entity: "a", Value: 1, TS: time.UnixMilli(0).UTC()},
				{Entity: "b", Value: 2, TS: time.UnixMilli(0).UTC()},
				{Entity: "c", Value: 3, TS: time.UnixMilli(0).UTC()},
			},
		},
		"SubSegmentNoOverlap": {
			WriteRecords: []ResourceRecord{
				{Entity: "a", Value: 1},
				{Entity: "b", Value: 2},
				{Entity: "c", Value: 3},
			},
			Timestamp:    false,
			Schema:       schemaInt,
			ExpectedRows: 3,
			SegmentStart: 1,
			SegmentEnd:   2,
			ExpectedSegment: []ResourceRecord{
				{Entity: "b", Value: 2, TS: time.UnixMilli(0).UTC()},
			},
		},
		// Added .UTC() b/c DeepEqual checks the timezone field of time.Time which can vary, resulting in false failures
		// during tests even if time is correct
		"SimpleChanges": {
			WriteRecords: []ResourceRecord{
				{Entity: "a", Value: 1, TS: time.UnixMilli(0).UTC()},
				{Entity: "b", Value: 2, TS: time.UnixMilli(0).UTC()},
				{Entity: "c", Value: 3, TS: time.UnixMilli(0).UTC()},
				{Entity: "a", Value: 4, TS: time.UnixMilli(1).UTC()},
			},
			Schema:       schemaInt,
			Timestamp:    true,
			ExpectedRows: 3,
			SegmentStart: 0,
			SegmentEnd:   3,
			ExpectedSegment: []ResourceRecord{
				{Entity: "a", Value: 4, TS: time.UnixMilli(1).UTC()},
				{Entity: "b", Value: 2, TS: time.UnixMilli(0).UTC()},
				{Entity: "c", Value: 3, TS: time.UnixMilli(0).UTC()},
			},
		},
		"OutOfOrderWrites": {
			WriteRecords: []ResourceRecord{
				{Entity: "a", Value: 1, TS: time.UnixMilli(10).UTC()},
				{Entity: "b", Value: 2, TS: time.UnixMilli(3).UTC()},
				{Entity: "c", Value: 3, TS: time.UnixMilli(7).UTC()},
				{Entity: "c", Value: 9, TS: time.UnixMilli(5).UTC()},
				{Entity: "a", Value: 4, TS: time.UnixMilli(1).UTC()},
			},
			Schema:       schemaInt,
			Timestamp:    true,
			ExpectedRows: 3,
			SegmentStart: 0,
			SegmentEnd:   3,
			ExpectedSegment: []ResourceRecord{
				{Entity: "a", Value: 1, TS: time.UnixMilli(10).UTC()},
				{Entity: "b", Value: 2, TS: time.UnixMilli(3).UTC()},
				{Entity: "c", Value: 3, TS: time.UnixMilli(7).UTC()},
			},
		},
	}
	testMaterialization := func(t *testing.T, mat Materialization, test TestCase) {
		if numRows, err := mat.NumRows(); err != nil {
			t.Fatalf("Failed to get num rows: %s", err)
		} else if numRows != test.ExpectedRows {
			t.Fatalf("Num rows not equal %d %d", numRows, test.ExpectedRows)
		}
		seg, err := mat.IterateSegment(test.SegmentStart, test.SegmentEnd)
		if err != nil {
			t.Fatalf("Failed to create segment: %s", err)
		}
		i := 0
		expectedRows := test.ExpectedSegment
		for seg.Next() {
			actual := seg.Value()

			found := false
			for i, expRow := range expectedRows {
				if reflect.DeepEqual(actual, expRow) {
					found = true
					lastIdx := len(expectedRows) - 1

					// Swap the record that we've found to the end, then shrink the slice to not include it.
					// This is essentially a delete operation expect that it re-orders the slice.
					expectedRows[i], expectedRows[lastIdx] = expectedRows[lastIdx], expectedRows[i]
					expectedRows = expectedRows[:lastIdx]
					break
				}
			}

			if !found {
				t.Fatalf("Value %v not found in materialization %v", actual, expectedRows)
			}
			i++
		}
		if err := seg.Err(); err != nil {
			t.Fatalf("Iteration failed: %s", err)
		}
		if i < len(test.ExpectedSegment) {
			t.Fatalf("Segment is too small: %d. Expected: %d", i, len(test.ExpectedSegment))
		}
		if err := seg.Close(); err != nil {
			t.Fatalf("Could not close iterator: %v", err)
		}
	}
	runTestCase := func(t *testing.T, test TestCase) {
		id := sparkSafeRandomID(Feature)
		if err := registerRandomResourceGiveTable(id, store, test.WriteRecords, test.Timestamp); err != nil {
			t.Fatalf("Failed to create table: %s", err)
		}
		mat, err := store.CreateMaterialization(id)
		if err != nil {
			t.Fatalf("Failed to create materialization: %s", err)
		}
		testMaterialization(t, mat, test)
		getMat, err := store.GetMaterialization(mat.ID())

		if err != nil {
			t.Fatalf("Failed to get materialization: %s", err)
		}
		testMaterialization(t, getMat, test)
		if err := store.DeleteMaterialization(mat.ID()); err != nil {
			t.Fatalf("Failed to delete materialization: %s", err)
		}
	}
	for name, test := range tests {
		nameConst := name
		testConst := test
		t.Run(nameConst, func(t *testing.T) {
			t.Parallel()
			time.Sleep(time.Second * 15)
			runTestCase(t, testConst)
		})
	}

}
func sparkTestInvalidMaterialization(t *testing.T, store *SparkOfflineStore) {
	id := sparkSafeRandomID(Label)
	if err := registerRandomResource(id, store); err != nil {
		t.Fatalf("could not register random resource: %v", err)
	}
	if _, err := store.CreateMaterialization(id); err == nil {
		t.Fatalf("Succeeded in materializing label")
	}
}

func sparkTestMaterializeUnknown(t *testing.T, store *SparkOfflineStore) {
	id := sparkSafeRandomID(Feature)
	if _, err := store.CreateMaterialization(id); err == nil {
		t.Fatalf("Succeeded in materializing uninitialized resource")
	}
}

func sparkTestMaterializationNotFound(t *testing.T, store *SparkOfflineStore) {
	id := MaterializationID(uuid.NewString())
	_, err := store.GetMaterialization(id)
	if err == nil {
		t.Fatalf("Succeeded in getting uninitialized materialization")
	}
	err = store.DeleteMaterialization(id)
	if err == nil {
		t.Fatalf("Succeeded in deleting uninitialized materialization")
	}
	var notFoundErr *MaterializationNotFound
	if validCast := errors.As(err, &notFoundErr); !validCast {
		t.Fatalf("Wrong Error type for materialization not found: %T", err)
	}
	if notFoundErr.Error() == "" {
		t.Fatalf("MaterializationNotFound Error not implemented")
	}
}

func sparkSafeRandomID(types ...OfflineResourceType) ResourceID {
	var t OfflineResourceType
	if len(types) == 0 {
		t = NoType
	} else if len(types) == 1 {
		t = types[0]
	} else {
		t = types[rand.Intn(len(types))]
	}
	return ResourceID{
		Name:    strings.ReplaceAll(uuid.NewString(), "-", ""),
		Variant: strings.ReplaceAll(uuid.NewString(), "-", ""),
		Type:    t,
	}
}

func TestStringifyValue(t *testing.T) {
	type randomStruct struct{}
	testValueMap := map[interface{}]string{
		"test":            `"test"`,
		10:                "10",
		1.1:               "1.1",
		float64(10.1):     "10.1",
		float32(10.1):     "10.1",
		int32(10):         "10",
		false:             "false",
		time.UnixMilli(0): "0",
		randomStruct{}:    "",
	}

	for k, v := range testValueMap {
		if stringifyValue(k) != v {
			t.Fatalf("%v does not equal %v\n", stringifyValue(k), v)
		}
	}
}

func TestStringifyStruct(t *testing.T) {
	exampleInstance := exampleStruct{
		Name:       "John Smith",
		Age:        30,
		Score:      100.4,
		Winner:     false,
		Registered: time.UnixMilli(0),
	}
	desiredOutput := `
	{"name":"John Smith",
"age":30,
"score":100.4,
"winner":false,
"registered":0
}`
	stringStruct := stringifyStruct(exampleInstance)
	if desiredOutput != stringStruct {
		t.Fatalf("%s\nis not equal to %s\n", desiredOutput, stringStruct)
	}
}

func TestStringifyStructArray(t *testing.T) {
	exampleStructArray := make([]exampleStruct, 5)
	for i := range exampleStructArray {
		exampleStructArray[i] = exampleStruct{
			Name:       fmt.Sprintf("John Smith_%d", i),
			Age:        30 + i,
			Score:      100.4 + float32(i),
			Winner:     false,
			Registered: time.UnixMilli(int64(i)),
		}
	}
	desiredOutput := []string{
		`
	{"name":"John Smith_0",
"age":30,
"score":100.4,
"winner":false,
"registered":0
}`,
		`
	{"name":"John Smith_1",
"age":31,
"score":101.4,
"winner":false,
"registered":1
}`,
		`
	{"name":"John Smith_2",
"age":32,
"score":102.4,
"winner":false,
"registered":2
}`,
		`
	{"name":"John Smith_3",
"age":33,
"score":103.4,
"winner":false,
"registered":3
}`,
		`
	{"name":"John Smith_4",
"age":34,
"score":104.4,
"winner":false,
"registered":4
}`}
	stringArray, _ := stringifyStructArray(exampleStructArray)
	if !reflect.DeepEqual(stringArray, desiredOutput) {
		t.Fatalf("returned structs are not equal")
	}
}

func TestStringifyStructField(t *testing.T) {
	type testStruct struct {
		Name       string
		Age        int
		Points     int32
		Score      float32
		Winner     bool
		Registered time.Time
		Offshoot   exampleStruct
	}
	exampleInstance := testStruct{
		Name:       "John Smith",
		Age:        30,
		Points:     int32(10),
		Score:      float32(100.4),
		Winner:     false,
		Registered: time.UnixMilli(0),
		Offshoot:   exampleStruct{},
	}
	desiredResults := []string{
		`{"Tag": "name=name, type=BYTE_ARRAY, convertedtype=UTF8"}`,
		`{"Tag": "name=age, type=INT32"}`,
		`{"Tag": "name=points, type=INT32"}`,
		`{"Tag": "name=score, type=FLOAT"}`,
		`{"Tag": "name=winner, type=BOOLEAN"}`,
		`{"Tag": "name=registered, type=INT64"}`,
		"",
	}

	reflectedStruct := reflect.ValueOf(exampleInstance)
	for i := 0; i < reflectedStruct.NumField(); i++ {
		resultField := stringifyStructField(exampleInstance, i)
		if resultField != desiredResults[i] {
			t.Fatalf("%s does not equal %s", resultField, desiredResults[i])
		}
	}
}

func TestGenerateSchemaFromInterface(t *testing.T) {
	exampleStructArray := make([]exampleStruct, 5)
	for i := range exampleStructArray {
		exampleStructArray[i] = exampleStruct{
			Name:       fmt.Sprintf("John Smith_%d", i),
			Age:        30 + i,
			Score:      100.4 + float32(i),
			Winner:     false,
			Registered: time.UnixMilli(int64(i)),
		}
	}
	schema, _ := generateSchemaFromInterface(exampleStructArray)
	desiredOutput := `
    {
        "Tag":"name=parquet-go-root",
        "Fields":[
                    {"Tag": "name=name, type=BYTE_ARRAY, convertedtype=UTF8"},
                                        {"Tag": "name=age, type=INT32"},
                                        {"Tag": "name=score, type=FLOAT"},
                                        {"Tag": "name=winner, type=BOOLEAN"},
                                        {"Tag": "name=registered, type=INT64"}
                                ]
                        }`
	var jsonMap map[string]interface{}
	json.Unmarshal([]byte(desiredOutput), &jsonMap)
	var resultMap map[string]interface{}
	json.Unmarshal([]byte(schema), &resultMap)
	if !reflect.DeepEqual(jsonMap, resultMap) {
		t.Fatalf("Marshalled json schemas are not equal")
	}
}

func TestGenerateSchemaNoData(t *testing.T) {
	emptyInterface := []interface{}{}
	schema, err := generateSchemaFromInterface(emptyInterface)
	if err != nil {
		t.Fatalf("failed on empty interface")
	}
	if schema != emptyParquetSchema {
		t.Fatalf("returned incorrect empty schema")
	}
}

func TestSparkSQLTransformation(t *testing.T) {
	t.Parallel()
	cases := []struct {
		name            string
		config          TransformationConfig
		sourceID        ResourceID
		expectedFailure bool
	}{
		{
			"SimpleTransformation",
			TransformationConfig{
				Type: SQLTransformation,
				TargetTableID: ResourceID{
					Name:    uuid.NewString(),
					Type:    Transformation,
					Variant: "test_variant",
				},
				Query: "SELECT * FROM {{test_name.test_variant}}",
				SourceMapping: []SourceMapping{
					SourceMapping{
						Template: "{{test_name.test_variant}}",
						Source:   "featureform_primary__test_name__test_variant",
					},
				},
			},
			ResourceID{"test_name", "test_variant", Primary},
			false,
		},
		{
			"FailedTransformation",
			TransformationConfig{
				Type: SQLTransformation,
				TargetTableID: ResourceID{
					Name:    uuid.NewString(),
					Type:    Transformation,
					Variant: "test_variant",
				},
				Query: "SELECT * FROM {{test_name.test_variant}}",
				SourceMapping: []SourceMapping{
					SourceMapping{
						Template: "{{test_name.test_variant}}",
						Source:   "featureform_primary__test_fake_name__test_fake_variant",
					},
				},
			},
			ResourceID{"test_name", "test_variant", Primary},
			true,
		},
	}

	store, err := getSparkOfflineStore(t)
	if err != nil {
		t.Fatalf("could not get SparkOfflineStore: %s", err)
	}

	for _, tt := range cases {
		ttConst := tt
		t.Run(ttConst.name, func(t *testing.T) {
			t.Parallel()
			time.Sleep(time.Second * 15)
			err := store.CreateTransformation(ttConst.config)
			if !ttConst.expectedFailure && err != nil {
				t.Fatalf("could not create transformation '%v' because %s", ttConst.config, err)
			}

			sourceTable, err := store.GetPrimaryTable(ttConst.sourceID)
			if !ttConst.expectedFailure && err != nil {
				t.Fatalf("failed to get source table, %v,: %s", ttConst.sourceID, err)
			}

			transformationTable, err := store.GetTransformationTable(ttConst.config.TargetTableID)
			if err != nil {
				if ttConst.expectedFailure {
					return
				}
				t.Fatalf("failed to get the transformation, %s", err)
			}

			sourceCount, err := sourceTable.NumRows()
			transformationCount, err := transformationTable.NumRows()
			if !ttConst.expectedFailure && sourceCount != transformationCount {
				t.Fatalf("the source table and expected did not match: %v:%v", sourceCount, transformationCount)
			}

<<<<<<< HEAD
			// test transformation result rows are correct

			sourcePath, err := store.Store.ResourceKey(ttConst.config.TargetTableID)
			if err != nil {
				t.Fatalf("failed to retrieve source key %s", err)
			}

			updateConfig := TransformationConfig{
				Type: SQLTransformation,
				TargetTableID: ResourceID{
					Name:    ttConst.config.TargetTableID.Name,
					Type:    Transformation,
					Variant: ttConst.config.TargetTableID.Variant,
				},
				Query: ttConst.config.Query,
				SourceMapping: []SourceMapping{
					SourceMapping{
						Template: ttConst.config.SourceMapping[0].Template,
						Source:   fmt.Sprintf("%s%s", store.Store.BucketPrefix(), sourcePath),
=======
			updateConfig := TransformationConfig{
				Type:          SQLTransformation,
				TargetTableID: tt.config.TargetTableID,
				Query:         tt.config.Query,
				SourceMapping: []SourceMapping{
					SourceMapping{
						Template: tt.config.SourceMapping[0].Template,
						Source:   fmt.Sprintf("featureform_transformation__%s__%s", tt.config.TargetTableID.Name, tt.config.TargetTableID.Variant),
>>>>>>> 57644dab
					},
				},
			}

			err = store.UpdateTransformation(updateConfig)
			if !ttConst.expectedFailure && err != nil {
				t.Fatalf("could not update transformation '%v' because %s", updateConfig, err)
			}

			updateTable, err := store.GetTransformationTable(updateConfig.TargetTableID)
			if err != nil {
				if ttConst.expectedFailure {
					return
				}
				t.Fatalf("failed to get the updated transformation, %s", err)
			}

			updateCount, err := updateTable.NumRows()
			if !ttConst.expectedFailure && updateCount != transformationCount {
				t.Fatalf("the source table and expected did not match: %v:%v", updateCount, transformationCount)
			}
		})
	}
}

func TestUpdateQuery(t *testing.T) {
	t.Parallel()
	cases := []struct {
		name            string
		query           string
		sourceMap       []SourceMapping
		expectedQuery   string
		expectedSources []string
		expectedFailure bool
	}{
		{
			"TwoReplacementsPass",
			"SELECT * FROM {{name1.variant1}} and more {{name2.variant2}}",
			[]SourceMapping{
				SourceMapping{
					Template: "{{name1.variant1}}",
					Source:   "featureform_primary__test_name__test_variant",
				},
				SourceMapping{
					Template: "{{name2.variant2}}",
					Source:   "featureform_transformation__028f6213-77a8-43bb-9d91-dd7e9ee96102__test_variant",
				},
			},
			"SELECT * FROM source_0 and more source_1",
			[]string{
				"s3://featureform-spark-testing/featureform/testprimary/testFile.parquet",
				"s3://featureform-spark-testing/featureform/Transformation/028f6213-77a8-43bb-9d91-dd7e9ee96102/test_variant/2022-08-19 17:37:36.546384/part-00000-c93fe1fb-4ab0-45df-9292-b139e4043181-c000.snappy.parquet",
			},
			false,
		},
		{
			"OneReplacementPass",
			"SELECT * FROM {{028f6213-77a8-43bb-9d91-dd7e9ee96102.test_variant}}",
			[]SourceMapping{
				SourceMapping{
					Template: "{{028f6213-77a8-43bb-9d91-dd7e9ee96102.test_variant}}",
					Source:   "featureform_transformation__028f6213-77a8-43bb-9d91-dd7e9ee96102__test_variant",
				},
			},
			"SELECT * FROM source_0",
			[]string{
				"s3://featureform-spark-testing/featureform/Transformation/028f6213-77a8-43bb-9d91-dd7e9ee96102/test_variant/2022-08-19 17:37:36.546384/part-00000-c93fe1fb-4ab0-45df-9292-b139e4043181-c000.snappy.parquet",
			},
			false,
		},
		{
			"ReplacementExpectedFailure",
			"SELECT * FROM {{name1.variant1}} and more {{name2.variant2}}",
			[]SourceMapping{
				SourceMapping{
					Template: "{{name1.variant1}}",
					Source:   "featureform_transformation__name1__variant1/",
				},
			},
			"SELECT * FROM source_0",
			[]string{
				"s3://featureform-bucket/featureform/Transformation/name1/variant1/file",
			},
			true,
		},
	}

	store, err := getSparkOfflineStore(t)
	if err != nil {
		t.Fatalf("could not get SparkOfflineStore: %s", err)
	}

	for _, tt := range cases {
		ttConst := tt
		t.Run(ttConst.name, func(t *testing.T) {
			t.Parallel()
			time.Sleep(time.Second * 15)
			retreivedQuery, sources, err := store.updateQuery(ttConst.query, ttConst.sourceMap)

			if !ttConst.expectedFailure && err != nil {
				t.Fatalf("Could not replace the template query: %v", err)
			}
			if !ttConst.expectedFailure && !reflect.DeepEqual(retreivedQuery, ttConst.expectedQuery) {
				t.Fatalf("updateQuery did not replace the query correctly. Expected \" %v \", got \" %v \".", ttConst.expectedQuery, retreivedQuery)
			}
			if !ttConst.expectedFailure && !reflect.DeepEqual(sources, ttConst.expectedSources) {
				t.Fatalf("updateQuery did not get the correct sources. Expected \" %v \", got \" %v \".", ttConst.expectedSources, sources)
			}
		})
	}
}

func TestGetTransformation(t *testing.T) {
	t.Parallel()
	cases := []struct {
		name             string
		id               ResourceID
		expectedRowCount int64
	}{
		{
			"testTransformation",
			ResourceID{
				Name:    "12fdd4f9-023c-4c0e-99ae-35bdabd0a465",
				Type:    Transformation,
				Variant: "test_variant",
			},
			5,
		},
	}

	store, err := getSparkOfflineStore(t)
	if err != nil {
		t.Fatalf("could not get SparkOfflineStore: %s", err)
	}

	for _, tt := range cases {
		ttConst := tt
		t.Run(ttConst.name, func(t *testing.T) {
			t.Parallel()
			time.Sleep(time.Second * 15)
			table, err := store.GetTransformationTable(ttConst.id)
			if err != nil {
				t.Fatalf("Failed to get Transformation Table: %v", err)
			}

			caseNumRow, err := table.NumRows()
			if err != nil {
				t.Fatalf("Failed to get Transformation Table Num Rows: %v", err)
			}

			if caseNumRow != ttConst.expectedRowCount {
				t.Fatalf("Row count do not match. Expected \" %v \", got \" %v \".", caseNumRow, ttConst.expectedRowCount)
			}
		})
	}
}

func TestGetSourcePath(t *testing.T) {
	t.Parallel()
	cases := []struct {
		name            string
		sourcePath      string
		expectedPath    string
		expectedFailure bool
	}{
		{
			"PrimaryPathSuccess",
			"featureform_primary__test_name__test_variant",
			"s3://featureform-spark-testing/featureform/testprimary/testFile.parquet",
			false,
		},
		{
			"TransformationPathSuccess",
			"featureform_transformation__028f6213-77a8-43bb-9d91-dd7e9ee96102__test_variant",
			"s3://featureform-spark-testing/featureform/Transformation/028f6213-77a8-43bb-9d91-dd7e9ee96102/test_variant/2022-08-19 17:37:36.546384/part-00000-c93fe1fb-4ab0-45df-9292-b139e4043181-c000.snappy.parquet",
			false,
		},
		{
			"PrimaryPathFailure",
			"featureform_primary__fake_name__fake_variant",
			"",
			true,
		},
		{
			"TransformationPathFailure",
			"featureform_transformation__fake_028f6213-77a8-43bb-9d91-dd7e9ee96102__fake_variant",
			"",
			true,
		},
	}

	store, err := getSparkOfflineStore(t)
	if err != nil {
		t.Fatalf("could not get SparkOfflineStore: %s", err)
	}

	for _, tt := range cases {
		ttConst := tt
		t.Run(ttConst.name, func(t *testing.T) {
			t.Parallel()
			time.Sleep(time.Second * 15)
			retreivedPath, err := store.getSourcePath(ttConst.sourcePath)
			if !ttConst.expectedFailure && err != nil {
				t.Fatalf("getSourcePath could not get the path because %s.", err)
			}

			if !ttConst.expectedFailure && !reflect.DeepEqual(ttConst.expectedPath, retreivedPath) {
				t.Fatalf("getSourcePath could not find the expected path. Expected \"%s\", got \"%s\".", ttConst.expectedPath, retreivedPath)
			}
		})
	}
}

func TestGetResourceInformationFromFilePath(t *testing.T) {
	t.Parallel()
	cases := []struct {
		name         string
		sourcePath   string
		expectedInfo []string
	}{
		{
			"PrimaryPathSuccess",
			"featureform_primary__test_name__test_variant",
			[]string{"primary", "test_name", "test_variant"},
		},
		{
			"TransformationPathSuccess",
			"featureform_transformation__028f6213-77a8-43bb-9d91-dd7e9ee96102__test_variant",
			[]string{"transformation", "028f6213-77a8-43bb-9d91-dd7e9ee96102", "test_variant"},
		},
		{
			"IncorrectPrimaryPath",
			"featureform_primary",
			[]string{"", "", ""},
		},
		{
			"IncorrectTransformationPath",
			"featureform_transformation__fake_028f6213",
			[]string{"", "", ""},
		},
	}

	store, err := getSparkOfflineStore(t)
	if err != nil {
		t.Fatalf("could not get SparkOfflineStore: %s", err)
	}

	for _, tt := range cases {
		ttConst := tt
		t.Run(ttConst.name, func(t *testing.T) {
			t.Parallel()
			time.Sleep(time.Second * 15)
			resourceType, resourceName, resourceVariant := store.getResourceInformationFromFilePath(ttConst.sourcePath)
			resourceInfo := []string{resourceType, resourceName, resourceVariant}

			if !reflect.DeepEqual(ttConst.expectedInfo, resourceInfo) {
				t.Fatalf("getSourcePath could not find the expected path. Expected \"%s\", got \"%s\".", ttConst.expectedInfo, resourceInfo)
			}
		})
	}
}

func TestGetDFArgs(t *testing.T) {
	t.Parallel()
	cases := []struct {
		name            string
		outputURI       string
		code            string
		region          string
		mapping         []SourceMapping
		expectedArgs    []string
		expectedFailure bool
	}{
		{
			"PrimaryPathSuccess",
			"s3://featureform-spark-testing/featureform/Primary/test_name/test_variant",
			"code",
			"us-east-2",
			[]SourceMapping{
				SourceMapping{
					Template: "transaction",
					Source:   "featureform_primary__test_name__test_variant",
				},
			},
			[]string{
				"spark-submit",
				"--deploy-mode",
				"cluster",
				"s3://featureform-spark-testing/featureform/scripts/offline_store_spark_runner.py",
				"df",
				"--output_uri",
				"s3://featureform-spark-testing/featureform/Primary/test_name/test_variant",
				"--code",
				"code",
				"--aws_region",
				"us-east-2",
				"--source",
				"transaction=s3://featureform-spark-testing/featureform/testprimary/testFile.parquet",
			},
			false,
		},
		{
			"FakePrimaryPath",
			"s3://featureform-spark-testing/featureform/Primary/test_name/test_variant",
			"code",
			"us-east-2",
			[]SourceMapping{
				SourceMapping{
					Template: "transaction",
					Source:   "featureform_primary",
				},
			},
			nil,
			true,
		},
	}

	store, err := getSparkOfflineStore(t)
	if err != nil {
		t.Fatalf("could not get SparkOfflineStore: %s", err)
	}

	for _, tt := range cases {
		ttConst := tt
		t.Run(ttConst.name, func(t *testing.T) {
			args, err := store.getDFArgs(ttConst.outputURI, ttConst.code, ttConst.region, ttConst.mapping)
			if !ttConst.expectedFailure && err != nil {
				t.Fatalf("could not get df args %s", err)
			}

			if !ttConst.expectedFailure && !reflect.DeepEqual(ttConst.expectedArgs, args) {
				t.Fatalf("getDFArgs could not generate the expected args. Expected \"%s\", got \"%s\".", ttConst.expectedArgs, args)
			}
		})
	}
}

func TestTransformation(t *testing.T) {
	t.Parallel()
	cases := []struct {
		name            string
		config          TransformationConfig
		sourceID        ResourceID
		expectedFailure bool
	}{
		{
			"SQLTransformation",
			TransformationConfig{
				Type: SQLTransformation,
				TargetTableID: ResourceID{
					Name:    uuid.NewString(),
					Type:    Transformation,
					Variant: "test_variant",
				},
				Query: "SELECT * FROM {{test_name.test_variant}}",
				SourceMapping: []SourceMapping{
					SourceMapping{
						Template: "{{test_name.test_variant}}",
						Source:   "featureform_primary__test_name__test_variant",
					},
				},
			},
			ResourceID{"test_name", "test_variant", Primary},
			false,
		},
		{
			"DFTransformationType",
			TransformationConfig{
				Type: DFTransformation,
				TargetTableID: ResourceID{
					Name:    uuid.NewString(),
					Type:    Transformation,
					Variant: "test_variant",
				},
				Query: "s3://featureform-spark-testing/featureform/DFTransformations/test_name/test_variant/transformation.pkl",
				SourceMapping: []SourceMapping{
					SourceMapping{
						Template: "transaction",
						Source:   "featureform_primary__test_name__test_variant",
					},
				},
			},
			ResourceID{"test_name", "test_variant", Primary},
			false,
		},
		{
			"NoTransformationType",
			TransformationConfig{
				Type:          NoTransformationType,
				TargetTableID: ResourceID{},
				Query:         "SELECT * FROM {{test_name.test_variant}}",
				SourceMapping: []SourceMapping{},
			},
			ResourceID{},
			true,
		},
	}

	store, err := getSparkOfflineStore(t)
	if err != nil {
		t.Fatalf("could not get SparkOfflineStore: %s", err)
	}

	for _, tt := range cases {
		ttConst := tt
		t.Run(ttConst.name, func(t *testing.T) {
			t.Parallel()
			time.Sleep(time.Second * 15)
			err := store.transformation(ttConst.config, false)
			if !ttConst.expectedFailure && err != nil {
				t.Fatalf("could not run transformation %s", err)
			}

			sourceTable, err := store.GetPrimaryTable(ttConst.sourceID)
			if !ttConst.expectedFailure && err != nil {
				t.Fatalf("failed to get source table, %v,: %s", ttConst.sourceID, err)
			}

			transformationTable, err := store.GetTransformationTable(ttConst.config.TargetTableID)
			if err != nil {
				if ttConst.expectedFailure {
					return
				}
				t.Fatalf("failed to get the transformation, %s", err)
			}

			sourceCount, err := sourceTable.NumRows()
			transformationCount, err := transformationTable.NumRows()
			if !ttConst.expectedFailure && sourceCount != transformationCount {
				t.Fatalf("the source table and expected did not match: %v:%v", sourceCount, transformationCount)
			}
		})
	}
}

func getSparkOfflineStore(t *testing.T) (*SparkOfflineStore, error) {
	err := godotenv.Load("../.env")
	if err != nil {
		fmt.Println(err)
	}

	emrConf := EMRConfig{
		AWSAccessKeyId: os.Getenv("AWS_ACCESS_KEY_ID"),
		AWSSecretKey:   os.Getenv("AWS_SECRET_KEY"),
		ClusterRegion:  os.Getenv("AWS_EMR_CLUSTER_REGION"),
		ClusterName:    os.Getenv("AWS_EMR_CLUSTER_ID"),
	}
	s3Conf := S3Config{
		AWSAccessKeyId: os.Getenv("AWS_ACCESS_KEY_ID"),
		AWSSecretKey:   os.Getenv("AWS_SECRET_KEY"),
		BucketRegion:   os.Getenv("S3_BUCKET_REGION"),
		BucketPath:     os.Getenv("S3_BUCKET_PATH"),
	}
	SparkOfflineConfig := SparkConfig{
		ExecutorType:   EMR,
		ExecutorConfig: emrConf,
		StoreType:      S3,
		StoreConfig:    s3Conf,
	}
	sparkSerializedConfig := SparkOfflineConfig.Serialize()
	sparkProvider, err := Get("SPARK_OFFLINE", sparkSerializedConfig)
	if err != nil {
		t.Fatalf("Could not create spark provider: %s", err)
	}
	sparkStore, err := sparkProvider.AsOfflineStore()
	if err != nil {
		t.Fatalf("Could not convert spark provider to offline store: %s", err)
	}
	sparkOfflineStore := sparkStore.(*SparkOfflineStore)

	return sparkOfflineStore, nil
}

// Unit tests

func TestSparkConfigDeserialize(t *testing.T) {
	err := godotenv.Load("../.env")
	if err != nil {
		fmt.Println(err)
	}

	emrConf := EMRConfig{
		AWSAccessKeyId: os.Getenv("AWS_ACCESS_KEY_ID"),
		AWSSecretKey:   os.Getenv("AWS_SECRET_KEY"),
		ClusterRegion:  os.Getenv("AWS_EMR_CLUSTER_REGION"),
		ClusterName:    os.Getenv("AWS_EMR_CLUSTER_ID"),
	}
	s3Conf := S3Config{
		AWSAccessKeyId: os.Getenv("AWS_ACCESS_KEY_ID"),
		AWSSecretKey:   os.Getenv("AWS_SECRET_KEY"),
		BucketRegion:   os.Getenv("S3_BUCKET_REGION"),
		BucketPath:     os.Getenv("S3_BUCKET_PATH"),
	}
	correctSparkConfig := SparkConfig{
		ExecutorType:   "EMR",
<<<<<<< HEAD
		ExecutorConfig: EMRConfig{},
		StoreType:      "S3",
		StoreConfig:    S3Config{},
=======
		ExecutorConfig: emrConf,
		StoreType:      "S3",
		StoreConfig:    s3Conf,
>>>>>>> 57644dab
	}
	serializedConfig := correctSparkConfig.Serialize()
	reserializedConfig := SparkConfig{}
	if err := reserializedConfig.Deserialize(SerializedConfig(serializedConfig)); err != nil {
		t.Fatalf("error deserializing spark config")
	}
	invalidConfig := SerializedConfig("invalidConfig")
	invalidDeserialized := SparkConfig{}
	if err := invalidDeserialized.Deserialize(invalidConfig); err == nil {
		t.Fatalf("did not return error on deserializing improper config")
	}
}

func TestEMRConfigDeserialize(t *testing.T) {
	correctEMRConfig := EMRConfig{
		AWSAccessKeyId: "",
		AWSSecretKey:   "",
		ClusterRegion:  "us-east-1",
		ClusterName:    "example",
	}
	serializedConfig := correctEMRConfig.Serialize()
	reserializedConfig := EMRConfig{}
	if err := reserializedConfig.Deserialize(SerializedConfig(serializedConfig)); err != nil {
		t.Fatalf("error deserializing emr config")
	}
	invalidConfig := SerializedConfig("invalidConfig")
	invalidDeserialized := EMRConfig{}
	if err := invalidDeserialized.Deserialize(invalidConfig); err == nil {
		t.Fatalf("did not return error on deserializing improper config")
	}
}

func TestS3ConfigDeserialize(t *testing.T) {
	correctSparkConfig := S3Config{
		AWSAccessKeyId: "",
		AWSSecretKey:   "",
		BucketRegion:   "us-east-1",
		BucketPath:     "example",
	}
	serializedConfig := correctSparkConfig.Serialize()
	reserializedConfig := S3Config{}
	if err := reserializedConfig.Deserialize(SerializedConfig(serializedConfig)); err != nil {
		t.Fatalf("error deserializing spark config")
	}
	invalidConfig := SerializedConfig("invalidConfig")
	invalidDeserialized := S3Config{}
	if err := invalidDeserialized.Deserialize(invalidConfig); err == nil {
		t.Fatalf("did not return error on deserializing improper config")
	}
}

func TestMaterializationCreate(t *testing.T) {
	t.Parallel()
	exampleSchemaWithTS := ResourceSchema{
		Entity: "entity",
		Value:  "value",
		TS:     "timestamp",
	}
	queries := defaultSparkOfflineQueries{}
	materializeQuery := queries.materializationCreate(exampleSchemaWithTS)
	correctQuery := "SELECT entity, value, ts, ROW_NUMBER() over (ORDER BY (SELECT NULL)) AS row_number FROM (SELECT entity, value, ts, rn FROM (SELECT entity AS entity, value AS value, timestamp AS ts, ROW_NUMBER() OVER (PARTITION BY entity ORDER BY timestamp DESC) AS rn FROM source_0) t WHERE rn=1) t2"
	if correctQuery != materializeQuery {
		t.Fatalf("Materialize create did not produce correct query")
	}

	exampleSchemaWithoutTS := ResourceSchema{
		Entity: "entity",
		Value:  "value",
	}
	materializeTSQuery := queries.materializationCreate(exampleSchemaWithoutTS)
	correctTSQuery := "SELECT entity AS entity, value AS value, 0 as ts, ROW_NUMBER() over (ORDER BY (SELECT NULL)) AS row_number FROM source_0"
	if correctTSQuery != materializeTSQuery {
		t.Fatalf("Materialize create did not produce correct query substituting timestamp")
	}
}

func TestTrainingSetCreate(t *testing.T) {
	testTrainingSetDef := TrainingSetDef{
		ID: ResourceID{"test_training_set", "default", TrainingSet},
		Features: []ResourceID{
			{"test_feature_1", "default", Feature},
			{"test_feature_2", "default", Feature},
		},
		Label: ResourceID{"test_label", "default", Label},
	}
	testFeatureSchemas := []ResourceSchema{
		{
			Entity: "entity",
			Value:  "feature_value_1",
			TS:     "ts",
		},
		{
			Entity: "entity",
			Value:  "feature_value_2",
			TS:     "ts",
		},
	}
	testLabelSchema := ResourceSchema{
		Entity: "entity",
		Value:  "label_value",
		TS:     "ts",
	}
	queries := defaultSparkOfflineQueries{}
	trainingSetQuery := queries.trainingSetCreate(testTrainingSetDef, testFeatureSchemas, testLabelSchema)
	correctQuery := "SELECT Feature__test_feature_1__default, Feature__test_feature_2__default, Label__test_label__default " +
		"FROM (SELECT * FROM (SELECT *, row_number FROM (SELECT Feature__test_feature_1__default, Feature__test_feature_2__default, " +
		"value AS Label__test_label__default, entity, label_ts, ROW_NUMBER() over (PARTITION BY entity, value, label_ts ORDER BY " +
		"label_ts DESC) as row_number FROM ((SELECT * FROM (SELECT entity, value, label_ts FROM (SELECT entity AS entity, label_value " +
		"AS value, ts AS label_ts FROM source_0) t ) t0) LEFT OUTER JOIN (SELECT * FROM (SELECT entity as t1_entity, feature_value_1 as " +
		"Feature__test_feature_1__default, ts as t1_ts FROM source_1) ORDER BY t1_ts ASC) t1 ON (t1_entity = entity AND t1_ts <= label_ts) " +
		"LEFT OUTER JOIN (SELECT * FROM (SELECT entity as t2_entity, feature_value_2 as Feature__test_feature_2__default, ts as t2_ts " +
		"FROM source_2) ORDER BY t2_ts ASC) t2 ON (t2_entity = entity AND t2_ts <= label_ts)) tt) WHERE row_number=1 ))"
	if trainingSetQuery != correctQuery {
		t.Fatalf("training set query not correct")
	}
}

func TestCompareStructsFail(t *testing.T) {
	t.Parallel()
	type testStruct struct {
		Field string
	}
	firstStruct := testStruct{"first"}
	secondStruct := testStruct{"second"}
	if err := compareStructs(firstStruct, secondStruct); err == nil {
		t.Fatalf("failed to trigger error with unequal structs")
	}
	type similarStruct struct {
		Field int
	}
	firstStructSimilar := testStruct{"1"}
	secondStructSimilar := similarStruct{1}
	if err := compareStructs(firstStructSimilar, secondStructSimilar); err == nil {
		t.Fatalf("failed to trigger error when structs contain different types")
	}
	type testStructFields struct {
		Field      string
		OtherField int
	}
	firstStructFields := testStructFields{"1", 2}
	secondStructFields := testStruct{"1"}
	if err := compareStructs(firstStructFields, secondStructFields); err == nil {
		t.Fatalf("failed to trigger error when structs contain different types")
	}
}

func TestGenericTableIteratorError(t *testing.T) {
	iter := S3GenericTableIterator{}
	if err := iter.Err(); err != nil {
		t.Fatalf("triggered nonexistent error on iterator")
	}
	if err := iter.Close(); err != nil {
		t.Fatalf("triggered nonexistent error on closing")
	}
}

func TestPrimaryTableError(t *testing.T) {
	table := S3PrimaryTable{sourcePath: "test_path"}
	rec := GenericRecord([]interface{}{"1"})
	if err := table.Write(rec); err == nil {
		t.Fatalf("did not trigger error on attempting to write")
	}
	if path := table.GetName(); path != "test_path" {
		t.Fatalf("did not return correct name")
	}
}

func TestOfflineTableError(t *testing.T) {
	table := S3OfflineTable{}
	rec := ResourceRecord{}
	if err := table.Write(rec); err == nil {
		t.Fatalf("did not trigger error on attempting to write")
	}
}

func TestFeatureIteratorError(t *testing.T) {
	iter := S3FeatureIterator{}
	if err := iter.Close(); err != nil {
		t.Fatalf("triggered error on trying to close feature iterator")
	}
}

func TestStreamRecordReadInt(t *testing.T) {
	intPayload := []byte("1")
	record := s3Types.SelectObjectContentEventStreamMemberRecords{Value: s3Types.RecordsEvent{Payload: intPayload}}
	if _, err := streamRecordReadInteger(&record); err != nil {
		t.Fatalf("triggered error trying to parse integer payload")
	}
	nonIntPayload := []byte("fail")
	failRecord := s3Types.SelectObjectContentEventStreamMemberRecords{Value: s3Types.RecordsEvent{Payload: nonIntPayload}}
	if _, err := streamRecordReadInteger(&failRecord); err == nil {
		t.Fatalf("did not trigger error reading invalid payload")
	}
}

func TestSparkExecutorFail(t *testing.T) {
<<<<<<< HEAD
	invalidConfig := EMRConfig{}
=======
	invalidConfig := EMRConfig{
		AWSAccessKeyId: "",
		AWSSecretKey:   "",
		ClusterRegion:  "",
		ClusterName:    "",
	}
>>>>>>> 57644dab
	invalidExecType := SparkExecutorType("invalid")
	if executor, err := NewSparkExecutor(invalidExecType, invalidConfig); !(executor == nil && err == nil) {
		t.Fatalf("did not return nil on invalid exec type")
	}
}

func TestSparkStoreFail(t *testing.T) {
<<<<<<< HEAD
	invalidConfig := S3Config{}
=======
	invalidConfig := S3Config{
		AWSAccessKeyId: "",
		AWSSecretKey:   "",
		BucketRegion:   "",
		BucketPath:     "",
	}
>>>>>>> 57644dab
	invalidExecType := SparkStoreType("invalid")
	if executor, err := NewSparkStore(invalidExecType, invalidConfig); !(executor == nil && err == nil) {
		t.Fatalf("did not return nil on invalid exec type")
	}
}

func TestUnimplimentedFailures(t *testing.T) {
	store := SparkOfflineStore{}
	if table, err := store.CreatePrimaryTable(ResourceID{}, TableSchema{}); !(table == nil && err == nil) {
		t.Fatalf("did not return nil on calling unimplimented function")
	}
	if table, err := store.CreateResourceTable(ResourceID{}, TableSchema{}); !(table == nil && err == nil) {
		t.Fatalf("did not return nil on calling unimplimented function")
	}
}

func TestStreamGetKeys(t *testing.T) {
	type testStruct struct {
		Name   string
		Value  int
		Failed bool
	}
	correctFields := map[string]bool{
		"Name":   true,
		"Value":  true,
		"Failed": true,
	}
	test := testStruct{"name", 1, true}
	payload, err := json.Marshal(test)
	if err != nil {
		t.Fatalf("Could not marshal into json: %v", err)
	}
	record := s3Types.SelectObjectContentEventStreamMemberRecords{Value: s3Types.RecordsEvent{Payload: payload}}
	records, err := streamGetKeys(&record)
	if err != nil {
		t.Fatalf("failed to parse json: %v", err)
	}
	for _, rec := range records {
		if correctFields[rec] != true {
			t.Fatalf("invalid record field returned")
		}
	}
	invalidPayload := []byte("invalid payload")
	invalidRecord := s3Types.SelectObjectContentEventStreamMemberRecords{Value: s3Types.RecordsEvent{Payload: invalidPayload}}
	if _, err := streamGetKeys(&invalidRecord); err == nil {
		t.Fatalf("failed to trigger error retrieving fields from invalid json byte string")
	}
}

func sparkTestTrainingSet(t *testing.T, store *SparkOfflineStore) {
	type expectedTrainingRow struct {
		Features []interface{}
		Label    interface{}
	}
	type TestCase struct {
		FeatureRecords [][]ResourceRecord
		LabelRecords   []ResourceRecord
		ExpectedRows   []expectedTrainingRow
		FeatureSchema  []TableSchema
		LabelSchema    TableSchema
		Timestamp      bool
	}

	tests := map[string]TestCase{
		"SimpleJoin": {
			FeatureRecords: [][]ResourceRecord{
				{
					{Entity: "a", Value: 1},
					{Entity: "b", Value: 2},
					{Entity: "c", Value: 3},
				},
				{
					{Entity: "a", Value: "red"},
					{Entity: "b", Value: "green"},
					{Entity: "c", Value: "blue"},
				},
			},
			LabelRecords: []ResourceRecord{
				{Entity: "a", Value: true},
				{Entity: "b", Value: false},
				{Entity: "c", Value: true},
			},
			ExpectedRows: []expectedTrainingRow{
				{
					Features: []interface{}{
						1,
						"red",
					},
					Label: true,
				},
				{
					Features: []interface{}{
						2,
						"green",
					},
					Label: false,
				},
				{
					Features: []interface{}{
						3,
						"blue",
					},
					Label: true,
				},
			},
			Timestamp: false,
		},
		"ComplexJoin": {
			FeatureRecords: [][]ResourceRecord{
				// Overwritten feature.
				{
					{Entity: "a", Value: 1, TS: time.UnixMilli(0)},
					{Entity: "b", Value: 2, TS: time.UnixMilli(0)},
					{Entity: "c", Value: 3, TS: time.UnixMilli(0)},
					{Entity: "a", Value: 4, TS: time.UnixMilli(0)},
				},
				// Feature didn't exist before label
				{
					{Entity: "a", Value: "doesnt exist", TS: time.UnixMilli(11)},
				},
				// Feature didn't change after label
				{
					{Entity: "c", Value: "real value first", TS: time.UnixMilli(5)},
					{Entity: "c", Value: "real value second", TS: time.UnixMilli(5)},
					{Entity: "c", Value: "overwritten", TS: time.UnixMilli(4)},
				},
				// Different feature values for different TS.
				{
					{Entity: "b", Value: "first", TS: time.UnixMilli(3)},
					{Entity: "b", Value: "second", TS: time.UnixMilli(4)},
					{Entity: "b", Value: "third", TS: time.UnixMilli(8)},
				},
				// Feature after time.
				{
					{Entity: "a", Value: "first", TS: time.UnixMilli(12)},
				},
			},
			LabelRecords: []ResourceRecord{
				{Entity: "a", Value: 1, TS: time.UnixMilli(10)},
				{Entity: "b", Value: 9, TS: time.UnixMilli(3)},
				{Entity: "b", Value: 5, TS: time.UnixMilli(5)},
				{Entity: "c", Value: 3, TS: time.UnixMilli(7)},
			},
			ExpectedRows: []expectedTrainingRow{
				{
					Features: []interface{}{
						4, nil, nil, nil, nil,
					},
					Label: 1,
				},
				{
					Features: []interface{}{
						2, nil, nil, "first", nil,
					},
					Label: 9,
				},
				{
					Features: []interface{}{
						2, nil, nil, "second", nil,
					},
					Label: 5,
				},
				{
					Features: []interface{}{
						3, nil, "real value second", nil, nil,
					},
					Label: 3,
				},
			},
			Timestamp: true,
		},
	}
	runTestCase := func(t *testing.T, test TestCase) {
		featureIDs := make([]ResourceID, len(test.FeatureRecords))

		for i, recs := range test.FeatureRecords {
			id := sparkSafeRandomID(Feature)
			featureIDs[i] = id
			if err := registerRandomResourceGiveTable(id, store, recs, test.Timestamp); err != nil {
				t.Fatalf("Failed to create table: %s", err)
			}
		}
		labelID := sparkSafeRandomID(Label)
		if err := registerRandomResourceGiveTable(labelID, store, test.LabelRecords, test.Timestamp); err != nil {
			t.Fatalf("Failed to create table: %s", err)
		}

		def := TrainingSetDef{
			ID:       sparkSafeRandomID(TrainingSet),
			Label:    labelID,
			Features: featureIDs,
		}
		if err := store.CreateTrainingSet(def); err != nil {
			t.Fatalf("Failed to create training set: %s", err)
		}
		iter, err := store.GetTrainingSet(def.ID)
		if err != nil {
			t.Fatalf("Failed to get training set: %s", err)
		}
		i := 0
		expectedRows := test.ExpectedRows
		for iter.Next() {
			realRow := expectedTrainingRow{
				Features: iter.Features(),
				Label:    iter.Label(),
			}

			// Row order isn't guaranteed, we make sure one row is equivalent
			// then we delete that row. This is ineffecient, but these test
			// cases should all be small enough not to matter.
			found := false
			for i, expRow := range expectedRows {
				if reflect.DeepEqual(realRow, expRow) {
					found = true
					lastIdx := len(expectedRows) - 1
					// Swap the record that we've found to the end, then shrink the slice to not include it.
					// This is essentially a delete operation expect that it re-orders the slice.
					expectedRows[i], expectedRows[lastIdx] = expectedRows[lastIdx], expectedRows[i]
					expectedRows = expectedRows[:lastIdx]
					break
				}
			}
			if !found {
				for i, v := range realRow.Features {
					fmt.Printf("Got %T Expected %T\n", v, expectedRows[0].Features[i])
				}
				t.Fatalf("Unexpected training row: %v, expected %v", realRow, expectedRows)
			}
			i++
		}
		if err := iter.Err(); err != nil {
			t.Fatalf("Failed to iterate training set: %s", err)
		}
		if len(test.ExpectedRows) != i {
			t.Fatalf("Training set has different number of rows %d %d", len(test.ExpectedRows), i)
		}
	}
	for name, test := range tests {
		nameConst := name
		testConst := test
		t.Run(nameConst, func(t *testing.T) {
			t.Parallel()
			time.Sleep(time.Second * 15)
			runTestCase(t, testConst)
		})

	}
}

func sparkTestMaterializationUpdate(t *testing.T, store *SparkOfflineStore) {
	type TestCase struct {
		WriteRecords                           []ResourceRecord
		UpdateRecords                          []ResourceRecord
		Schema                                 TableSchema
		ExpectedRows                           int64
		UpdatedRows                            int64
		SegmentStart, SegmentEnd               int64
		UpdatedSegmentStart, UpdatedSegmentEnd int64
		ExpectedSegment                        []ResourceRecord
		ExpectedUpdate                         []ResourceRecord
		Timestamp                              bool
	}

	schemaInt := TableSchema{
		Columns: []TableColumn{
			{Name: "entity", ValueType: String},
			{Name: "value", ValueType: Int},
			{Name: "ts", ValueType: Timestamp},
		},
	}
	tests := map[string]TestCase{
		"NoOverlap": {
			WriteRecords: []ResourceRecord{
				{Entity: "a", Value: 1},
				{Entity: "b", Value: 2},
				{Entity: "c", Value: 3},
			},
			UpdateRecords: []ResourceRecord{
				{Entity: "a", Value: 1},
				{Entity: "b", Value: 2},
				{Entity: "c", Value: 3},
				{Entity: "d", Value: 4},
			},
			Schema:              schemaInt,
			ExpectedRows:        3,
			SegmentStart:        0,
			SegmentEnd:          3,
			UpdatedSegmentStart: 0,
			UpdatedSegmentEnd:   4,
			UpdatedRows:         4,
			// Have to expect time.UnixMilli(0).UTC() as it is the default value
			// if a resource does not have a set timestamp
			ExpectedSegment: []ResourceRecord{
				{Entity: "a", Value: 1, TS: time.UnixMilli(0).UTC()},
				{Entity: "b", Value: 2, TS: time.UnixMilli(0).UTC()},
				{Entity: "c", Value: 3, TS: time.UnixMilli(0).UTC()},
			},
			ExpectedUpdate: []ResourceRecord{
				{Entity: "a", Value: 1, TS: time.UnixMilli(0).UTC()},
				{Entity: "b", Value: 2, TS: time.UnixMilli(0).UTC()},
				{Entity: "c", Value: 3, TS: time.UnixMilli(0).UTC()},
				{Entity: "d", Value: 4, TS: time.UnixMilli(0).UTC()},
			},
			Timestamp: false,
		},
		"SimpleOverwrite": {
			WriteRecords: []ResourceRecord{
				{Entity: "a", Value: 1},
				{Entity: "b", Value: 2},
				{Entity: "c", Value: 3},
			},
			UpdateRecords: []ResourceRecord{
				{Entity: "a", Value: 3},
				{Entity: "b", Value: 4},
				{Entity: "c", Value: 3},
			},
			Schema:              schemaInt,
			ExpectedRows:        3,
			SegmentStart:        0,
			SegmentEnd:          3,
			UpdatedSegmentStart: 0,
			UpdatedSegmentEnd:   3,
			UpdatedRows:         3,
			ExpectedSegment: []ResourceRecord{
				{Entity: "a", Value: 1, TS: time.UnixMilli(0).UTC()},
				{Entity: "b", Value: 2, TS: time.UnixMilli(0).UTC()},
				{Entity: "c", Value: 3, TS: time.UnixMilli(0).UTC()},
			},
			ExpectedUpdate: []ResourceRecord{
				{Entity: "a", Value: 3, TS: time.UnixMilli(0).UTC()},
				{Entity: "b", Value: 4, TS: time.UnixMilli(0).UTC()},
				{Entity: "c", Value: 3, TS: time.UnixMilli(0).UTC()},
			},
			Timestamp: false,
		},
		// Added .UTC() b/c DeepEqual checks the timezone field of time.Time which can vary, resulting in false failures
		// during tests even if time is correct
		"SimpleChanges": {
			WriteRecords: []ResourceRecord{
				{Entity: "a", Value: 1, TS: time.UnixMilli(0).UTC()},
				{Entity: "b", Value: 2, TS: time.UnixMilli(0).UTC()},
				{Entity: "c", Value: 3, TS: time.UnixMilli(0).UTC()},
				{Entity: "a", Value: 4, TS: time.UnixMilli(1).UTC()},
			},
			UpdateRecords: []ResourceRecord{
				{Entity: "a", Value: 1, TS: time.UnixMilli(0).UTC()},
				{Entity: "b", Value: 2, TS: time.UnixMilli(0).UTC()},
				{Entity: "c", Value: 3, TS: time.UnixMilli(0).UTC()},
				{Entity: "a", Value: 4, TS: time.UnixMilli(1).UTC()},
				{Entity: "a", Value: 4, TS: time.UnixMilli(4).UTC()},
			},
			Schema:              schemaInt,
			ExpectedRows:        3,
			SegmentStart:        0,
			SegmentEnd:          3,
			UpdatedSegmentStart: 0,
			UpdatedSegmentEnd:   3,
			UpdatedRows:         3,
			ExpectedSegment: []ResourceRecord{
				{Entity: "a", Value: 4, TS: time.UnixMilli(1).UTC()},
				{Entity: "b", Value: 2, TS: time.UnixMilli(0).UTC()},
				{Entity: "c", Value: 3, TS: time.UnixMilli(0).UTC()},
			},
			ExpectedUpdate: []ResourceRecord{
				{Entity: "b", Value: 2, TS: time.UnixMilli(0).UTC()},
				{Entity: "c", Value: 3, TS: time.UnixMilli(0).UTC()},
				{Entity: "a", Value: 4, TS: time.UnixMilli(4).UTC()},
			},
			Timestamp: true,
		},
		"OutOfOrderWrites": {
			WriteRecords: []ResourceRecord{
				{Entity: "a", Value: 1, TS: time.UnixMilli(10).UTC()},
				{Entity: "b", Value: 2, TS: time.UnixMilli(3).UTC()},
				{Entity: "c", Value: 3, TS: time.UnixMilli(7).UTC()},
				{Entity: "c", Value: 9, TS: time.UnixMilli(5).UTC()},
				{Entity: "a", Value: 4, TS: time.UnixMilli(1).UTC()},
			},
			UpdateRecords: []ResourceRecord{
				{Entity: "a", Value: 1, TS: time.UnixMilli(10).UTC()},
				{Entity: "b", Value: 2, TS: time.UnixMilli(3).UTC()},
				{Entity: "c", Value: 3, TS: time.UnixMilli(7).UTC()},
				{Entity: "c", Value: 9, TS: time.UnixMilli(5).UTC()},
				{Entity: "a", Value: 4, TS: time.UnixMilli(1).UTC()},
				{Entity: "a", Value: 6, TS: time.UnixMilli(12).UTC()},
			},
			Schema:              schemaInt,
			ExpectedRows:        3,
			SegmentStart:        0,
			SegmentEnd:          3,
			UpdatedSegmentStart: 0,
			UpdatedSegmentEnd:   3,
			UpdatedRows:         3,
			ExpectedSegment: []ResourceRecord{
				{Entity: "a", Value: 1, TS: time.UnixMilli(10).UTC()},
				{Entity: "b", Value: 2, TS: time.UnixMilli(3).UTC()},
				{Entity: "c", Value: 3, TS: time.UnixMilli(7).UTC()},
			},
			ExpectedUpdate: []ResourceRecord{
				{Entity: "a", Value: 6, TS: time.UnixMilli(12).UTC()},
				{Entity: "b", Value: 2, TS: time.UnixMilli(3).UTC()},
				{Entity: "c", Value: 3, TS: time.UnixMilli(7).UTC()},
			},
			Timestamp: true,
		},
		"OutOfOrderOverwrites": {
			WriteRecords: []ResourceRecord{
				{Entity: "a", Value: 1, TS: time.UnixMilli(10).UTC()},
				{Entity: "b", Value: 2, TS: time.UnixMilli(3).UTC()},
				{Entity: "c", Value: 3, TS: time.UnixMilli(7).UTC()},
				{Entity: "c", Value: 9, TS: time.UnixMilli(5).UTC()},
				{Entity: "b", Value: 12, TS: time.UnixMilli(2).UTC()},
				{Entity: "a", Value: 4, TS: time.UnixMilli(1).UTC()},
				{Entity: "b", Value: 9, TS: time.UnixMilli(4).UTC()},
			},
			UpdateRecords: []ResourceRecord{
				{Entity: "a", Value: 1, TS: time.UnixMilli(10).UTC()},
				{Entity: "b", Value: 2, TS: time.UnixMilli(3).UTC()},
				{Entity: "c", Value: 3, TS: time.UnixMilli(7).UTC()},
				{Entity: "c", Value: 9, TS: time.UnixMilli(5).UTC()},
				{Entity: "b", Value: 12, TS: time.UnixMilli(2).UTC()},
				{Entity: "a", Value: 4, TS: time.UnixMilli(1).UTC()},
				{Entity: "b", Value: 9, TS: time.UnixMilli(3).UTC()},
				{Entity: "a", Value: 5, TS: time.UnixMilli(20).UTC()},
				{Entity: "b", Value: 2, TS: time.UnixMilli(5).UTC()},
			},
			Schema:              schemaInt,
			ExpectedRows:        3,
			SegmentStart:        0,
			SegmentEnd:          3,
			UpdatedSegmentStart: 0,
			UpdatedSegmentEnd:   3,
			UpdatedRows:         3,
			ExpectedSegment: []ResourceRecord{
				{Entity: "a", Value: 1, TS: time.UnixMilli(10).UTC()},
				{Entity: "b", Value: 9, TS: time.UnixMilli(4).UTC()},
				{Entity: "c", Value: 3, TS: time.UnixMilli(7).UTC()},
			},
			ExpectedUpdate: []ResourceRecord{
				{Entity: "c", Value: 3, TS: time.UnixMilli(7).UTC()},
				{Entity: "a", Value: 5, TS: time.UnixMilli(20).UTC()},
				{Entity: "b", Value: 2, TS: time.UnixMilli(5).UTC()},
			},
			Timestamp: true,
		},
	}
	testMaterialization := func(t *testing.T, mat Materialization, test TestCase) {
		if numRows, err := mat.NumRows(); err != nil {
			t.Fatalf("Failed to get num rows: %s", err)
		} else if numRows != test.ExpectedRows {
			t.Fatalf("Num rows not equal %d %d", numRows, test.ExpectedRows)
		}
		seg, err := mat.IterateSegment(test.SegmentStart, test.SegmentEnd)
		if err != nil {
			t.Fatalf("Failed to create segment: %s", err)
		}
		i := 0
		expectedRows := test.ExpectedSegment
		for seg.Next() {
			actual := seg.Value()

			// Row order isn't guaranteed, we make sure one row is equivalent
			// then we delete that row. This is ineffecient, but these test
			// cases should all be small enough not to matter.
			found := false
			for i, expRow := range expectedRows {
				if reflect.DeepEqual(actual, expRow) {
					found = true
					lastIdx := len(expectedRows) - 1
					// Swap the record that we've found to the end, then shrink the slice to not include it.
					// This is essentially a delete operation expect that it re-orders the slice.
					expectedRows[i], expectedRows[lastIdx] = expectedRows[lastIdx], expectedRows[i]
					expectedRows = expectedRows[:lastIdx]
					break
				}
			}
			if !found {
				t.Fatalf("Value %v not found in materialization %v", actual, expectedRows)
			}
			i++
		}
		if err := seg.Err(); err != nil {
			t.Fatalf("Iteration failed: %s", err)
		}
		if i < len(test.ExpectedSegment) {
			t.Fatalf("Segment is too small: %d", i)
		}
		if err := seg.Close(); err != nil {
			t.Fatalf("Could not close iterator: %v", err)
		}
	}
	testUpdate := func(t *testing.T, mat Materialization, test TestCase) {
		if numRows, err := mat.NumRows(); err != nil {
			t.Fatalf("Failed to get num rows: %s", err)
		} else if numRows != test.UpdatedRows {
			t.Fatalf("Num rows not equal %d %d", numRows, test.UpdatedRows)
		}
		seg, err := mat.IterateSegment(test.UpdatedSegmentStart, test.UpdatedSegmentEnd)
		if err != nil {
			t.Fatalf("Failed to create segment: %s", err)
		}
		i := 0
		for seg.Next() {
			// Row order isn't guaranteed, we make sure one row is equivalent
			// then we delete that row. This is ineffecient, but these test
			// cases should all be small enough not to matter.
			found := false
			for i, expRow := range test.ExpectedUpdate {
				if reflect.DeepEqual(seg.Value(), expRow) {
					found = true
					lastIdx := len(test.ExpectedUpdate) - 1
					// Swap the record that we've found to the end, then shrink the slice to not include it.
					// This is essentially a delete operation expect that it re-orders the slice.
					test.ExpectedUpdate[i], test.ExpectedUpdate[lastIdx] = test.ExpectedUpdate[lastIdx], test.ExpectedUpdate[i]
					test.ExpectedUpdate = test.ExpectedUpdate[:lastIdx]
					break
				}
			}
			if !found {
				t.Fatalf("Unexpected materialization row: %v, expected %v", seg.Value(), test.ExpectedUpdate)
			}
			i++
		}
		if err := seg.Err(); err != nil {
			t.Fatalf("Iteration failed: %s", err)
		}
		if i < len(test.ExpectedSegment) {
			t.Fatalf("Segment is too small: %d", i)
		}
		if err := seg.Close(); err != nil {
			t.Fatalf("Could not close iterator: %v", err)
		}
	}
	runTestCase := func(t *testing.T, test TestCase) {
		id := sparkSafeRandomID(Feature)
		randomPath := fmt.Sprintf("featureform/tests/source_table/%s/table.parquet", strings.ReplaceAll(uuid.NewString(), "-", ""))
		if err := registerRandomResourceGiveTablePath(id, randomPath, store, test.WriteRecords, test.Timestamp); err != nil {
			t.Fatalf("Failed to create table: %s", err)
		}
		mat, err := store.CreateMaterialization(id)
		if err != nil {
			t.Fatalf("Failed to create materialization: %s", err)
		}
		testMaterialization(t, mat, test)
		if err := store.Store.UploadParquetTable(randomPath, test.UpdateRecords); err != nil {
			t.Fatalf("Failed to overwrite source table with new records")
		}
		mat, err = store.UpdateMaterialization(id)
		if err != nil {
			t.Fatalf("Failed to update materialization: %s", err)
		}
		testUpdate(t, mat, test)
		if err := store.DeleteMaterialization(mat.ID()); err != nil {
			t.Fatalf("Failed to delete materialization: %s", err)
		}
	}
	for name, test := range tests {
		nameConst := name
		testConst := test
		t.Run(nameConst, func(t *testing.T) {
			t.Parallel()
			runTestCase(t, testConst)
		})
	}

}

func sparkTestTrainingSetUpdate(t *testing.T, store *SparkOfflineStore) {
	type expectedTrainingRow struct {
		Features []interface{}
		Label    interface{}
	}
	type TestCase struct {
		FeatureRecords        [][]ResourceRecord
		UpdatedFeatureRecords [][]ResourceRecord
		LabelRecords          []ResourceRecord
		UpdatedLabelRecords   []ResourceRecord
		ExpectedRows          []expectedTrainingRow
		UpdatedExpectedRows   []expectedTrainingRow
		FeatureSchema         []TableSchema
		LabelSchema           TableSchema
		Timestamp             bool
	}

	tests := map[string]TestCase{
		"SimpleJoin": {
			FeatureRecords: [][]ResourceRecord{
				{
					{Entity: "a", Value: 1},
					{Entity: "b", Value: 2},
					{Entity: "c", Value: 3},
				},
				{
					{Entity: "a", Value: "red"},
					{Entity: "b", Value: "green"},
					{Entity: "c", Value: "blue"},
				},
			},
			UpdatedFeatureRecords: [][]ResourceRecord{
				{
					{Entity: "a", Value: 1},
					{Entity: "b", Value: 2},
					{Entity: "c", Value: 3},
					{Entity: "d", Value: 4},
				},
				{
					{Entity: "a", Value: "red"},
					{Entity: "b", Value: "green"},
					{Entity: "c", Value: "blue"},
					{Entity: "d", Value: "purple"},
				},
			},
			LabelRecords: []ResourceRecord{
				{Entity: "a", Value: true},
				{Entity: "b", Value: false},
				{Entity: "c", Value: true},
			},
			UpdatedLabelRecords: []ResourceRecord{
				{Entity: "a", Value: true},
				{Entity: "b", Value: false},
				{Entity: "c", Value: true},
				{Entity: "d", Value: false},
			},
			ExpectedRows: []expectedTrainingRow{
				{
					Features: []interface{}{
						1,
						"red",
					},
					Label: true,
				},
				{
					Features: []interface{}{
						2,
						"green",
					},
					Label: false,
				},
				{
					Features: []interface{}{
						3,
						"blue",
					},
					Label: true,
				},
			},
			UpdatedExpectedRows: []expectedTrainingRow{
				{
					Features: []interface{}{
						1,
						"red",
					},
					Label: true,
				},
				{
					Features: []interface{}{
						2,
						"green",
					},
					Label: false,
				},
				{
					Features: []interface{}{
						3,
						"blue",
					},
					Label: true,
				},
				{
					Features: []interface{}{
						4,
						"purple",
					},
					Label: false,
				},
			},
			Timestamp: false,
		},
		"ComplexJoin": {
			FeatureRecords: [][]ResourceRecord{
				// Overwritten feature.
				{
					{Entity: "a", Value: 1, TS: time.UnixMilli(0)},
					{Entity: "b", Value: 2, TS: time.UnixMilli(0)},
					{Entity: "c", Value: 3, TS: time.UnixMilli(0)},
					{Entity: "a", Value: 4, TS: time.UnixMilli(0)},
				},
				// Feature didn't exist before label
				{
					{Entity: "a", Value: "doesnt exist", TS: time.UnixMilli(11)},
				},
				// Feature didn't change after label
				{
					{Entity: "c", Value: "real value first", TS: time.UnixMilli(5)},
					{Entity: "c", Value: "real value second", TS: time.UnixMilli(5)},
					{Entity: "c", Value: "overwritten", TS: time.UnixMilli(4)},
				},
				// Different feature values for different TS.
				{
					{Entity: "b", Value: "first", TS: time.UnixMilli(3)},
					{Entity: "b", Value: "second", TS: time.UnixMilli(4)},
					{Entity: "b", Value: "third", TS: time.UnixMilli(8)},
				},
				// After feature
				{
					{Entity: "a", Value: 1, TS: time.UnixMilli(12)},
				},
			},
			UpdatedFeatureRecords: [][]ResourceRecord{
				{
					{Entity: "a", Value: 1, TS: time.UnixMilli(0)},
					{Entity: "b", Value: 2, TS: time.UnixMilli(0)},
					{Entity: "c", Value: 3, TS: time.UnixMilli(0)},
					{Entity: "a", Value: 4, TS: time.UnixMilli(0)},
					{Entity: "a", Value: 5, TS: time.UnixMilli(0)},
				},
				{
					{Entity: "a", Value: "doesnt exist", TS: time.UnixMilli(11)},
				},
				{
					{Entity: "c", Value: "real value first", TS: time.UnixMilli(5)},
					{Entity: "c", Value: "real value second", TS: time.UnixMilli(5)},
					{Entity: "c", Value: "overwritten", TS: time.UnixMilli(4)},
				},
				{
					{Entity: "b", Value: "first", TS: time.UnixMilli(3)},
					{Entity: "b", Value: "second", TS: time.UnixMilli(4)},
					{Entity: "b", Value: "third", TS: time.UnixMilli(8)},
					{Entity: "b", Value: "zeroth", TS: time.UnixMilli(3)},
				},
				{
					{Entity: "a", Value: 1, TS: time.UnixMilli(12)},
				},
			},
			LabelRecords: []ResourceRecord{
				{Entity: "a", Value: 1, TS: time.UnixMilli(10)},
				{Entity: "b", Value: 9, TS: time.UnixMilli(3)},
				{Entity: "b", Value: 5, TS: time.UnixMilli(5)},
				{Entity: "c", Value: 3, TS: time.UnixMilli(7)},
			},
			UpdatedLabelRecords: []ResourceRecord{
				{Entity: "a", Value: 1, TS: time.UnixMilli(10)},
				{Entity: "b", Value: 9, TS: time.UnixMilli(3)},
				{Entity: "b", Value: 5, TS: time.UnixMilli(5)},
				{Entity: "c", Value: 3, TS: time.UnixMilli(7)},
			},
			ExpectedRows: []expectedTrainingRow{
				{
					Features: []interface{}{
						4, nil, nil, nil, nil,
					},
					Label: 1,
				},
				{
					Features: []interface{}{
						2, nil, nil, "first", nil,
					},
					Label: 9,
				},
				{
					Features: []interface{}{
						2, nil, nil, "second", nil,
					},
					Label: 5,
				},
				{
					Features: []interface{}{
						3, nil, "real value second", nil, nil,
					},
					Label: 3,
				},
			},
			UpdatedExpectedRows: []expectedTrainingRow{
				{
					Features: []interface{}{
						5, nil, nil, nil, nil,
					},
					Label: 1,
				},
				{
					Features: []interface{}{
						2, nil, nil, "zeroth", nil,
					},
					Label: 9,
				},
				{
					Features: []interface{}{
						2, nil, nil, "second", nil,
					},
					Label: 5,
				},
				{
					Features: []interface{}{
						3, nil, "real value second", nil, nil,
					},
					Label: 3,
				},
			},
			Timestamp: true,
		},
	}
	runTestCase := func(t *testing.T, test TestCase) {
		featureIDs := make([]ResourceID, len(test.FeatureRecords))
		featureSourceTables := make([]string, 0)
		for i, recs := range test.FeatureRecords {
			id := sparkSafeRandomID(Feature)
			randomSourceTablePath := fmt.Sprintf("featureform/tests/source_tables/%s/table.parquet", uuid.NewString())
			featureSourceTables = append(featureSourceTables, randomSourceTablePath)
			featureIDs[i] = id
			if err := registerRandomResourceGiveTablePath(id, randomSourceTablePath, store, recs, test.Timestamp); err != nil {
				t.Fatalf("Failed to create table: %s", err)
			}
		}
		labelID := sparkSafeRandomID(Label)
		labelSourceTable := fmt.Sprintf("featureform/tests/source_tables/%s/table.parquet", uuid.NewString())
		if err := registerRandomResourceGiveTablePath(labelID, labelSourceTable, store, test.LabelRecords, test.Timestamp); err != nil {
			t.Fatalf("Failed to create table: %s", err)
		}

		def := TrainingSetDef{
			ID:       sparkSafeRandomID(TrainingSet),
			Label:    labelID,
			Features: featureIDs,
		}
		if err := store.CreateTrainingSet(def); err != nil {
			t.Fatalf("Failed to create training set: %s", err)
		}
		iter, err := store.GetTrainingSet(def.ID)
		if err != nil {
			t.Fatalf("Failed to get training set: %s", err)
		}
		i := 0
		expectedRows := test.ExpectedRows
		for iter.Next() {
			realRow := expectedTrainingRow{
				Features: iter.Features(),
				Label:    iter.Label(),
			}
			// Row order isn't guaranteed, we make sure one row is equivalent
			// then we delete that row. This is ineffecient, but these test
			// cases should all be small enough not to matter.
			found := false
			for i, expRow := range expectedRows {
				if reflect.DeepEqual(realRow, expRow) {
					found = true
					lastIdx := len(expectedRows) - 1
					// Swap the record that we've found to the end, then shrink the slice to not include it.
					// This is essentially a delete operation expect that it re-orders the slice.
					expectedRows[i], expectedRows[lastIdx] = expectedRows[lastIdx], expectedRows[i]
					expectedRows = expectedRows[:lastIdx]
					break
				}
			}
			if !found {
				for i, v := range realRow.Features {
					fmt.Printf("Got %T Expected %T\n", v, expectedRows[0].Features[i])
				}
				t.Fatalf("Unexpected training row: %v, expected %v", realRow, expectedRows)
			}
			i++
		}
		if err := iter.Err(); err != nil {
			t.Fatalf("Failed to iterate training set: %s", err)
		}
		if len(test.ExpectedRows) != i {
			t.Fatalf("Training set has different number of rows %d %d", len(test.ExpectedRows), i)
		}
		for i, table := range featureSourceTables {
			if err := store.Store.UploadParquetTable(table, test.UpdatedFeatureRecords[i]); err != nil {
				t.Errorf("Could not update table: %v", table)
			}
		}

		if err := store.Store.UploadParquetTable(labelSourceTable, test.UpdatedLabelRecords); err != nil {
			t.Errorf("Could not update table: %v", labelSourceTable)
		}
		if err := store.UpdateTrainingSet(def); err != nil {
			t.Fatalf("Failed to update training set: %s", err)
		}
		iter, err = store.GetTrainingSet(def.ID)
		if err != nil {
			t.Fatalf("Failed to get updated training set: %s", err)
		}
		i = 0
		expectedRows = test.UpdatedExpectedRows
		for iter.Next() {
			realRow := expectedTrainingRow{
				Features: iter.Features(),
				Label:    iter.Label(),
			}
			// Row order isn't guaranteed, we make sure one row is equivalent
			// then we delete that row. This is ineffecient, but these test
			// cases should all be small enough not to matter.
			found := false
			for i, expRow := range expectedRows {
				if reflect.DeepEqual(realRow, expRow) {
					found = true
					lastIdx := len(expectedRows) - 1
					// Swap the record that we've found to the end, then shrink the slice to not include it.
					// This is essentially a delete operation expect that it re-orders the slice.
					expectedRows[i], expectedRows[lastIdx] = expectedRows[lastIdx], expectedRows[i]
					expectedRows = expectedRows[:lastIdx]
					break
				}
			}
			if !found {
				for i, v := range realRow.Features {
					fmt.Printf("Got %T Expected %T\n", v, expectedRows[0].Features[i])
				}
				t.Fatalf("Unexpected updated training row: %v, expected %v", realRow, expectedRows)
			}
			i++
		}
	}
	for name, test := range tests {
		nameConst := name
		testConst := test
		t.Run(nameConst, func(t *testing.T) {
			t.Parallel()
			runTestCase(t, testConst)
		})
	}
}<|MERGE_RESOLUTION|>--- conflicted
+++ resolved
@@ -1181,7 +1181,6 @@
 				t.Fatalf("the source table and expected did not match: %v:%v", sourceCount, transformationCount)
 			}
 
-<<<<<<< HEAD
 			// test transformation result rows are correct
 
 			sourcePath, err := store.Store.ResourceKey(ttConst.config.TargetTableID)
@@ -1201,16 +1200,6 @@
 					SourceMapping{
 						Template: ttConst.config.SourceMapping[0].Template,
 						Source:   fmt.Sprintf("%s%s", store.Store.BucketPrefix(), sourcePath),
-=======
-			updateConfig := TransformationConfig{
-				Type:          SQLTransformation,
-				TargetTableID: tt.config.TargetTableID,
-				Query:         tt.config.Query,
-				SourceMapping: []SourceMapping{
-					SourceMapping{
-						Template: tt.config.SourceMapping[0].Template,
-						Source:   fmt.Sprintf("featureform_transformation__%s__%s", tt.config.TargetTableID.Name, tt.config.TargetTableID.Variant),
->>>>>>> 57644dab
 					},
 				},
 			}
@@ -1706,15 +1695,9 @@
 	}
 	correctSparkConfig := SparkConfig{
 		ExecutorType:   "EMR",
-<<<<<<< HEAD
 		ExecutorConfig: EMRConfig{},
 		StoreType:      "S3",
 		StoreConfig:    S3Config{},
-=======
-		ExecutorConfig: emrConf,
-		StoreType:      "S3",
-		StoreConfig:    s3Conf,
->>>>>>> 57644dab
 	}
 	serializedConfig := correctSparkConfig.Serialize()
 	reserializedConfig := SparkConfig{}
@@ -1911,16 +1894,7 @@
 }
 
 func TestSparkExecutorFail(t *testing.T) {
-<<<<<<< HEAD
 	invalidConfig := EMRConfig{}
-=======
-	invalidConfig := EMRConfig{
-		AWSAccessKeyId: "",
-		AWSSecretKey:   "",
-		ClusterRegion:  "",
-		ClusterName:    "",
-	}
->>>>>>> 57644dab
 	invalidExecType := SparkExecutorType("invalid")
 	if executor, err := NewSparkExecutor(invalidExecType, invalidConfig); !(executor == nil && err == nil) {
 		t.Fatalf("did not return nil on invalid exec type")
@@ -1928,16 +1902,7 @@
 }
 
 func TestSparkStoreFail(t *testing.T) {
-<<<<<<< HEAD
 	invalidConfig := S3Config{}
-=======
-	invalidConfig := S3Config{
-		AWSAccessKeyId: "",
-		AWSSecretKey:   "",
-		BucketRegion:   "",
-		BucketPath:     "",
-	}
->>>>>>> 57644dab
 	invalidExecType := SparkStoreType("invalid")
 	if executor, err := NewSparkStore(invalidExecType, invalidConfig); !(executor == nil && err == nil) {
 		t.Fatalf("did not return nil on invalid exec type")
