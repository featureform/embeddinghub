# This Source Code Form is subject to the terms of the Mozilla Public
# License, v. 2.0. If a copy of the MPL was not distributed with this
# file, You can obtain one at https://mozilla.org/MPL/2.0/.
# docker build -f ./runner/Dockerfile . -t worker in /serving
# docker tag worker:latest featureformcom/worker:latest
# docker push featureformcom/worker:latest
FROM golang:1.18-alpine

WORKDIR /app

COPY go.mod ./
COPY go.sum ./
#RUN go mod download

COPY ./metadata/proto/metadata.proto ./metadata/proto/metadata.proto
RUN apk update && apk add protobuf-dev && go install google.golang.org/grpc/cmd/protoc-gen-go-grpc@latest && go install google.golang.org/protobuf/cmd/protoc-gen-go@latest
ENV PATH /go/bin:$PATH
RUN protoc --go_out=. --go_opt=paths=source_relative --go-grpc_out=. --go-grpc_opt=paths=source_relative ./metadata/proto/metadata.proto
COPY ./filestore/ ./filestore/
COPY runner/*.go ./runner/
COPY runner/worker/*.go ./runner/worker/
COPY coordinator/*.go ./coordinator/
COPY helpers/ ./helpers/
COPY lib/ ./lib/
COPY config/ ./config/
COPY logging/ ./logging/
COPY types/ ./types/
COPY kubernetes/ ./kubernetes/
COPY metadata/*.go ./metadata/
COPY metadata/search/* ./metadata/search/
COPY ./provider/ ./provider/
COPY runner/worker/main/main.go ./runner/worker/main/main.go

# CGD_ENABLED=0 is used to avoid the libc differences in alpine and ubuntu
ENV CGO_ENABLED=0
RUN go build -o worker ./runner/worker/main

FROM ubuntu:22.04

COPY --from=0 ./app/worker ./worker
COPY ./provider/scripts/spark/offline_store_spark_runner.py /app/provider/scripts/spark/offline_store_spark_runner.py
COPY ./provider/scripts/spark/python_packages.sh /app/provider/scripts/spark/python_packages.sh
COPY ./provider/scripts/spark/requirements.txt /app/provider/scripts/spark/requirements.txt

# Installing pyenv
RUN apt-get update && apt-get install -y \
  build-essential \
  checkinstall \
  libncursesw5-dev \
  libssl-dev \
  libsqlite3-dev \
  libgdbm-dev \
  libc6-dev \
  libbz2-dev \
  libffi-dev \
  zlib1g-dev \
  liblzma-dev \
  curl \
  git \
  wget \
  openjdk-8-jdk \
  && rm -rf /var/lib/apt/lists/*

ENV ENV="/root/.bashrc"
ENV PYENV_ROOT="/.pyenv"
ENV PATH="$PYENV_ROOT/bin:$PATH"
RUN echo "PATH=${PATH}" > "${ENV}"

RUN curl https://pyenv.run | bash

# Install Python versions
<<<<<<< HEAD
# ARG TESTING
# RUN if [ "$TESTING" = "True" ]; then \
#   pyenv install 3.7.16 && pyenv global 3.7.16 && pyenv exec pip install --upgrade pip && pyenv exec pip install -r /app/provider/scripts/spark/requirements.txt ; \
#   else \
#   pyenv install 3.7.16 && pyenv global 3.7.16 && pyenv exec pip install --upgrade pip && pyenv exec pip install -r /app/provider/scripts/spark/requirements.txt && \
#   pyenv install 3.8.16 && pyenv global 3.8.16 && pyenv exec pip install --upgrade pip && pyenv exec pip install -r /app/provider/scripts/spark/requirements.txt && \
#   pyenv install 3.9.16 && pyenv global 3.9.16 && pyenv exec pip install --upgrade pip && pyenv exec pip install -r /app/provider/scripts/spark/requirements.txt && \
RUN  pyenv install 3.10.10 && pyenv global 3.10.10 && pyenv exec pip install --upgrade pip && pyenv exec pip install -r /app/provider/scripts/spark/requirements.txt
#   pyenv install 3.11.2 && pyenv global 3.11.2 && pyenv exec pip install --upgrade pip && pyenv exec pip install -r /app/provider/scripts/spark/requirements.txt ; \
#   fi
=======
ARG TESTING
RUN if [ "$TESTING" = "True" ]; then \
  pyenv install 3.7.16 && pyenv global 3.7.16 && pyenv exec pip install --upgrade pip && pyenv exec pip install -r /app/provider/scripts/spark/requirements.txt ; \
  else \
  pyenv install 3.7.16 && pyenv global 3.7.16 && pyenv exec pip install --upgrade pip && pyenv exec pip install -r /app/provider/scripts/spark/requirements.txt && \
  pyenv install 3.8.16 && pyenv global 3.8.16 && pyenv exec pip install --upgrade pip && pyenv exec pip install -r /app/provider/scripts/spark/requirements.txt && \
  pyenv install 3.9.16 && pyenv global 3.9.16 && pyenv exec pip install --upgrade pip && pyenv exec pip install -r /app/provider/scripts/spark/requirements.txt && \
  pyenv install 3.10.10 && pyenv global 3.10.10 && pyenv exec pip install --upgrade pip && pyenv exec pip install -r /app/provider/scripts/spark/requirements.txt && \
  pyenv install 3.11.2 && pyenv global 3.11.2 && pyenv exec pip install --upgrade pip && pyenv exec pip install -r /app/provider/scripts/spark/requirements.txt ; \
  fi
>>>>>>> d9eb6a2a

ENV SPARK_SCRIPT_PATH="/app/provider/scripts/spark/offline_store_spark_runner.py"
ENV PYTHON_INIT_PATH="/app/provider/scripts/spark/python_packages.sh"

# Download Shaded Jar
RUN wget https://repo1.maven.org/maven2/com/google/cloud/bigdataoss/gcs-connector/hadoop2-2.2.11/gcs-connector-hadoop2-2.2.11-shaded.jar -P /app/provider/scripts/spark/jars/

CMD [ "./worker" ]<|MERGE_RESOLUTION|>--- conflicted
+++ resolved
@@ -69,18 +69,7 @@
 RUN curl https://pyenv.run | bash
 
 # Install Python versions
-<<<<<<< HEAD
-# ARG TESTING
-# RUN if [ "$TESTING" = "True" ]; then \
-#   pyenv install 3.7.16 && pyenv global 3.7.16 && pyenv exec pip install --upgrade pip && pyenv exec pip install -r /app/provider/scripts/spark/requirements.txt ; \
-#   else \
-#   pyenv install 3.7.16 && pyenv global 3.7.16 && pyenv exec pip install --upgrade pip && pyenv exec pip install -r /app/provider/scripts/spark/requirements.txt && \
-#   pyenv install 3.8.16 && pyenv global 3.8.16 && pyenv exec pip install --upgrade pip && pyenv exec pip install -r /app/provider/scripts/spark/requirements.txt && \
-#   pyenv install 3.9.16 && pyenv global 3.9.16 && pyenv exec pip install --upgrade pip && pyenv exec pip install -r /app/provider/scripts/spark/requirements.txt && \
-RUN  pyenv install 3.10.10 && pyenv global 3.10.10 && pyenv exec pip install --upgrade pip && pyenv exec pip install -r /app/provider/scripts/spark/requirements.txt
-#   pyenv install 3.11.2 && pyenv global 3.11.2 && pyenv exec pip install --upgrade pip && pyenv exec pip install -r /app/provider/scripts/spark/requirements.txt ; \
-#   fi
-=======
+
 ARG TESTING
 RUN if [ "$TESTING" = "True" ]; then \
   pyenv install 3.7.16 && pyenv global 3.7.16 && pyenv exec pip install --upgrade pip && pyenv exec pip install -r /app/provider/scripts/spark/requirements.txt ; \
@@ -91,7 +80,6 @@
   pyenv install 3.10.10 && pyenv global 3.10.10 && pyenv exec pip install --upgrade pip && pyenv exec pip install -r /app/provider/scripts/spark/requirements.txt && \
   pyenv install 3.11.2 && pyenv global 3.11.2 && pyenv exec pip install --upgrade pip && pyenv exec pip install -r /app/provider/scripts/spark/requirements.txt ; \
   fi
->>>>>>> d9eb6a2a
 
 ENV SPARK_SCRIPT_PATH="/app/provider/scripts/spark/offline_store_spark_runner.py"
 ENV PYTHON_INIT_PATH="/app/provider/scripts/spark/python_packages.sh"
