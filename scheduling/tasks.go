--- conflicted
+++ resolved
@@ -3,32 +3,15 @@
 import (
 	"encoding/json"
 	"fmt"
-<<<<<<< HEAD
-	"strconv"
-=======
+
 	"slices"
->>>>>>> e337b558
+
 	"time"
 
 	"github.com/featureform/fferr"
 	"github.com/featureform/ffsync"
 )
 
-<<<<<<< HEAD
-type TaskID int32 // need to determine how we want to create IDs
-func (tid *TaskID) FromString(id string) error {
-	if id == "" {
-		return fmt.Errorf("cannot convert an empty string")
-	}
-	intID, err := strconv.Atoi(id)
-	if err != nil {
-		return err
-	}
-	*tid = TaskID(intID)
-	return nil
-}
-
-=======
 type Key interface {
 	String() string
 }
@@ -46,7 +29,6 @@
 
 type TaskID ffsync.OrderedId
 
->>>>>>> e337b558
 type TaskType string
 
 const (
