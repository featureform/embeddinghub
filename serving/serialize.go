// This Source Code Form is subject to the terms of the Mozilla Public
// License, v. 2.0. If a copy of the MPL was not distributed with this
// file, You can obtain one at https://mozilla.org/MPL/2.0/.

package serving

import (
	"fmt"

	"github.com/featureform/metadata"
	pb "github.com/featureform/proto"
)

type feature struct {
	serialized *pb.Value
}

func newFeature(val interface{}) (*feature, error) {
	serial, err := wrapValue(val)
	if err != nil {
		return nil, fmt.Errorf("new feature: %w", err)
	}
	return &feature{serial}, nil
}

func (f *feature) Serialized() *pb.Value {
	return f.serialized
}

type row struct {
	serialized *pb.TrainingDataRow
}

func emptyRow() *row {
	return &row{
		serialized: &pb.TrainingDataRow{},
	}
}

func serializedRow(features []interface{}, label interface{}) (*pb.TrainingDataRow, error) {
	r, err := newRow(features, label)
	if err != nil {
		return nil, err
	}
	return r.Serialized(), nil
}

func newRow(features []interface{}, label interface{}) (*row, error) {
	r := emptyRow()
	for _, f := range features {
		if err := r.AddFeature(f); err != nil {
			return nil, err
		}
	}
	if err := r.SetLabel(label); err != nil {
		return nil, err
	}
	return r, nil
}

func (row *row) Serialized() *pb.TrainingDataRow {
	return row.serialized
}

func (row *row) SetLabel(label interface{}) error {
	value, err := wrapValue(label)
	if err != nil {
		return fmt.Errorf("set label: %w", err)
	}
	row.serialized.Label = value
	return nil
}

func (row *row) AddFeature(feature interface{}) error {
	value, err := wrapValue(feature)
	if err != nil {
		return fmt.Errorf("add feature: %w", err)
	}
	row.serialized.Features = append(row.serialized.Features, value)
	return nil
}

type InvalidValue struct {
	Value interface{}
}

func (err InvalidValue) Error() string {
	return fmt.Sprintf("Invalid Value Type: %T", err.Value)
}

func wrapValue(value interface{}) (proto *pb.Value, err error) {
	switch typed := value.(type) {
	case string:
		proto = wrapStr(typed)
	case float32:
		proto = wrapFloat(typed)
	case float64:
		proto = wrapDouble(typed)
	case int:
		proto = wrapInt(typed)
	case int32:
		proto = wrapInt32(typed)
	case int64:
		proto = wrapInt64(typed)
	case bool:
		proto = wrapBool(typed)
<<<<<<< HEAD
	case []byte:
		proto = wrapByteArray(typed)
=======
	case metadata.PythonFunction:
		proto = wrapBytes(typed.Query)
>>>>>>> f2d8a009
	case *pb.Value:
		proto = typed
	case nil:
		proto = wrapNil(typed)
	default:
		err = InvalidValue{value}
	}
	return
}

func wrapFloat(val float32) *pb.Value {
	return &pb.Value{
		Value: &pb.Value_FloatValue{val},
	}
}

func wrapDouble(val float64) *pb.Value {
	return &pb.Value{
		Value: &pb.Value_DoubleValue{val},
	}
}

func wrapStr(val string) *pb.Value {
	return &pb.Value{
		Value: &pb.Value_StrValue{val},
	}
}

func wrapInt(val int) *pb.Value {
	return &pb.Value{
		Value: &pb.Value_IntValue{int32(val)},
	}
}

func wrapInt32(val int32) *pb.Value {
	return &pb.Value{
		Value: &pb.Value_Int32Value{val},
	}
}

func wrapInt64(val int64) *pb.Value {
	return &pb.Value{
		Value: &pb.Value_Int64Value{val},
	}
}

func wrapBool(val bool) *pb.Value {
	return &pb.Value{
		Value: &pb.Value_BoolValue{val},
	}
}

func wrapByteArray(val []byte) *pb.Value {
	return &pb.Value{
		Value: &pb.Value_OndemandFunction{val},
	}
}

func wrapNil(val interface{}) *pb.Value {
	return &pb.Value{
		Value: &pb.Value_StrValue{""},
	}
}

func wrapBytes(val []byte) *pb.Value {
	return &pb.Value{
		Value: &pb.Value_OnDemandFunction{val},
	}
}<|MERGE_RESOLUTION|>--- conflicted
+++ resolved
@@ -104,13 +104,8 @@
 		proto = wrapInt64(typed)
 	case bool:
 		proto = wrapBool(typed)
-<<<<<<< HEAD
-	case []byte:
-		proto = wrapByteArray(typed)
-=======
 	case metadata.PythonFunction:
 		proto = wrapBytes(typed.Query)
->>>>>>> f2d8a009
 	case *pb.Value:
 		proto = typed
 	case nil:
