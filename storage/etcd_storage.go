--- conflicted
+++ resolved
@@ -8,18 +8,7 @@
 	clientv3 "go.etcd.io/etcd/client/v3"
 )
 
-<<<<<<< HEAD
 func NewETCDStorageImplementation(config helpers.ETCDConfig) (metadataStorageImplementation, error) {
-=======
-func NewETCDStorageImplementation(host, port string) (metadataStorageImplementation, error) {
-	etcdHostPort := fmt.Sprintf("%s:%s", host, port)
-
-	etcdURL := url.URL{
-		Scheme: "http",
-		Host:   etcdHostPort,
-	}
-
->>>>>>> 3df03160
 	client, err := clientv3.New(clientv3.Config{
 		Endpoints: []string{config.URL()},
 	})
