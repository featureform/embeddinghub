--- conflicted
+++ resolved
@@ -10,13 +10,8 @@
 
 func NewMemoryStorageImplementation() (memoryStorageImplementation, error) {
 	return memoryStorageImplementation{
-<<<<<<< HEAD
-		storage: make(map[string]string),
+		storage: &sync.Map{},
 	}, nil
-=======
-		storage: &sync.Map{},
-	}
->>>>>>> 92746315
 }
 
 type memoryStorageImplementation struct {
@@ -69,15 +64,9 @@
 		return "", fferr.NewKeyNotFoundError(key, nil)
 	}
 
-<<<<<<< HEAD
-	delete(m.storage, key)
-
-	return value, nil
+	return value.(string), nil
 }
 
 func (m *memoryStorageImplementation) Close() {
 	// Do nothing
-=======
-	return value.(string), nil
->>>>>>> 92746315
 }