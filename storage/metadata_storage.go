--- conflicted
+++ resolved
@@ -89,17 +89,9 @@
 	return value, nil
 }
 
-<<<<<<< HEAD
 type MetadataStorageImplementation interface {
-	Set(key string, value string) fferr.GRPCError            // Set stores the value for the key and updates it if it already exists
-	Get(key string) (string, fferr.GRPCError)                // Get returns the value for the key
-	List(prefix string) (map[string]string, fferr.GRPCError) // List returns all the keys and values with the given prefix
-	Delete(key string) (string, fferr.GRPCError)             // Delete removes the key and its value from the store
-=======
-type metadataStorageImplementation interface {
 	Set(key string, value string) error            // Set stores the value for the key and updates it if it already exists
 	Get(key string) (string, error)                // Get returns the value for the key
 	List(prefix string) (map[string]string, error) // List returns all the keys and values with the given prefix
 	Delete(key string) (string, error)             // Delete removes the key and its value from the store
->>>>>>> 35217ed6
 }